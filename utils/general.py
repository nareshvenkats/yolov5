--- conflicted
+++ resolved
@@ -406,15 +406,9 @@
 
     # Download (optional)
     extract_dir = ''
-<<<<<<< HEAD
-    if isinstance(data, (str, Path)) and str(data).endswith('.zip'):  # i.e.  gs://bucket/dir/coco128.zip
-        download(data, dir='../datasets', unzip=True, delete=False, curl=False, threads=1)
-        data = next((Path('../datasets') / Path(data).stem).rglob('*.yaml'))
-=======
     if isinstance(data, (str, Path)) and str(data).endswith('.zip'):  # i.e. gs://bucket/dir/coco128.zip
         download(data, dir=DATASETS_DIR, unzip=True, delete=False, curl=False, threads=1)
         data = next((DATASETS_DIR / Path(data).stem).rglob('*.yaml'))
->>>>>>> cb2ad9f6
         extract_dir, autodownload = data.parent, False
 
     # Read yaml (optional)
@@ -834,15 +828,6 @@
     with open(evolve_yaml, 'w') as f:
         data = pd.read_csv(evolve_csv)
         data = data.rename(columns=lambda x: x.strip())  # strip keys
-<<<<<<< HEAD
-        i = np.argmax(fitness(data.values[:, :7]))  #
-        f.write(
-            '# YOLOv5 Hyperparameter Evolution Results\n' + f'# Best generation: {i}\n' +
-            f'# Last generation: {len(data) - 1}\n' + '# ' + ', '.join(
-                f'{x.strip():>20s}' for x in keys[:7]) + '\n' + '# ' + ', '.join(
-                f'{x:>20.5g}' for x in data.values[i, :7]) + '\n\n')
-        yaml.safe_dump(hyp, f, sort_keys=False)
-=======
         i = np.argmax(fitness(data.values[:, :4]))  #
         generations = len(data)
         f.write('# YOLOv5 Hyperparameter Evolution Results\n' +
@@ -856,7 +841,6 @@
     LOGGER.info(prefix + f'{generations} generations finished, current result:\n' +
                 prefix + ', '.join(f'{x.strip():>20s}' for x in keys) + '\n' +
                 prefix + ', '.join(f'{x:20.5g}' for x in vals) + '\n\n')
->>>>>>> cb2ad9f6
 
     if bucket:
         os.system(f'gsutil cp {evolve_csv} {evolve_yaml} gs://{bucket}')  # upload
