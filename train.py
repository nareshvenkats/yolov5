--- conflicted
+++ resolved
@@ -482,15 +482,11 @@
     parser.add_argument('--exist-ok', action='store_true', help='existing project/name ok, do not increment')
     parser.add_argument('--quad', action='store_true', help='quad dataloader')
     parser.add_argument('--linear-lr', action='store_true', help='linear LR')
-<<<<<<< HEAD
     parser.add_argument('--label-smoothing', type=float, default=0.0, help='Label smoothing epsilon')
-
-=======
     parser.add_argument('--upload_dataset', action='store_true', help='Upload dataset as W&B artifact table')
     parser.add_argument('--bbox_interval', type=int, default=-1, help='Set bounding-box image logging interval for W&B')
     parser.add_argument('--save_period', type=int, default=-1, help='Log model after every "save_period" epoch')
     parser.add_argument('--artifact_alias', type=str, default="latest", help='version of dataset artifact to be used')
->>>>>>> fd167997
     opt = parser.parse_args()
 
     # Set DDP variables
