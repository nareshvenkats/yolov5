<a href="https://apps.apple.com/app/id1452689527" target="_blank">
<img src="https://user-images.githubusercontent.com/26833433/82944393-f7644d80-9f4f-11ea-8b87-1a5b04f555f1.jpg" width="1000"></a>
&nbsp

![CI CPU testing](https://github.com/ultralytics/yolov5/workflows/CI%20CPU%20testing/badge.svg)

This repository represents Ultralytics open-source research into future object detection methods, and incorporates our lessons learned and best practices evolved over training thousands of models on custom client datasets with our previous YOLO repository https://github.com/ultralytics/yolov3. **All code and models are under active development, and are subject to modification or deletion without notice.** Use at your own risk.

<img src="https://user-images.githubusercontent.com/26833433/90187293-6773ba00-dd6e-11ea-8f90-cd94afc0427f.png" width="1000">** GPU Speed measures end-to-end time per image averaged over 5000 COCO val2017 images using a V100 GPU with batch size 32, and includes image preprocessing, PyTorch FP16 inference, postprocessing and NMS. EfficientDet data from [google/automl](https://github.com/google/automl) at batch size 8.

- **August 13, 2020**: [v3.0 release](https://github.com/ultralytics/yolov5/releases/tag/v3.0): nn.Hardswish() activations, data autodownload, native AMP.
- **July 23, 2020**: [v2.0 release](https://github.com/ultralytics/yolov5/releases/tag/v2.0): improved model definition, training and mAP.
- **June 22, 2020**: [PANet](https://arxiv.org/abs/1803.01534) updates: new heads, reduced parameters, improved speed and mAP [364fcfd](https://github.com/ultralytics/yolov5/commit/364fcfd7dba53f46edd4f04c037a039c0a287972).
- **June 19, 2020**: [FP16](https://pytorch.org/docs/stable/nn.html#torch.nn.Module.half) as new default for smaller checkpoints and faster inference [d4c6674](https://github.com/ultralytics/yolov5/commit/d4c6674c98e19df4c40e33a777610a18d1961145).
- **June 9, 2020**: [CSP](https://github.com/WongKinYiu/CrossStagePartialNetworks) updates: improved speed, size, and accuracy (credit to @WongKinYiu for CSP).
- **May 27, 2020**: Public release. YOLOv5 models are SOTA among all known YOLO implementations.
- **April 1, 2020**: Start development of future compound-scaled [YOLOv3](https://github.com/ultralytics/yolov3)/[YOLOv4](https://github.com/AlexeyAB/darknet)-based PyTorch models.


## Pretrained Checkpoints

| Model | AP<sup>val</sup> | AP<sup>test</sup> | AP<sub>50</sub> | Speed<sub>GPU</sub> | FPS<sub>GPU</sub> || params | FLOPS |
|---------- |------ |------ |------ | -------- | ------| ------ |------  |  :------: |
| [YOLOv5s](https://github.com/ultralytics/yolov5/releases/tag/v3.0)    | 37.0     | 37.0     | 56.2     | **2.4ms** | **416** || 7.5M   | 13.2B
| [YOLOv5m](https://github.com/ultralytics/yolov5/releases/tag/v3.0)    | 44.3     | 44.3     | 63.2     | 3.4ms     | 294     || 21.8M  | 39.4B
| [YOLOv5l](https://github.com/ultralytics/yolov5/releases/tag/v3.0)    | 47.7     | 47.7     | 66.5     | 4.4ms     | 227     || 47.8M  | 88.1B
| [YOLOv5x](https://github.com/ultralytics/yolov5/releases/tag/v3.0)    | **49.2** | **49.2** | **67.7** | 6.9ms     | 145     || 89.0M  | 166.4B
| | | | | | || |
| [YOLOv5x](https://github.com/ultralytics/yolov5/releases/tag/v3.0) + TTA|**50.8**| **50.8** | **68.9** | 25.5ms    | 39      || 89.0M  | 354.3B
| | | | | | || |
| [YOLOv3-SPP](https://github.com/ultralytics/yolov5/releases/tag/v3.0) | 45.6     | 45.5     | 65.2     | 4.5ms     | 222     || 63.0M  | 118.0B

** AP<sup>test</sup> denotes COCO [test-dev2017](http://cocodataset.org/#upload) server results, all other AP results in the table denote val2017 accuracy.  
** All AP numbers are for single-model single-scale without ensemble or test-time augmentation. **Reproduce** by `python test.py --data coco.yaml --img 640 --conf 0.001`  
** Speed<sub>GPU</sub> measures end-to-end time per image averaged over 5000 COCO val2017 images using a GCP [n1-standard-16](https://cloud.google.com/compute/docs/machine-types#n1_standard_machine_types) instance with one V100 GPU, and includes image preprocessing, PyTorch FP16 image inference at --batch-size 32 --img-size 640, postprocessing and NMS. Average NMS time included in this chart is 1-2ms/img.  **Reproduce** by `python test.py --data coco.yaml --img 640 --conf 0.1`  
** All checkpoints are trained to 300 epochs with default settings and hyperparameters (no autoaugmentation). 
** Test Time Augmentation ([TTA](https://github.com/ultralytics/yolov5/issues/303)) runs at 3 image sizes. **Reproduce** by `python test.py --data coco.yaml --img 832 --augment` 

## Requirements

Python 3.8 or later with all [requirements.txt](https://github.com/ultralytics/yolov5/blob/master/requirements.txt) dependencies installed, including `torch>=1.6`. To install run:
```bash
$ pip install -r requirements.txt
```


## Tutorials

* [Train Custom Data](https://github.com/ultralytics/yolov5/wiki/Train-Custom-Data)
* [Multi-GPU Training](https://github.com/ultralytics/yolov5/issues/475)
* [PyTorch Hub](https://github.com/ultralytics/yolov5/issues/36)
* [ONNX and TorchScript Export](https://github.com/ultralytics/yolov5/issues/251)
* [Test-Time Augmentation (TTA)](https://github.com/ultralytics/yolov5/issues/303)
* [Model Ensembling](https://github.com/ultralytics/yolov5/issues/318)
* [Model Pruning/Sparsity](https://github.com/ultralytics/yolov5/issues/304)
* [Hyperparameter Evolution](https://github.com/ultralytics/yolov5/issues/607)
* [TensorRT Deployment](https://github.com/wang-xinyu/tensorrtx)


## Environments

YOLOv5 may be run in any of the following up-to-date verified environments (with all dependencies including [CUDA](https://developer.nvidia.com/cuda)/[CUDNN](https://developer.nvidia.com/cudnn), [Python](https://www.python.org/) and [PyTorch](https://pytorch.org/) preinstalled):

- **Google Colab Notebook** with free GPU: <a href="https://colab.research.google.com/github/ultralytics/yolov5/blob/master/tutorial.ipynb"><img src="https://colab.research.google.com/assets/colab-badge.svg" alt="Open In Colab"></a>
- **Kaggle Notebook** with free GPU: [https://www.kaggle.com/ultralytics/yolov5](https://www.kaggle.com/ultralytics/yolov5)
- **Google Cloud** Deep Learning VM. See [GCP Quickstart Guide](https://github.com/ultralytics/yolov5/wiki/GCP-Quickstart) 
- **Docker Image** https://hub.docker.com/r/ultralytics/yolov5. See [Docker Quickstart Guide](https://github.com/ultralytics/yolov5/wiki/Docker-Quickstart) ![Docker Pulls](https://img.shields.io/docker/pulls/ultralytics/yolov5?logo=docker)


## Inference

Inference can be run on most common media formats. Model [checkpoints](https://drive.google.com/open?id=1Drs_Aiu7xx6S-ix95f9kNsA6ueKRpN2J) are downloaded automatically if available. Results are saved to `./inference/output`.
```bash
$ python detect.py --source 0  # webcam
                            file.jpg  # image 
                            file.mp4  # video
                            path/  # directory
                            path/*.jpg  # glob
                            rtsp://170.93.143.139/rtplive/470011e600ef003a004ee33696235daa  # rtsp stream
                            http://112.50.243.8/PLTV/88888888/224/3221225900/1.m3u8  # http stream
```

To run inference on examples in the `./inference/images` folder:

```bash
$ python detect.py --source ./inference/images/ --weights yolov5s.pt --conf 0.4

Namespace(agnostic_nms=False, augment=False, classes=None, conf_thres=0.4, device='', fourcc='mp4v', half=False, img_size=640, iou_thres=0.5, output='inference/output', save_txt=False, source='./inference/images/', view_img=False, weights='yolov5s.pt')
Using CUDA device0 _CudaDeviceProperties(name='Tesla P100-PCIE-16GB', total_memory=16280MB)

Downloading https://drive.google.com/uc?export=download&id=1R5T6rIyy3lLwgFXNms8whc-387H0tMQO as yolov5s.pt... Done (2.6s)

image 1/2 inference/images/bus.jpg: 640x512 3 persons, 1 buss, Done. (0.009s)
image 2/2 inference/images/zidane.jpg: 384x640 2 persons, 2 ties, Done. (0.009s)
Results saved to /content/yolov5/inference/output
```

<img src="https://user-images.githubusercontent.com/26833433/83082816-59e54880-a039-11ea-8abe-ab90cc1ec4b0.jpeg" width="500">  


## Training

<<<<<<< HEAD
Download [COCO](https://github.com/ultralytics/yolov5/blob/master/data/get_coco2017.sh) and run command below. Training times for YOLOv5s/m/l/x are 2/4/6/8 days on a single V100 (multi-GPU times faster). Use the largest `--batch-size` your GPU allows (batch sizes shown for 16 GB devices).
=======
Download [COCO](https://github.com/ultralytics/yolov5/blob/master/data/scripts/get_coco.sh) and run command below. Training times for YOLOv5s/m/l/x are 2/4/6/8 days on a single V100 (multi-GPU times faster). Use the largest `--batch-size` your GPU allows (batch sizes shown for 16 GB devices).
>>>>>>> 66744a0d
```bash
$ python train.py --data coco.yaml --cfg yolov5s.yaml --weights '' --batch-size 64
                                         yolov5m                                40
                                         yolov5l                                24
                                         yolov5x                                16
```
<img src="https://user-images.githubusercontent.com/26833433/84186698-c4d54d00-aa45-11ea-9bde-c632c1230ccd.png" width="900">


## Citation

[![DOI](https://zenodo.org/badge/264818686.svg)](https://zenodo.org/badge/latestdoi/264818686)


## About Us

Ultralytics is a U.S.-based particle physics and AI startup with over 6 years of expertise supporting government, academic and business clients. We offer a wide range of vision AI services, spanning from simple expert advice up to delivery of fully customized, end-to-end production solutions, including:
- **Cloud-based AI** systems operating on **hundreds of HD video streams in realtime.**
- **Edge AI** integrated into custom iOS and Android apps for realtime **30 FPS video inference.**
- **Custom data training**, hyperparameter evolution, and model exportation to any destination.

For business inquiries and professional support requests please visit us at https://www.ultralytics.com. 


## Contact

**Issues should be raised directly in the repository.** For business inquiries or professional support requests please visit https://www.ultralytics.com or email Glenn Jocher at glenn.jocher@ultralytics.com. <|MERGE_RESOLUTION|>--- conflicted
+++ resolved
@@ -100,11 +100,7 @@
 
 ## Training
 
-<<<<<<< HEAD
-Download [COCO](https://github.com/ultralytics/yolov5/blob/master/data/get_coco2017.sh) and run command below. Training times for YOLOv5s/m/l/x are 2/4/6/8 days on a single V100 (multi-GPU times faster). Use the largest `--batch-size` your GPU allows (batch sizes shown for 16 GB devices).
-=======
 Download [COCO](https://github.com/ultralytics/yolov5/blob/master/data/scripts/get_coco.sh) and run command below. Training times for YOLOv5s/m/l/x are 2/4/6/8 days on a single V100 (multi-GPU times faster). Use the largest `--batch-size` your GPU allows (batch sizes shown for 16 GB devices).
->>>>>>> 66744a0d
 ```bash
 $ python train.py --data coco.yaml --cfg yolov5s.yaml --weights '' --batch-size 64
                                          yolov5m                                40
