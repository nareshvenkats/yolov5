# YOLOv5 🚀 by Ultralytics, GPL-3.0 license
"""
Validate a trained YOLOv5 detection model on a detection dataset

Usage:
    $ python val.py --weights yolov5s.pt --data coco128.yaml --img 640

Usage - formats:
    $ python val.py --weights yolov5s.pt                 # PyTorch
                              yolov5s.torchscript        # TorchScript
                              yolov5s.onnx               # ONNX Runtime or OpenCV DNN with --dnn
                              yolov5s.xml                # OpenVINO
                              yolov5s.engine             # TensorRT
                              yolov5s.mlmodel            # CoreML (macOS-only)
                              yolov5s_saved_model        # TensorFlow SavedModel
                              yolov5s.pb                 # TensorFlow GraphDef
                              yolov5s.tflite             # TensorFlow Lite
                              yolov5s_edgetpu.tflite     # TensorFlow Edge TPU
                              yolov5s_paddle_model       # PaddlePaddle
"""

import argparse
import json
import os
import sys
from pathlib import Path

import numpy as np
import torch
from tqdm import tqdm

FILE = Path(__file__).resolve()
ROOT = FILE.parents[0]  # YOLOv5 root directory
if str(ROOT) not in sys.path:
    sys.path.append(str(ROOT))  # add ROOT to PATH
ROOT = Path(os.path.relpath(ROOT, Path.cwd()))  # relative

from models.common import DetectMultiBackend
from utils.callbacks import Callbacks
from utils.dataloaders import create_dataloader
from utils.general import (LOGGER, Profile, check_dataset, check_img_size, check_requirements, check_yaml,
                           coco80_to_coco91_class, colorstr, increment_path, non_max_suppression, print_args,
                           scale_coords, xywh2xyxy, xyxy2xywh)
from utils.metrics import ConfusionMatrix, ap_per_class, box_iou
from utils.plots import output_to_target, plot_images, plot_val_study
from utils.torch_utils import select_device, smart_inference_mode


def save_one_txt(predn, save_conf, shape, file):
    # Save one txt result
    gn = torch.tensor(shape)[[1, 0, 1, 0]]  # normalization gain whwh
    for *xyxy, conf, cls in predn.tolist():
        xywh = (xyxy2xywh(torch.tensor(xyxy).view(1, 4)) / gn).view(-1).tolist()  # normalized xywh
        line = (cls, *xywh, conf) if save_conf else (cls, *xywh)  # label format
        with open(file, 'a') as f:
            f.write(('%g ' * len(line)).rstrip() % line + '\n')


def save_one_json(predn, jdict, path, class_map):
    # Save one JSON result {"image_id": 42, "category_id": 18, "bbox": [258.15, 41.29, 348.26, 243.78], "score": 0.236}
    image_id = int(path.stem) if path.stem.isnumeric() else path.stem
    box = xyxy2xywh(predn[:, :4])  # xywh
    box[:, :2] -= box[:, 2:] / 2  # xy center to top-left corner
    for p, b in zip(predn.tolist(), box.tolist()):
        jdict.append({
            'image_id': image_id,
            'category_id': class_map[int(p[5])],
            'bbox': [round(x, 3) for x in b],
            'score': round(p[4], 5)})


def process_batch(detections, labels, iouv):
    """
    Return correct prediction matrix
    Arguments:
        detections (array[N, 6]), x1, y1, x2, y2, conf, class
        labels (array[M, 5]), class, x1, y1, x2, y2
    Returns:
        correct (array[N, 10]), for 10 IoU levels
    """
    correct = np.zeros((detections.shape[0], iouv.shape[0])).astype(bool)
    iou = box_iou(labels[:, 1:], detections[:, :4])
    correct_class = labels[:, 0:1] == detections[:, 5]
    for i in range(len(iouv)):
        x = torch.where((iou >= iouv[i]) & correct_class)  # IoU > threshold and classes match
        if x[0].shape[0]:
            matches = torch.cat((torch.stack(x, 1), iou[x[0], x[1]][:, None]), 1).cpu().numpy()  # [label, detect, iou]
            if x[0].shape[0] > 1:
                matches = matches[matches[:, 2].argsort()[::-1]]
                matches = matches[np.unique(matches[:, 1], return_index=True)[1]]
                # matches = matches[matches[:, 2].argsort()[::-1]]
                matches = matches[np.unique(matches[:, 0], return_index=True)[1]]
            correct[matches[:, 1].astype(int), i] = True
    return torch.tensor(correct, dtype=torch.bool, device=iouv.device)


@smart_inference_mode()
def run(
        data,
        weights=None,  # model.pt path(s)
        batch_size=32,  # batch size
        imgsz=640,  # inference size (pixels)
        conf_thres=0.001,  # confidence threshold
        iou_thres=0.6,  # NMS IoU threshold
        max_det=300,  # maximum detections per image
        task='val',  # train, val, test, speed or study
        device='',  # cuda device, i.e. 0 or 0,1,2,3 or cpu
        workers=8,  # max dataloader workers (per RANK in DDP mode)
        single_cls=False,  # treat as single-class dataset
        augment=False,  # augmented inference
        verbose=False,  # verbose output
        save_txt=False,  # save results to *.txt
        save_hybrid=False,  # save label+prediction hybrid results to *.txt
        save_conf=False,  # save confidences in --save-txt labels
        save_json=False,  # save a COCO-JSON results file
        project=ROOT / 'runs/val',  # save to project/name
        name='exp',  # save to project/name
        exist_ok=False,  # existing project/name ok, do not increment
        half=True,  # use FP16 half-precision inference
        dnn=False,  # use OpenCV DNN for ONNX inference
        model=None,
        dataloader=None,
        save_dir=Path(''),
        plots=True,
        callbacks=Callbacks(),
        compute_loss=None,
):
    # Initialize/load model and set device
    training = model is not None
    if training:  # called by train.py
        device, pt, jit, engine = next(model.parameters()).device, True, False, False  # get model device, PyTorch model
        half &= device.type != 'cpu'  # half precision only supported on CUDA
        model.half() if half else model.float()
    else:  # called directly
        device = select_device(device, batch_size=batch_size)

        # Directories
        save_dir = increment_path(Path(project) / name, exist_ok=exist_ok)  # increment run
        (save_dir / 'labels' if save_txt else save_dir).mkdir(parents=True, exist_ok=True)  # make dir

        # Load model
        model = DetectMultiBackend(weights, device=device, dnn=dnn, data=data, fp16=half)
        stride, pt, jit, engine = model.stride, model.pt, model.jit, model.engine
        imgsz = check_img_size(imgsz, s=stride)  # check image size
        half = model.fp16  # FP16 supported on limited backends with CUDA
        if engine:
            batch_size = model.batch_size
        else:
            device = model.device
            if not (pt or jit):
                batch_size = 1  # export.py models default to batch-size 1
                LOGGER.info(f'Forcing --batch-size 1 square inference (1,3,{imgsz},{imgsz}) for non-PyTorch models')

        # Data
        data = check_dataset(data)  # check

    # Configure
    model.eval()
    cuda = device.type != 'cpu'
    is_coco = isinstance(data.get('val'), str) and data['val'].endswith(f'coco{os.sep}val2017.txt')  # COCO dataset
    nc = 1 if single_cls else int(data['nc'])  # number of classes
    iouv = torch.linspace(0.5, 0.95, 10, device=device)  # iou vector for mAP@0.5:0.95
    niou = iouv.numel()

    # Dataloader
    if not training:
        if pt and not single_cls:  # check --weights are trained on --data
            ncm = model.model.nc
            assert ncm == nc, f'{weights} ({ncm} classes) trained on different --data than what you passed ({nc} ' \
                              f'classes). Pass correct combination of --weights and --data that are trained together.'
        model.warmup(imgsz=(1 if pt else batch_size, 3, imgsz, imgsz))  # warmup
        pad = 0.0 if task in ('speed', 'benchmark') else 0.5
        rect = False if task == 'benchmark' else pt  # square inference for benchmarks
        task = task if task in ('train', 'val', 'test') else 'val'  # path to train/val/test images
        dataloader = create_dataloader(data[task],
                                       imgsz,
                                       batch_size,
                                       stride,
                                       single_cls,
                                       pad=pad,
                                       rect=rect,
                                       workers=workers,
                                       prefix=colorstr(f'{task}: '))[0]

    seen = 0
    confusion_matrix = ConfusionMatrix(nc=nc)
    names = model.names if hasattr(model, 'names') else model.module.names  # get class names
    if isinstance(names, (list, tuple)):  # old format
        names = dict(enumerate(names))
    class_map = coco80_to_coco91_class() if is_coco else list(range(1000))
<<<<<<< HEAD
    s = ('%22s' + '%11s' * 6) % ('Class', 'Images', 'Instances', 'P', 'R', 'mAP@.5', 'mAP@.5:.95')
    tp, fp, p, r, f1, mp, mr, map50, ap50, map = 0.0, 0.0, 0.0, 0.0, 0.0, 0.0, 0.0, 0.0, 0.0, 0.0
    dt = Profile(), Profile(), Profile()  # profiling times
=======
    s = ('%22s' + '%11s' * 6) % ('Class', 'Images', 'Instances', 'P', 'R', 'mAP50', 'mAP50-95')
    dt, p, r, f1, mp, mr, map50, map = (Profile(), Profile(), Profile()), 0.0, 0.0, 0.0, 0.0, 0.0, 0.0, 0.0
>>>>>>> f9869f7f
    loss = torch.zeros(3, device=device)
    jdict, stats, ap, ap_class = [], [], [], []
    callbacks.run('on_val_start')
    pbar = tqdm(dataloader, desc=s, bar_format='{l_bar}{bar:10}{r_bar}{bar:-10b}')  # progress bar
    for batch_i, (im, targets, paths, shapes) in enumerate(pbar):
        callbacks.run('on_val_batch_start')
        with dt[0]:
            if cuda:
                im = im.to(device, non_blocking=True)
                targets = targets.to(device)
            im = im.half() if half else im.float()  # uint8 to fp16/32
            im /= 255  # 0 - 255 to 0.0 - 1.0
            nb, _, height, width = im.shape  # batch size, channels, height, width

        # Inference
        with dt[1]:
            preds, train_out = model(im) if compute_loss else (model(im, augment=augment), None)

        # Loss
        if compute_loss:
            loss += compute_loss(train_out, targets)[1]  # box, obj, cls

        # NMS
        targets[:, 2:] *= torch.tensor((width, height, width, height), device=device)  # to pixels
        lb = [targets[targets[:, 0] == i, 1:] for i in range(nb)] if save_hybrid else []  # for autolabelling
        with dt[2]:
            preds = non_max_suppression(preds,
                                        conf_thres,
                                        iou_thres,
                                        labels=lb,
                                        multi_label=True,
                                        agnostic=single_cls,
                                        max_det=max_det)

        # Metrics
        for si, pred in enumerate(preds):
            labels = targets[targets[:, 0] == si, 1:]
            nl, npr = labels.shape[0], pred.shape[0]  # number of labels, predictions
            path, shape = Path(paths[si]), shapes[si][0]
            correct = torch.zeros(npr, niou, dtype=torch.bool, device=device)  # init
            seen += 1

            if npr == 0:
                if nl:
                    stats.append((correct, *torch.zeros((2, 0), device=device), labels[:, 0]))
                    if plots:
                        confusion_matrix.process_batch(detections=None, labels=labels[:, 0])
                continue

            # Predictions
            if single_cls:
                pred[:, 5] = 0
            predn = pred.clone()
            scale_coords(im[si].shape[1:], predn[:, :4], shape, shapes[si][1])  # native-space pred

            # Evaluate
            if nl:
                tbox = xywh2xyxy(labels[:, 1:5])  # target boxes
                scale_coords(im[si].shape[1:], tbox, shape, shapes[si][1])  # native-space labels
                labelsn = torch.cat((labels[:, 0:1], tbox), 1)  # native-space labels
                correct = process_batch(predn, labelsn, iouv)
                if plots:
                    confusion_matrix.process_batch(predn, labelsn)
            stats.append((correct, pred[:, 4], pred[:, 5], labels[:, 0]))  # (correct, conf, pcls, tcls)

            # Save/log
            if save_txt:
                save_one_txt(predn, save_conf, shape, file=save_dir / 'labels' / f'{path.stem}.txt')
            if save_json:
                save_one_json(predn, jdict, path, class_map)  # append to COCO-JSON dictionary
            callbacks.run('on_val_image_end', pred, predn, path, names, im[si])

        # Plot images
        if plots and batch_i < 3:
            plot_images(im, targets, paths, save_dir / f'val_batch{batch_i}_labels.jpg', names)  # labels
            plot_images(im, output_to_target(preds), paths, save_dir / f'val_batch{batch_i}_pred.jpg', names)  # pred

        callbacks.run('on_val_batch_end', batch_i, im, targets, paths, shapes, preds)

    # Compute metrics
    stats = [torch.cat(x, 0).cpu().numpy() for x in zip(*stats)]  # to numpy
    if len(stats) and stats[0].any():
        tp, fp, p, r, f1, ap, ap_class = ap_per_class(*stats, plot=plots, save_dir=save_dir, names=names)
        ap50, ap = ap[:, 0], ap.mean(1)  # AP@0.5, AP@0.5:0.95
        mp, mr, map50, map = p.mean(), r.mean(), ap50.mean(), ap.mean()
    nt = np.bincount(stats[3].astype(int), minlength=nc)  # number of targets per class

    # Print results
    pf = '%22s' + '%11i' * 2 + '%11.3g' * 4  # print format
    LOGGER.info(pf % ('all', seen, nt.sum(), mp, mr, map50, map))
    if nt.sum() == 0:
        LOGGER.warning(f'WARNING: no labels found in {task} set, can not compute metrics without labels ⚠️')

    # Print results per class
    if (verbose or (nc < 50 and not training)) and nc > 1 and len(stats):
        for i, c in enumerate(ap_class):
            LOGGER.info(pf % (names[c], seen, nt[c], p[i], r[i], ap50[i], ap[i]))

    # Print speeds
    t = tuple(x.t / seen * 1E3 for x in dt)  # speeds per image
    if not training:
        shape = (batch_size, 3, imgsz, imgsz)
        LOGGER.info(f'Speed: %.1fms pre-process, %.1fms inference, %.1fms NMS per image at shape {shape}' % t)

    # Plots
    if plots:
        confusion_matrix.plot(save_dir=save_dir, names=list(names.values()))
        callbacks.run('on_val_end', nt, tp, fp, p, r, f1, ap, ap50, ap_class, confusion_matrix)

    # Save JSON
    if save_json and len(jdict):
        w = Path(weights[0] if isinstance(weights, list) else weights).stem if weights is not None else ''  # weights
        anno_json = str(Path(data.get('path', '../coco')) / 'annotations/instances_val2017.json')  # annotations json
        pred_json = str(save_dir / f"{w}_predictions.json")  # predictions json
        LOGGER.info(f'\nEvaluating pycocotools mAP... saving {pred_json}...')
        with open(pred_json, 'w') as f:
            json.dump(jdict, f)

        try:  # https://github.com/cocodataset/cocoapi/blob/master/PythonAPI/pycocoEvalDemo.ipynb
            check_requirements('pycocotools')
            from pycocotools.coco import COCO
            from pycocotools.cocoeval import COCOeval

            anno = COCO(anno_json)  # init annotations api
            pred = anno.loadRes(pred_json)  # init predictions api
            eval = COCOeval(anno, pred, 'bbox')
            if is_coco:
                eval.params.imgIds = [int(Path(x).stem) for x in dataloader.dataset.im_files]  # image IDs to evaluate
            eval.evaluate()
            eval.accumulate()
            eval.summarize()
            map, map50 = eval.stats[:2]  # update results (mAP@0.5:0.95, mAP@0.5)
        except Exception as e:
            LOGGER.info(f'pycocotools unable to run: {e}')

    # Return results
    model.float()  # for training
    if not training:
        s = f"\n{len(list(save_dir.glob('labels/*.txt')))} labels saved to {save_dir / 'labels'}" if save_txt else ''
        LOGGER.info(f"Results saved to {colorstr('bold', save_dir)}{s}")
    maps = np.zeros(nc) + map
    for i, c in enumerate(ap_class):
        maps[c] = ap[i]
    return (mp, mr, map50, map, *(loss.cpu() / len(dataloader)).tolist()), maps, t


def parse_opt():
    parser = argparse.ArgumentParser()
    parser.add_argument('--data', type=str, default=ROOT / 'data/coco128.yaml', help='dataset.yaml path')
    parser.add_argument('--weights', nargs='+', type=str, default=ROOT / 'yolov5s.pt', help='model path(s)')
    parser.add_argument('--batch-size', type=int, default=32, help='batch size')
    parser.add_argument('--imgsz', '--img', '--img-size', type=int, default=640, help='inference size (pixels)')
    parser.add_argument('--conf-thres', type=float, default=0.001, help='confidence threshold')
    parser.add_argument('--iou-thres', type=float, default=0.6, help='NMS IoU threshold')
    parser.add_argument('--max-det', type=int, default=300, help='maximum detections per image')
    parser.add_argument('--task', default='val', help='train, val, test, speed or study')
    parser.add_argument('--device', default='', help='cuda device, i.e. 0 or 0,1,2,3 or cpu')
    parser.add_argument('--workers', type=int, default=8, help='max dataloader workers (per RANK in DDP mode)')
    parser.add_argument('--single-cls', action='store_true', help='treat as single-class dataset')
    parser.add_argument('--augment', action='store_true', help='augmented inference')
    parser.add_argument('--verbose', action='store_true', help='report mAP by class')
    parser.add_argument('--save-txt', action='store_true', help='save results to *.txt')
    parser.add_argument('--save-hybrid', action='store_true', help='save label+prediction hybrid results to *.txt')
    parser.add_argument('--save-conf', action='store_true', help='save confidences in --save-txt labels')
    parser.add_argument('--save-json', action='store_true', help='save a COCO-JSON results file')
    parser.add_argument('--project', default=ROOT / 'runs/val', help='save to project/name')
    parser.add_argument('--name', default='exp', help='save to project/name')
    parser.add_argument('--exist-ok', action='store_true', help='existing project/name ok, do not increment')
    parser.add_argument('--half', action='store_true', help='use FP16 half-precision inference')
    parser.add_argument('--dnn', action='store_true', help='use OpenCV DNN for ONNX inference')
    opt = parser.parse_args()
    opt.data = check_yaml(opt.data)  # check YAML
    opt.save_json |= opt.data.endswith('coco.yaml')
    opt.save_txt |= opt.save_hybrid
    print_args(vars(opt))
    return opt


def main(opt):
    check_requirements(exclude=('tensorboard', 'thop'))

    if opt.task in ('train', 'val', 'test'):  # run normally
        if opt.conf_thres > 0.001:  # https://github.com/ultralytics/yolov5/issues/1466
            LOGGER.info(f'WARNING: confidence threshold {opt.conf_thres} > 0.001 produces invalid results ⚠️')
        if opt.save_hybrid:
            LOGGER.info('WARNING: --save-hybrid will return high mAP from hybrid labels, not from predictions alone ⚠️')
        run(**vars(opt))

    else:
        weights = opt.weights if isinstance(opt.weights, list) else [opt.weights]
        opt.half = True  # FP16 for fastest results
        if opt.task == 'speed':  # speed benchmarks
            # python val.py --task speed --data coco.yaml --batch 1 --weights yolov5n.pt yolov5s.pt...
            opt.conf_thres, opt.iou_thres, opt.save_json = 0.25, 0.45, False
            for opt.weights in weights:
                run(**vars(opt), plots=False)

        elif opt.task == 'study':  # speed vs mAP benchmarks
            # python val.py --task study --data coco.yaml --iou 0.7 --weights yolov5n.pt yolov5s.pt...
            for opt.weights in weights:
                f = f'study_{Path(opt.data).stem}_{Path(opt.weights).stem}.txt'  # filename to save to
                x, y = list(range(256, 1536 + 128, 128)), []  # x axis (image sizes), y axis
                for opt.imgsz in x:  # img-size
                    LOGGER.info(f'\nRunning {f} --imgsz {opt.imgsz}...')
                    r, _, t = run(**vars(opt), plots=False)
                    y.append(r + t)  # results and times
                np.savetxt(f, y, fmt='%10.4g')  # save
            os.system('zip -r study.zip study_*.txt')
            plot_val_study(x=x)  # plot


if __name__ == "__main__":
    opt = parse_opt()
    main(opt)<|MERGE_RESOLUTION|>--- conflicted
+++ resolved
@@ -188,14 +188,9 @@
     if isinstance(names, (list, tuple)):  # old format
         names = dict(enumerate(names))
     class_map = coco80_to_coco91_class() if is_coco else list(range(1000))
-<<<<<<< HEAD
-    s = ('%22s' + '%11s' * 6) % ('Class', 'Images', 'Instances', 'P', 'R', 'mAP@.5', 'mAP@.5:.95')
+    s = ('%22s' + '%11s' * 6) % ('Class', 'Images', 'Instances', 'P', 'R', 'mAP50', 'mAP50-95')
     tp, fp, p, r, f1, mp, mr, map50, ap50, map = 0.0, 0.0, 0.0, 0.0, 0.0, 0.0, 0.0, 0.0, 0.0, 0.0
     dt = Profile(), Profile(), Profile()  # profiling times
-=======
-    s = ('%22s' + '%11s' * 6) % ('Class', 'Images', 'Instances', 'P', 'R', 'mAP50', 'mAP50-95')
-    dt, p, r, f1, mp, mr, map50, map = (Profile(), Profile(), Profile()), 0.0, 0.0, 0.0, 0.0, 0.0, 0.0, 0.0
->>>>>>> f9869f7f
     loss = torch.zeros(3, device=device)
     jdict, stats, ap, ap_class = [], [], [], []
     callbacks.run('on_val_start')
