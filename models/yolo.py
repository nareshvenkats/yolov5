--- conflicted
+++ resolved
@@ -205,13 +205,8 @@
         self.info()
         LOGGER.info('')
 
-<<<<<<< HEAD
-    def forward(self, x, augment: T.Compose=None, profile=False, visualize=False):
-        if not(augment is None):
-=======
     def forward(self, x, augment: T.Compose = None, profile=False, visualize=False):
         if not augment is None:
->>>>>>> 8dcbe4e0
             return self._forward_augment(x, augment)  # augmented inference, None
         return self._forward_once(x, profile, visualize)  # single-scale inference, train
 
