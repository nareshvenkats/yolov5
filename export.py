# YOLOv5 🚀 by Ultralytics, GPL-3.0 license
"""
Export a YOLOv5 PyTorch model to TorchScript, ONNX, CoreML, TensorFlow (saved_model, pb, TFLite, TF.js,) formats
TensorFlow exports authored by https://github.com/zldrobit

Usage:
    $ python path/to/export.py --weights yolov5s.pt --include torchscript onnx coreml saved_model pb tflite tfjs

Inference:
    $ python path/to/detect.py --weights yolov5s.pt
                                         yolov5s.onnx  (must export with --dynamic)
                                         yolov5s_saved_model
                                         yolov5s.pb
                                         yolov5s.tflite

TensorFlow.js:
    $ cd .. && git clone https://github.com/zldrobit/tfjs-yolov5-example.git && cd tfjs-yolov5-example
    $ npm install
    $ ln -s ../../yolov5/yolov5s_web_model public/yolov5s_web_model
    $ npm start
"""

import argparse
import subprocess
import sys
import time
from pathlib import Path

import torch
import torch.nn as nn
from torch.utils.mobile_optimizer import optimize_for_mobile

FILE = Path(__file__).resolve()
ROOT = FILE.parents[0]  # YOLOv5 root directory
if str(ROOT) not in sys.path:
    sys.path.append(str(ROOT))  # add ROOT to PATH
ROOT = ROOT.relative_to(Path.cwd())  # relative

from models.common import Conv
from models.experimental import attempt_load
from models.yolo import Detect
from utils.activations import SiLU
from utils.datasets import LoadImages
from utils.general import colorstr, check_dataset, check_img_size, check_requirements, file_size, print_args, \
    set_logging, url2file
from utils.torch_utils import select_device

LOGGER = set_logging(__name__)


def export_torchscript(model, im, file, optimize, prefix=colorstr('TorchScript:')):
    # YOLOv5 TorchScript model export
    try:
        LOGGER.info(f'\n{prefix} starting export with torch {torch.__version__}...')
        f = file.with_suffix('.torchscript.pt')

        ts = torch.jit.trace(model, im, strict=False)
        (optimize_for_mobile(ts) if optimize else ts).save(f)

        LOGGER.info(f'{prefix} export success, saved as {f} ({file_size(f):.1f} MB)')
    except Exception as e:
        LOGGER.info(f'{prefix} export failure: {e}')


def export_onnx(model, im, file, opset, train, dynamic, simplify, prefix=colorstr('ONNX:')):
    # YOLOv5 ONNX export
    try:
        check_requirements(('onnx',))
        import onnx

        LOGGER.info(f'\n{prefix} starting export with onnx {onnx.__version__}...')
        f = file.with_suffix('.onnx')

        torch.onnx.export(model, im, f, verbose=False, opset_version=opset,
                          training=torch.onnx.TrainingMode.TRAINING if train else torch.onnx.TrainingMode.EVAL,
                          do_constant_folding=not train,
                          input_names=['images'],
                          output_names=['output'],
                          dynamic_axes={'images': {0: 'batch', 2: 'height', 3: 'width'},  # shape(1,3,640,640)
                                        'output': {0: 'batch', 1: 'anchors'}  # shape(1,25200,85)
                                        } if dynamic else None)

        # Checks
        model_onnx = onnx.load(f)  # load onnx model
        onnx.checker.check_model(model_onnx)  # check onnx model
        # LOGGER.info(onnx.helper.printable_graph(model_onnx.graph))  # print

        # Simplify
        if simplify:
            try:
                check_requirements(('onnx-simplifier',))
                import onnxsim

                LOGGER.info(f'{prefix} simplifying with onnx-simplifier {onnxsim.__version__}...')
                model_onnx, check = onnxsim.simplify(
                    model_onnx,
                    dynamic_input_shape=dynamic,
                    input_shapes={'images': list(im.shape)} if dynamic else None)
                assert check, 'assert check failed'
                onnx.save(model_onnx, f)
            except Exception as e:
                LOGGER.info(f'{prefix} simplifier failure: {e}')
        LOGGER.info(f'{prefix} export success, saved as {f} ({file_size(f):.1f} MB)')
        LOGGER.info(f"{prefix} run --dynamic ONNX model inference with: 'python detect.py --weights {f}'")
    except Exception as e:
        LOGGER.info(f'{prefix} export failure: {e}')


def export_coreml(model, im, file, prefix=colorstr('CoreML:')):
    # YOLOv5 CoreML export
    ct_model = None
    try:
        check_requirements(('coremltools',))
        import coremltools as ct

        LOGGER.info(f'\n{prefix} starting export with coremltools {ct.__version__}...')
        f = file.with_suffix('.mlmodel')

        model.train()  # CoreML exports should be placed in model.train() mode
        ts = torch.jit.trace(model, im, strict=False)  # TorchScript model
        ct_model = ct.convert(ts, inputs=[ct.ImageType('image', shape=im.shape, scale=1 / 255.0, bias=[0, 0, 0])])
        ct_model.save(f)

        LOGGER.info(f'{prefix} export success, saved as {f} ({file_size(f):.1f} MB)')
    except Exception as e:
        LOGGER.info(f'\n{prefix} export failure: {e}')

    return ct_model


def export_saved_model(model, im, file, dynamic,
                       tf_nms=False, agnostic_nms=False, topk_per_class=100, topk_all=100, iou_thres=0.45,
                       conf_thres=0.25, prefix=colorstr('TensorFlow saved_model:')):
    # YOLOv5 TensorFlow saved_model export
    keras_model = None
    try:
        import tensorflow as tf
        from tensorflow import keras
        from models.tf import TFModel, TFDetect

        LOGGER.info(f'\n{prefix} starting export with tensorflow {tf.__version__}...')
        f = str(file).replace('.pt', '_saved_model')
        batch_size, ch, *imgsz = list(im.shape)  # BCHW

        tf_model = TFModel(cfg=model.yaml, model=model, nc=model.nc, imgsz=imgsz)
        im = tf.zeros((batch_size, *imgsz, 3))  # BHWC order for TensorFlow
        y = tf_model.predict(im, tf_nms, agnostic_nms, topk_per_class, topk_all, iou_thres, conf_thres)
        inputs = keras.Input(shape=(*imgsz, 3), batch_size=None if dynamic else batch_size)
        outputs = tf_model.predict(inputs, tf_nms, agnostic_nms, topk_per_class, topk_all, iou_thres, conf_thres)
        keras_model = keras.Model(inputs=inputs, outputs=outputs)
        keras_model.trainable = False
        keras_model.summary()
        keras_model.save(f, save_format='tf')

        LOGGER.info(f'{prefix} export success, saved as {f} ({file_size(f):.1f} MB)')
    except Exception as e:
        LOGGER.info(f'\n{prefix} export failure: {e}')

    return keras_model


def export_pb(keras_model, im, file, prefix=colorstr('TensorFlow GraphDef:')):
    # YOLOv5 TensorFlow GraphDef *.pb export https://github.com/leimao/Frozen_Graph_TensorFlow
    try:
        import tensorflow as tf
        from tensorflow.python.framework.convert_to_constants import convert_variables_to_constants_v2

        LOGGER.info(f'\n{prefix} starting export with tensorflow {tf.__version__}...')
        f = file.with_suffix('.pb')

        m = tf.function(lambda x: keras_model(x))  # full model
        m = m.get_concrete_function(tf.TensorSpec(keras_model.inputs[0].shape, keras_model.inputs[0].dtype))
        frozen_func = convert_variables_to_constants_v2(m)
        frozen_func.graph.as_graph_def()
        tf.io.write_graph(graph_or_graph_def=frozen_func.graph, logdir=str(f.parent), name=f.name, as_text=False)

        LOGGER.info(f'{prefix} export success, saved as {f} ({file_size(f):.1f} MB)')
    except Exception as e:
        LOGGER.info(f'\n{prefix} export failure: {e}')


def export_tflite(keras_model, im, file, int8, data, ncalib, prefix=colorstr('TensorFlow Lite:')):
    # YOLOv5 TensorFlow Lite export
    try:
        import tensorflow as tf
        from models.tf import representative_dataset_gen

        LOGGER.info(f'\n{prefix} starting export with tensorflow {tf.__version__}...')
        batch_size, ch, *imgsz = list(im.shape)  # BCHW
        f = str(file).replace('.pt', '-fp16.tflite')

        converter = tf.lite.TFLiteConverter.from_keras_model(keras_model)
        converter.target_spec.supported_ops = [tf.lite.OpsSet.TFLITE_BUILTINS]
        converter.target_spec.supported_types = [tf.float16]
        converter.optimizations = [tf.lite.Optimize.DEFAULT]
        if int8:
            dataset = LoadImages(check_dataset(data)['train'], img_size=imgsz, auto=False)  # representative data
            converter.representative_dataset = lambda: representative_dataset_gen(dataset, ncalib)
            converter.target_spec.supported_ops = [tf.lite.OpsSet.TFLITE_BUILTINS_INT8]
            converter.target_spec.supported_types = []
            converter.inference_input_type = tf.uint8  # or tf.int8
            converter.inference_output_type = tf.uint8  # or tf.int8
            converter.experimental_new_quantizer = False
            f = str(file).replace('.pt', '-int8.tflite')

        tflite_model = converter.convert()
        open(f, "wb").write(tflite_model)
        LOGGER.info(f'{prefix} export success, saved as {f} ({file_size(f):.1f} MB)')

    except Exception as e:
        LOGGER.info(f'\n{prefix} export failure: {e}')


def export_tfjs(keras_model, im, file, prefix=colorstr('TensorFlow.js:')):
    # YOLOv5 TensorFlow.js export
    try:
        check_requirements(('tensorflowjs',))
        import re
        import tensorflowjs as tfjs

        LOGGER.info(f'\n{prefix} starting export with tensorflowjs {tfjs.__version__}...')
        f = str(file).replace('.pt', '_web_model')  # js dir
        f_pb = file.with_suffix('.pb')  # *.pb path
        f_json = f + '/model.json'  # *.json path

        cmd = f"tensorflowjs_converter --input_format=tf_frozen_model " \
              f"--output_node_names='Identity,Identity_1,Identity_2,Identity_3' {f_pb} {f}"
        subprocess.run(cmd, shell=True)

<<<<<<< HEAD
        LOGGER.info(f'{prefix} export success, saved as {f} ({file_size(f):.1f} MB)')
=======
        json = open(f_json).read()
        with open(f_json, 'w') as j:  # sort JSON Identity_* in ascending order
            subst = re.sub(
                r'{"outputs": {"Identity.?.?": {"name": "Identity.?.?"}, '
                r'"Identity.?.?": {"name": "Identity.?.?"}, '
                r'"Identity.?.?": {"name": "Identity.?.?"}, '
                r'"Identity.?.?": {"name": "Identity.?.?"}}}',
                r'{"outputs": {"Identity": {"name": "Identity"}, '
                r'"Identity_1": {"name": "Identity_1"}, '
                r'"Identity_2": {"name": "Identity_2"}, '
                r'"Identity_3": {"name": "Identity_3"}}}',
                json)
            j.write(subst)

        print(f'{prefix} export success, saved as {f} ({file_size(f):.1f} MB)')
>>>>>>> 070af881
    except Exception as e:
        LOGGER.info(f'\n{prefix} export failure: {e}')


@torch.no_grad()
def run(data=ROOT / 'data/coco128.yaml',  # 'dataset.yaml path'
        weights=ROOT / 'yolov5s.pt',  # weights path
        imgsz=(640, 640),  # image (height, width)
        batch_size=1,  # batch size
        device='cpu',  # cuda device, i.e. 0 or 0,1,2,3 or cpu
        include=('torchscript', 'onnx', 'coreml'),  # include formats
        half=False,  # FP16 half-precision export
        inplace=False,  # set YOLOv5 Detect() inplace=True
        train=False,  # model.train() mode
        optimize=False,  # TorchScript: optimize for mobile
        int8=False,  # CoreML/TF INT8 quantization
        dynamic=False,  # ONNX/TF: dynamic axes
        simplify=False,  # ONNX: simplify model
        opset=12,  # ONNX: opset version
        topk_per_class=100,  # TF.js NMS: topk per class to keep
        topk_all=100,  # TF.js NMS: topk for all classes to keep
        iou_thres=0.45,  # TF.js NMS: IoU threshold
        conf_thres=0.25  # TF.js NMS: confidence threshold
        ):
    t = time.time()
    include = [x.lower() for x in include]
    tf_exports = list(x in include for x in ('saved_model', 'pb', 'tflite', 'tfjs'))  # TensorFlow exports
    imgsz *= 2 if len(imgsz) == 1 else 1  # expand
    file = Path(url2file(weights) if str(weights).startswith(('http:/', 'https:/')) else weights)

    # Load PyTorch model
    device = select_device(device)
    assert not (device.type == 'cpu' and half), '--half only compatible with GPU export, i.e. use --device 0'
    model = attempt_load(weights, map_location=device, inplace=True, fuse=True)  # load FP32 model
    nc, names = model.nc, model.names  # number of classes, class names

    # Input
    gs = int(max(model.stride))  # grid size (max stride)
    imgsz = [check_img_size(x, gs) for x in imgsz]  # verify img_size are gs-multiples
    im = torch.zeros(batch_size, 3, *imgsz).to(device)  # image size(1,3,320,192) BCHW iDetection

    # Update model
    if half:
        im, model = im.half(), model.half()  # to FP16
    model.train() if train else model.eval()  # training mode = no Detect() layer grid construction
    for k, m in model.named_modules():
        if isinstance(m, Conv):  # assign export-friendly activations
            if isinstance(m.act, nn.SiLU):
                m.act = SiLU()
        elif isinstance(m, Detect):
            m.inplace = inplace
            m.onnx_dynamic = dynamic
            # m.forward = m.forward_export  # assign forward (optional)

    for _ in range(2):
        y = model(im)  # dry runs
    LOGGER.info(f"\n{colorstr('PyTorch:')} starting from {file} ({file_size(file):.1f} MB)")

    # Exports
    if 'torchscript' in include:
        export_torchscript(model, im, file, optimize)
    if 'onnx' in include:
        export_onnx(model, im, file, opset, train, dynamic, simplify)
    if 'coreml' in include:
        export_coreml(model, im, file)

    # TensorFlow Exports
    if any(tf_exports):
        pb, tflite, tfjs = tf_exports[1:]
        assert not (tflite and tfjs), 'TFLite and TF.js models must be exported separately, please pass only one type.'
        model = export_saved_model(model, im, file, dynamic, tf_nms=tfjs, agnostic_nms=tfjs,
                                   topk_per_class=topk_per_class, topk_all=topk_all, conf_thres=conf_thres,
                                   iou_thres=iou_thres)  # keras model
        if pb or tfjs:  # pb prerequisite to tfjs
            export_pb(model, im, file)
        if tflite:
            export_tflite(model, im, file, int8=int8, data=data, ncalib=100)
        if tfjs:
            export_tfjs(model, im, file)

    # Finish
    LOGGER.info(f'\nExport complete ({time.time() - t:.2f}s)'
                f"\nResults saved to {colorstr('bold', file.parent.resolve())}"
                f'\nVisualize with https://netron.app')


def parse_opt():
    parser = argparse.ArgumentParser()
    parser.add_argument('--data', type=str, default=ROOT / 'data/coco128.yaml', help='dataset.yaml path')
    parser.add_argument('--weights', type=str, default=ROOT / 'yolov5s.pt', help='weights path')
    parser.add_argument('--imgsz', '--img', '--img-size', nargs='+', type=int, default=[640, 640], help='image (h, w)')
    parser.add_argument('--batch-size', type=int, default=1, help='batch size')
    parser.add_argument('--device', default='cpu', help='cuda device, i.e. 0 or 0,1,2,3 or cpu')
    parser.add_argument('--half', action='store_true', help='FP16 half-precision export')
    parser.add_argument('--inplace', action='store_true', help='set YOLOv5 Detect() inplace=True')
    parser.add_argument('--train', action='store_true', help='model.train() mode')
    parser.add_argument('--optimize', action='store_true', help='TorchScript: optimize for mobile')
    parser.add_argument('--int8', action='store_true', help='CoreML/TF INT8 quantization')
    parser.add_argument('--dynamic', action='store_true', help='ONNX/TF: dynamic axes')
    parser.add_argument('--simplify', action='store_true', help='ONNX: simplify model')
    parser.add_argument('--opset', type=int, default=13, help='ONNX: opset version')
    parser.add_argument('--topk-per-class', type=int, default=100, help='TF.js NMS: topk per class to keep')
    parser.add_argument('--topk-all', type=int, default=100, help='TF.js NMS: topk for all classes to keep')
    parser.add_argument('--iou-thres', type=float, default=0.45, help='TF.js NMS: IoU threshold')
    parser.add_argument('--conf-thres', type=float, default=0.25, help='TF.js NMS: confidence threshold')
    parser.add_argument('--include', nargs='+',
                        default=['torchscript', 'onnx'],
                        help='available formats are (torchscript, onnx, coreml, saved_model, pb, tflite, tfjs)')
    opt = parser.parse_args()
    print_args(FILE.stem, opt)
    return opt


def main(opt):
    run(**vars(opt))


if __name__ == "__main__":
    opt = parse_opt()
    main(opt)<|MERGE_RESOLUTION|>--- conflicted
+++ resolved
@@ -227,9 +227,6 @@
               f"--output_node_names='Identity,Identity_1,Identity_2,Identity_3' {f_pb} {f}"
         subprocess.run(cmd, shell=True)
 
-<<<<<<< HEAD
-        LOGGER.info(f'{prefix} export success, saved as {f} ({file_size(f):.1f} MB)')
-=======
         json = open(f_json).read()
         with open(f_json, 'w') as j:  # sort JSON Identity_* in ascending order
             subst = re.sub(
@@ -244,8 +241,7 @@
                 json)
             j.write(subst)
 
-        print(f'{prefix} export success, saved as {f} ({file_size(f):.1f} MB)')
->>>>>>> 070af881
+        LOGGER.info(f'{prefix} export success, saved as {f} ({file_size(f):.1f} MB)')
     except Exception as e:
         LOGGER.info(f'\n{prefix} export failure: {e}')
 
