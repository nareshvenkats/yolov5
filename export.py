# YOLOv5 🚀 by Ultralytics, GPL-3.0 license
"""
Export a PyTorch model to TorchScript, ONNX, CoreML, Tensorflow (TFLite, TF.js, saved_model, *.pb) formats

Usage:
    $ python path/to/export.py --weights yolov5s.pt --img 640 --include torchscript onnx coreml pb tflite tfjs
"""

import argparse
import sys
import time
from pathlib import Path
from subprocess import check_output

import torch
import torch.nn as nn
from torch.utils.mobile_optimizer import optimize_for_mobile

<<<<<<< HEAD
FILE = Path(__file__).absolute()
ROOT = FILE.parents[0]  # yolov5/ dir
sys.path.append(ROOT.as_posix())  # add yolov5/ to path
=======
FILE = Path(__file__).resolve()
sys.path.append(FILE.parents[0].as_posix())  # add yolov5/ to path
>>>>>>> c47be26f

from models.common import Conv
from models.experimental import attempt_load
from models.yolo import Detect
from utils.activations import SiLU
from utils.datasets import LoadImages
from utils.general import colorstr, check_dataset, check_img_size, check_requirements, file_size, set_logging
from utils.torch_utils import select_device


def export_torchscript(model, im, file, optimize, prefix=colorstr('TorchScript:')):
    # YOLOv5 TorchScript model export
    try:
        print(f'\n{prefix} starting export with torch {torch.__version__}...')
        f = file.with_suffix('.torchscript.pt')

        ts = torch.jit.trace(model, im, strict=False)
        (optimize_for_mobile(ts) if optimize else ts).save(f)

        print(f'{prefix} export success, saved as {f} ({file_size(f):.1f} MB)')
    except Exception as e:
        print(f'{prefix} export failure: {e}')


def export_onnx(model, im, file, opset, train, dynamic, simplify, prefix=colorstr('ONNX:')):
    # YOLOv5 ONNX export
    try:
        check_requirements(('onnx',))
        import onnx

        print(f'\n{prefix} starting export with onnx {onnx.__version__}...')
        f = file.with_suffix('.onnx')

        torch.onnx.export(model, im, f, verbose=False, opset_version=opset,
                          training=torch.onnx.TrainingMode.TRAINING if train else torch.onnx.TrainingMode.EVAL,
                          do_constant_folding=not train,
                          input_names=['images'],
                          output_names=['output'],
                          dynamic_axes={'images': {0: 'batch', 2: 'height', 3: 'width'},  # shape(1,3,640,640)
                                        'output': {0: 'batch', 1: 'anchors'}  # shape(1,25200,85)
                                        } if dynamic else None)

        # Checks
        model_onnx = onnx.load(f)  # load onnx model
        onnx.checker.check_model(model_onnx)  # check onnx model
        # print(onnx.helper.printable_graph(model_onnx.graph))  # print

        # Simplify
        if simplify:
            try:
                check_requirements(('onnx-simplifier',))
                import onnxsim

                print(f'{prefix} simplifying with onnx-simplifier {onnxsim.__version__}...')
                model_onnx, check = onnxsim.simplify(
                    model_onnx,
                    dynamic_input_shape=dynamic,
                    input_shapes={'images': list(im.shape)} if dynamic else None)
                assert check, 'assert check failed'
                onnx.save(model_onnx, f)
            except Exception as e:
                print(f'{prefix} simplifier failure: {e}')
        print(f'{prefix} export success, saved as {f} ({file_size(f):.1f} MB)')
        print(f"{prefix} run --dynamic ONNX model inference with: 'python detect.py --weights {f}'")
    except Exception as e:
        print(f'{prefix} export failure: {e}')


def export_coreml(model, im, file, prefix=colorstr('CoreML:')):
    # YOLOv5 CoreML export
    ct_model = None
    try:
        check_requirements(('coremltools',))
        import coremltools as ct

        print(f'\n{prefix} starting export with coremltools {ct.__version__}...')
        f = file.with_suffix('.mlmodel')

        model.train()  # CoreML exports should be placed in model.train() mode
        ts = torch.jit.trace(model, im, strict=False)  # TorchScript model
        ct_model = ct.convert(ts, inputs=[ct.ImageType('image', shape=im.shape, scale=1 / 255.0, bias=[0, 0, 0])])
        ct_model.save(f)

        print(f'{prefix} export success, saved as {f} ({file_size(f):.1f} MB)')
    except Exception as e:
        print(f'\n{prefix} export failure: {e}')

    return ct_model


def export_saved_model(model, im, file, dynamic,
                       tf_nms=False, agnostic_nms=False, topk_per_class=100, topk_all=100, iou_thres=0.45,
                       conf_thres=0.25, prefix=colorstr('TensorFlow saved_model:')):
    # YOLOv5 TensorFlow saved_model export
    keras_model = None
    try:
        check_requirements(('tensorflow',))
        import tensorflow as tf
        from tensorflow import keras
        from models.tf import tf_Model, tf_Detect

        print(f'\n{prefix} starting export with tensorflow {tf.__version__}...')
        f = str(file).replace('.pt', '_saved_model')
        batch_size, ch, *imgsz = list(im.shape)  # BCHW

        tf_model = tf_Model(cfg=model.yaml, model=model, nc=model.nc, imgsz=imgsz)
        im = tf.zeros((batch_size, *imgsz, 3))  # BHWC order for TensorFlow
        y = tf_model.predict(im, tf_nms, agnostic_nms, topk_per_class, topk_all, iou_thres, conf_thres)
        inputs = keras.Input(shape=(*imgsz, 3), batch_size=None if dynamic else batch_size)
        outputs = tf_model.predict(inputs, tf_nms, agnostic_nms, topk_per_class, topk_all, iou_thres, conf_thres)
        keras_model = keras.Model(inputs=inputs, outputs=outputs)
        keras_model.summary()
        keras_model.save(f, save_format='tf')

        print(f'{prefix} export success, saved as {f} ({file_size(f):.1f} MB)')
    except Exception as e:
        print(f'\n{prefix} export failure: {e}')

    return keras_model


def export_pb(keras_model, im, file, prefix=colorstr('TensorFlow GraphDef:')):
    # YOLOv5 TensorFlow GraphDef *.pb export https://github.com/leimao/Frozen_Graph_TensorFlow
    try:
        import tensorflow as tf
        from tensorflow.python.framework.convert_to_constants import convert_variables_to_constants_v2

        print(f'\n{prefix} starting export with tensorflow {tf.__version__}...')
        f = file.with_suffix('.pb')

        m = tf.function(lambda x: keras_model(x))  # full model
        m = m.get_concrete_function(tf.TensorSpec(keras_model.inputs[0].shape, keras_model.inputs[0].dtype))
        frozen_func = convert_variables_to_constants_v2(m)
        frozen_func.graph.as_graph_def()
        tf.io.write_graph(graph_or_graph_def=frozen_func.graph, logdir=str(f.parent), name=f.name, as_text=False)

        print(f'{prefix} export success, saved as {f} ({file_size(f):.1f} MB)')
    except Exception as e:
        print(f'\n{prefix} export failure: {e}')


def export_tflite(keras_model, im, file, tfl_int8, data, ncalib, prefix=colorstr('TensorFlow Lite:')):
    # YOLOv5 TensorFlow Lite export
    try:
        import tensorflow as tf
        from models.tf import representative_dataset_gen

        print(f'\n{prefix} starting export with tensorflow {tf.__version__}...')
        batch_size, ch, *imgsz = list(im.shape)  # BCHW

        # Export FP32 TFLite start ----------
        # converter = tf.lite.TFLiteConverter.from_keras_model(keras_model)
        # converter.target_spec.supported_ops = [tf.lite.OpsSet.TFLITE_BUILTINS]
        # converter.allow_custom_ops = False
        # converter.experimental_new_converter = True
        # tflite_model = converter.convert()
        # f = weights.replace('.pt', '.tflite')  # filename
        # open(f, "wb").write(tflite_model)

        # Export FP16 TFLite start ----------
        converter = tf.lite.TFLiteConverter.from_keras_model(keras_model)
        converter.optimizations = [tf.lite.Optimize.DEFAULT]
        # converter.representative_dataset = representative_dataset_gen
        # converter.target_spec.supported_types = [tf.float16]
        converter.target_spec.supported_ops = [tf.lite.OpsSet.TFLITE_BUILTINS]
        converter.allow_custom_ops = False
        converter.experimental_new_converter = True
        tflite_model = converter.convert()
        f = str(file).replace('.pt', '-fp16.tflite')  # filename
        open(f, "wb").write(tflite_model)
        print(f'{prefix} export success, saved as {f} ({file_size(f):.1f} MB)')

        # Export INT8 TFLite start ----------
        if tfl_int8:
            dataset = LoadImages(check_dataset(data)['train'], img_size=imgsz, auto=False)  # representative data
            converter = tf.lite.TFLiteConverter.from_keras_model(keras_model)
            converter.optimizations = [tf.lite.Optimize.DEFAULT]
            converter.representative_dataset = lambda: representative_dataset_gen(dataset, ncalib)
            converter.target_spec.supported_ops = [tf.lite.OpsSet.TFLITE_BUILTINS_INT8]
            converter.inference_input_type = tf.uint8  # or tf.int8
            converter.inference_output_type = tf.uint8  # or tf.int8
            converter.allow_custom_ops = False
            converter.experimental_new_converter = True
            converter.experimental_new_quantizer = False
            tflite_model = converter.convert()
            f = str(file).replace('.pt', '-int8.tflite')  # filename
            open(f, "wb").write(tflite_model)
            print(f'{prefix} export success, saved as {f} ({file_size(f):.1f} MB)')

    except Exception as e:
        print(f'\n{prefix} export failure: {e}')


def export_tfjs(keras_model, im, file, prefix=colorstr('TensorFlow.js:')):
    # YOLOv5 TensorFlow.js export
    try:
        check_requirements(('tensorflowjs',))
        import tensorflowjs as tfjs

        print(f'\n{prefix} starting export with tensorflowjs {tfjs.__version__}...')
        f = str(file).replace('.pt', '_tfjs_model')  # js dir
        f_pb = file.with_suffix('.pb')  # *.pb path

        cmd = f"tensorflowjs_converter --input_format=tf_frozen_model " \
              f"--output_node_names='Identity,Identity_1,Identity_2,Identity_3' {f_pb} {f}"
        _ = check_output(cmd, shell=True)

        print(f'{prefix} export success, saved as {f} ({file_size(f):.1f} MB)')
    except Exception as e:
        print(f'\n{prefix} export failure: {e}')


@torch.no_grad()
def run(data=ROOT / 'data/coco128.yaml',  # 'dataset.yaml path'
        weights=ROOT / 'yolov5s.pt',  # weights path
        imgsz=(640, 640),  # image (height, width)
        batch_size=1,  # batch size
        device='cpu',  # cuda device, i.e. 0 or 0,1,2,3 or cpu
        include=('torchscript', 'onnx', 'coreml'),  # include formats
        half=False,  # FP16 half-precision export
        inplace=False,  # set YOLOv5 Detect() inplace=True
        train=False,  # model.train() mode
        optimize=False,  # TorchScript: optimize for mobile
        dynamic=False,  # ONNX: dynamic axes
        simplify=False,  # ONNX: simplify model
        opset=12,  # ONNX: opset version
        ):
    t = time.time()
    include = [x.lower() for x in include]
    tf_exports = list(x in include for x in ('saved_model', 'pb', 'tflite', 'tfjs'))  # TensorFlow exports
    imgsz *= 2 if len(imgsz) == 1 else 1  # expand
    file = Path(weights)

    # Load PyTorch model
    device = select_device(device)
    assert not (device.type == 'cpu' and half), '--half only compatible with GPU export, i.e. use --device 0'
    model = attempt_load(weights, map_location=device, inplace=True, fuse=not any(tf_exports))  # load FP32 model
    nc, names = model.nc, model.names  # number of classes, class names

    # Input
    gs = int(max(model.stride))  # grid size (max stride)
    imgsz = [check_img_size(x, gs) for x in imgsz]  # verify img_size are gs-multiples
    im = torch.zeros(batch_size, 3, *imgsz).to(device)  # image size(1,3,320,192) iDetection

    # Update model
    if half:
        im, model = im.half(), model.half()  # to FP16
    model.train() if train else model.eval()  # training mode = no Detect() layer grid construction
    for k, m in model.named_modules():
        if isinstance(m, Conv):  # assign export-friendly activations
            if isinstance(m.act, nn.SiLU):
                m.act = SiLU()
        elif isinstance(m, Detect):
            m.inplace = inplace
            m.onnx_dynamic = dynamic
            # m.forward = m.forward_export  # assign forward (optional)

    for _ in range(2):
        y = model(im)  # dry runs
    print(f"\n{colorstr('PyTorch:')} starting from {weights} ({file_size(weights):.1f} MB)")

    # Exports
    if 'torchscript' in include:
        export_torchscript(model, im, file, optimize)
    if 'onnx' in include:
        export_onnx(model, im, file, opset, train, dynamic, simplify)
    if 'coreml' in include:
        export_coreml(model, im, file)

    # TensorFlow Exports
    if any(tf_exports):
        pb, tflite, tfjs = tf_exports[1:]
        assert not (tflite and tfjs), 'TFLite and TF.js models must be exported separately, please pass only one type.'
        model = export_saved_model(model, im, file, dynamic, tf_nms=tfjs, agnostic_nms=tfjs)  # keras model
        if pb:
            export_pb(model, im, file)
        if tflite:
            export_tflite(model, im, file, tfl_int8=False, data=data, ncalib=100)
        if tfjs:
            export_tfjs(model, im, file)

    # Finish
    print(f'\nExport complete ({time.time() - t:.2f}s)'
          f"\nResults saved to {colorstr('bold', file.parent.resolve())}"
          f'\nVisualize with https://netron.app')


def parse_opt():
    parser = argparse.ArgumentParser()
    parser.add_argument('--data', type=str, default=ROOT / 'data/coco128.yaml', help='dataset.yaml path')
    parser.add_argument('--weights', type=str, default=ROOT / 'yolov5s.pt', help='weights path')
    parser.add_argument('--imgsz', '--img', '--img-size', nargs='+', type=int, default=[640, 640], help='image (h, w)')
    parser.add_argument('--batch-size', type=int, default=1, help='batch size')
    parser.add_argument('--device', default='cpu', help='cuda device, i.e. 0 or 0,1,2,3 or cpu')
    parser.add_argument('--half', action='store_true', help='FP16 half-precision export')
    parser.add_argument('--inplace', action='store_true', help='set YOLOv5 Detect() inplace=True')
    parser.add_argument('--train', action='store_true', help='model.train() mode')
    parser.add_argument('--optimize', action='store_true', help='TorchScript: optimize for mobile')
    parser.add_argument('--dynamic', action='store_true', help='ONNX/TF: dynamic axes')
    parser.add_argument('--simplify', action='store_true', help='ONNX: simplify model')
    parser.add_argument('--opset', type=int, default=13, help='ONNX: opset version')
    parser.add_argument('--include', nargs='+',
                        default=['torchscript', 'onnx'],
                        help='available formats are (torchscript, onnx, coreml, saved_model, pb, tflite, tfjs)')
    opt = parser.parse_args()
    return opt


def main(opt):
    set_logging()
    print(colorstr('export: ') + ', '.join(f'{k}={v}' for k, v in vars(opt).items()))
    run(**vars(opt))


if __name__ == "__main__":
    opt = parse_opt()
    main(opt)<|MERGE_RESOLUTION|>--- conflicted
+++ resolved
@@ -16,14 +16,9 @@
 import torch.nn as nn
 from torch.utils.mobile_optimizer import optimize_for_mobile
 
-<<<<<<< HEAD
-FILE = Path(__file__).absolute()
+FILE = Path(__file__).resolve()
 ROOT = FILE.parents[0]  # yolov5/ dir
 sys.path.append(ROOT.as_posix())  # add yolov5/ to path
-=======
-FILE = Path(__file__).resolve()
-sys.path.append(FILE.parents[0].as_posix())  # add yolov5/ to path
->>>>>>> c47be26f
 
 from models.common import Conv
 from models.experimental import attempt_load
