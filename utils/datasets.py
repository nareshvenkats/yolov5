# YOLOv5 🚀 by Ultralytics, GPL-3.0 license
"""
Dataloaders and dataset utils
"""

import glob
import hashlib
import json
import math
import os
import random
import shutil
import time
from itertools import repeat
from multiprocessing.pool import Pool, ThreadPool
from pathlib import Path
from threading import Thread
from urllib.parse import urlparse
from zipfile import ZipFile

import numpy as np
import torch
import torch.nn.functional as F
import yaml
from PIL import ExifTags, Image, ImageOps
from torch.utils.data import DataLoader, Dataset, dataloader, distributed
from tqdm import tqdm

from utils.augmentations import Albumentations, augment_hsv, copy_paste, letterbox, mixup, random_perspective
from utils.general import (DATASETS_DIR, LOGGER, NUM_THREADS, check_dataset, check_requirements, check_yaml, clean_str,
                           cv2, segments2boxes, xyn2xy, xywh2xyxy, xywhn2xyxy, xyxy2xywhn)
from utils.torch_utils import torch_distributed_zero_first

# Parameters
HELP_URL = 'https://github.com/ultralytics/yolov5/wiki/Train-Custom-Data'
IMG_FORMATS = 'bmp', 'dng', 'jpeg', 'jpg', 'mpo', 'png', 'tif', 'tiff', 'webp'  # include image suffixes
VID_FORMATS = 'asf', 'avi', 'gif', 'm4v', 'mkv', 'mov', 'mp4', 'mpeg', 'mpg', 'ts', 'wmv'  # include video suffixes
BAR_FORMAT = '{l_bar}{bar:10}{r_bar}{bar:-10b}'  # tqdm bar format

# Get orientation exif tag
for orientation in ExifTags.TAGS.keys():
    if ExifTags.TAGS[orientation] == 'Orientation':
        break


def get_hash(paths):
    # Returns a single hash value of a list of paths (files or dirs)
    size = sum(os.path.getsize(p) for p in paths if os.path.exists(p))  # sizes
    h = hashlib.md5(str(size).encode())  # hash sizes
    h.update(''.join(paths).encode())  # hash paths
    return h.hexdigest()  # return hash


def exif_size(img):
    # Returns exif-corrected PIL size
    s = img.size  # (width, height)
    try:
        rotation = dict(img._getexif().items())[orientation]
        if rotation == 6:  # rotation 270
            s = (s[1], s[0])
        elif rotation == 8:  # rotation 90
            s = (s[1], s[0])
    except Exception:
        pass

    return s


def exif_transpose(image):
    """
    Transpose a PIL image accordingly if it has an EXIF Orientation tag.
    Inplace version of https://github.com/python-pillow/Pillow/blob/master/src/PIL/ImageOps.py exif_transpose()

    :param image: The image to transpose.
    :return: An image.
    """
    exif = image.getexif()
    orientation = exif.get(0x0112, 1)  # default 1
    if orientation > 1:
        method = {
            2: Image.FLIP_LEFT_RIGHT,
            3: Image.ROTATE_180,
            4: Image.FLIP_TOP_BOTTOM,
            5: Image.TRANSPOSE,
            6: Image.ROTATE_270,
            7: Image.TRANSVERSE,
            8: Image.ROTATE_90,}.get(orientation)
        if method is not None:
            image = image.transpose(method)
            del exif[0x0112]
            image.info["exif"] = exif.tobytes()
    return image


def create_dataloader(path,
                      imgsz,
                      batch_size,
                      stride,
                      single_cls=False,
                      hyp=None,
                      augment=False,
                      cache=False,
                      pad=0.0,
                      rect=False,
                      rank=-1,
                      workers=8,
                      image_weights=False,
                      quad=False,
                      prefix='',
                      shuffle=False):
    if rect and shuffle:
        LOGGER.warning('WARNING: --rect is incompatible with DataLoader shuffle, setting shuffle=False')
        shuffle = False
    with torch_distributed_zero_first(rank):  # init dataset *.cache only once if DDP
        dataset = LoadImagesAndLabels(
            path,
            imgsz,
            batch_size,
            augment=augment,  # augmentation
            hyp=hyp,  # hyperparameters
            rect=rect,  # rectangular batches
            cache_images=cache,
            single_cls=single_cls,
            stride=int(stride),
            pad=pad,
            image_weights=image_weights,
            prefix=prefix)

    batch_size = min(batch_size, len(dataset))
    nd = torch.cuda.device_count()  # number of CUDA devices
    nw = min([os.cpu_count() // max(nd, 1), batch_size if batch_size > 1 else 0, workers])  # number of workers
    sampler = None if rank == -1 else distributed.DistributedSampler(dataset, shuffle=shuffle)
    loader = DataLoader if image_weights else InfiniteDataLoader  # only DataLoader allows for attribute updates
    return loader(dataset,
                  batch_size=batch_size,
                  shuffle=shuffle and sampler is None,
                  num_workers=nw,
                  sampler=sampler,
                  pin_memory=True,
                  collate_fn=LoadImagesAndLabels.collate_fn4 if quad else LoadImagesAndLabels.collate_fn), dataset


class InfiniteDataLoader(dataloader.DataLoader):
    """ Dataloader that reuses workers

    Uses same syntax as vanilla DataLoader
    """
    def __init__(self, *args, **kwargs):
        super().__init__(*args, **kwargs)
        object.__setattr__(self, 'batch_sampler', _RepeatSampler(self.batch_sampler))
        self.iterator = super().__iter__()

    def __len__(self):
        return len(self.batch_sampler.sampler)

    def __iter__(self):
        for i in range(len(self)):
            yield next(self.iterator)


class _RepeatSampler:
    """ Sampler that repeats forever

    Args:
        sampler (Sampler)
    """
    def __init__(self, sampler):
        self.sampler = sampler

    def __iter__(self):
        while True:
            yield from iter(self.sampler)


class LoadImages:
    # YOLOv5 image/video dataloader, i.e. `python detect.py --source image.jpg/vid.mp4`
    def __init__(self, path, img_size=640, stride=32, auto=True):
        p = str(Path(path).resolve())  # os-agnostic absolute path
        if '*' in p:
            files = sorted(glob.glob(p, recursive=True))  # glob
        elif os.path.isdir(p):
            files = sorted(glob.glob(os.path.join(p, '*.*')))  # dir
        elif os.path.isfile(p):
            files = [p]  # files
        else:
            raise Exception(f'ERROR: {p} does not exist')

        images = [x for x in files if x.split('.')[-1].lower() in IMG_FORMATS]
        videos = [x for x in files if x.split('.')[-1].lower() in VID_FORMATS]
        ni, nv = len(images), len(videos)

        self.img_size = img_size
        self.stride = stride
        self.files = images + videos
        self.nf = ni + nv  # number of files
        self.video_flag = [False] * ni + [True] * nv
        self.mode = 'image'
        self.auto = auto
        if any(videos):
            self.new_video(videos[0])  # new video
        else:
            self.cap = None
        assert self.nf > 0, f'No images or videos found in {p}. ' \
                            f'Supported formats are:\nimages: {IMG_FORMATS}\nvideos: {VID_FORMATS}'

    def __iter__(self):
        self.count = 0
        return self

    def __next__(self):
        if self.count == self.nf:
            raise StopIteration
        path = self.files[self.count]

        if self.video_flag[self.count]:
            # Read video
            self.mode = 'video'
            ret_val, img0 = self.cap.read()
            while not ret_val:
                self.count += 1
                self.cap.release()
                if self.count == self.nf:  # last video
                    raise StopIteration
                else:
                    path = self.files[self.count]
                    self.new_video(path)
                    ret_val, img0 = self.cap.read()

            self.frame += 1
            s = f'video {self.count + 1}/{self.nf} ({self.frame}/{self.frames}) {path}: '

        else:
            # Read image
            self.count += 1
            img0 = cv2.imread(path)  # BGR
            assert img0 is not None, f'Image Not Found {path}'
            s = f'image {self.count}/{self.nf} {path}: '

        # Padded resize
        img = letterbox(img0, self.img_size, stride=self.stride, auto=self.auto)[0]

        # Convert
        img = img.transpose((2, 0, 1))[::-1]  # HWC to CHW, BGR to RGB
        img = np.ascontiguousarray(img)

        return path, img, img0, self.cap, s

    def new_video(self, path):
        self.frame = 0
        self.cap = cv2.VideoCapture(path)
        self.frames = int(self.cap.get(cv2.CAP_PROP_FRAME_COUNT))

    def __len__(self):
        return self.nf  # number of files


class LoadWebcam:  # for inference
    # YOLOv5 local webcam dataloader, i.e. `python detect.py --source 0`
    def __init__(self, pipe='0', img_size=640, stride=32):
        self.img_size = img_size
        self.stride = stride
        self.pipe = eval(pipe) if pipe.isnumeric() else pipe
        self.cap = cv2.VideoCapture(self.pipe)  # video capture object
        self.cap.set(cv2.CAP_PROP_BUFFERSIZE, 3)  # set buffer size

    def __iter__(self):
        self.count = -1
        return self

    def __next__(self):
        self.count += 1
        if cv2.waitKey(1) == ord('q'):  # q to quit
            self.cap.release()
            cv2.destroyAllWindows()
            raise StopIteration

        # Read frame
        ret_val, img0 = self.cap.read()
        img0 = cv2.flip(img0, 1)  # flip left-right

        # Print
        assert ret_val, f'Camera Error {self.pipe}'
        img_path = 'webcam.jpg'
        s = f'webcam {self.count}: '

        # Padded resize
        img = letterbox(img0, self.img_size, stride=self.stride)[0]

        # Convert
        img = img.transpose((2, 0, 1))[::-1]  # HWC to CHW, BGR to RGB
        img = np.ascontiguousarray(img)

        return img_path, img, img0, None, s

    def __len__(self):
        return 0


class LoadStreams:
    # YOLOv5 streamloader, i.e. `python detect.py --source 'rtsp://example.com/media.mp4'  # RTSP, RTMP, HTTP streams`
    def __init__(self, sources='streams.txt', img_size=640, stride=32, auto=True):
        self.mode = 'stream'
        self.img_size = img_size
        self.stride = stride

        if os.path.isfile(sources):
            with open(sources) as f:
                sources = [x.strip() for x in f.read().strip().splitlines() if len(x.strip())]
        else:
            sources = [sources]

        n = len(sources)
        self.imgs, self.fps, self.frames, self.threads = [None] * n, [0] * n, [0] * n, [None] * n
        self.sources = [clean_str(x) for x in sources]  # clean source names for later
        self.auto = auto
        for i, s in enumerate(sources):  # index, source
            # Start thread to read frames from video stream
            st = f'{i + 1}/{n}: {s}... '
            if urlparse(s).hostname in ('youtube.com', 'youtu.be'):  # if source is YouTube video
                check_requirements(('pafy', 'youtube_dl==2020.12.2'))
                import pafy
                s = pafy.new(s).getbest(preftype="mp4").url  # YouTube URL
            s = eval(s) if s.isnumeric() else s  # i.e. s = '0' local webcam
            cap = cv2.VideoCapture(s)
            assert cap.isOpened(), f'{st}Failed to open {s}'
            w = int(cap.get(cv2.CAP_PROP_FRAME_WIDTH))
            h = int(cap.get(cv2.CAP_PROP_FRAME_HEIGHT))
            fps = cap.get(cv2.CAP_PROP_FPS)  # warning: may return 0 or nan
            self.frames[i] = max(int(cap.get(cv2.CAP_PROP_FRAME_COUNT)), 0) or float('inf')  # infinite stream fallback
            self.fps[i] = max((fps if math.isfinite(fps) else 0) % 100, 0) or 30  # 30 FPS fallback

            _, self.imgs[i] = cap.read()  # guarantee first frame
            self.threads[i] = Thread(target=self.update, args=([i, cap, s]), daemon=True)
            LOGGER.info(f"{st} Success ({self.frames[i]} frames {w}x{h} at {self.fps[i]:.2f} FPS)")
            self.threads[i].start()
        LOGGER.info('')  # newline

        # check for common shapes
        s = np.stack([letterbox(x, self.img_size, stride=self.stride, auto=self.auto)[0].shape for x in self.imgs])
        self.rect = np.unique(s, axis=0).shape[0] == 1  # rect inference if all shapes equal
        if not self.rect:
            LOGGER.warning('WARNING: Stream shapes differ. For optimal performance supply similarly-shaped streams.')

    def update(self, i, cap, stream):
        # Read stream `i` frames in daemon thread
        n, f, read = 0, self.frames[i], 1  # frame number, frame array, inference every 'read' frame
        while cap.isOpened() and n < f:
            n += 1
            # _, self.imgs[index] = cap.read()
            cap.grab()
            if n % read == 0:
                success, im = cap.retrieve()
                if success:
                    self.imgs[i] = im
                else:
                    LOGGER.warning('WARNING: Video stream unresponsive, please check your IP camera connection.')
                    self.imgs[i] = np.zeros_like(self.imgs[i])
                    cap.open(stream)  # re-open stream if signal was lost
            time.sleep(1 / self.fps[i])  # wait time

    def __iter__(self):
        self.count = -1
        return self

    def __next__(self):
        self.count += 1
        if not all(x.is_alive() for x in self.threads) or cv2.waitKey(1) == ord('q'):  # q to quit
            cv2.destroyAllWindows()
            raise StopIteration

        # Letterbox
        img0 = self.imgs.copy()
        img = [letterbox(x, self.img_size, stride=self.stride, auto=self.rect and self.auto)[0] for x in img0]

        # Stack
        img = np.stack(img, 0)

        # Convert
        img = img[..., ::-1].transpose((0, 3, 1, 2))  # BGR to RGB, BHWC to BCHW
        img = np.ascontiguousarray(img)

        return self.sources, img, img0, None, ''

    def __len__(self):
        return len(self.sources)  # 1E12 frames = 32 streams at 30 FPS for 30 years


def img2label_paths(img_paths):
    # Define label paths as a function of image paths
    sa, sb = os.sep + 'images' + os.sep, os.sep + 'labels' + os.sep  # /images/, /labels/ substrings
    return [sb.join(x.rsplit(sa, 1)).rsplit('.', 1)[0] + '.txt' for x in img_paths]


class LoadImagesAndLabels(Dataset):
    # YOLOv5 train_loader/val_loader, loads images and labels for training and validation
    cache_version = 0.6  # dataset labels *.cache version
    rand_interp_methods = [cv2.INTER_NEAREST, cv2.INTER_LINEAR, cv2.INTER_CUBIC, cv2.INTER_AREA, cv2.INTER_LANCZOS4]

    def __init__(self,
                 path,
                 img_size=640,
                 batch_size=16,
                 augment=False,
                 hyp=None,
                 rect=False,
                 image_weights=False,
                 cache_images=False,
                 single_cls=False,
                 stride=32,
                 pad=0.0,
                 prefix=''):
        self.img_size = img_size
        self.augment = augment
        self.hyp = hyp
        self.image_weights = image_weights
        self.rect = False if image_weights else rect
        self.mosaic = self.augment and not self.rect  # load 4 images at a time into a mosaic (only during training)
        self.mosaic_border = [-img_size // 2, -img_size // 2]
        self.stride = stride
        self.path = path
        self.albumentations = Albumentations() if augment else None

        try:
            f = []  # image files
            for p in path if isinstance(path, list) else [path]:
                p = Path(p)  # os-agnostic
                if p.is_dir():  # dir
                    f += glob.glob(str(p / '**' / '*.*'), recursive=True)
                    # f = list(p.rglob('*.*'))  # pathlib
                elif p.is_file():  # file
                    with open(p) as t:
                        t = t.read().strip().splitlines()
                        parent = str(p.parent) + os.sep
                        f += [x.replace('./', parent) if x.startswith('./') else x for x in t]  # local to global path
                        # f += [p.parent / x.lstrip(os.sep) for x in t]  # local to global path (pathlib)
                else:
                    raise Exception(f'{prefix}{p} does not exist')
            self.im_files = sorted(x.replace('/', os.sep) for x in f if x.split('.')[-1].lower() in IMG_FORMATS)
            # self.img_files = sorted([x for x in f if x.suffix[1:].lower() in IMG_FORMATS])  # pathlib
            assert self.im_files, f'{prefix}No images found'
        except Exception as e:
            raise Exception(f'{prefix}Error loading data from {path}: {e}\nSee {HELP_URL}')

        # Check cache
        self.label_files = img2label_paths(self.im_files)  # labels
        cache_path = (p if p.is_file() else Path(self.label_files[0]).parent).with_suffix('.cache')
        try:
            cache, exists = np.load(cache_path, allow_pickle=True).item(), True  # load dict
            assert cache['version'] == self.cache_version  # same version
            assert cache['hash'] == get_hash(self.label_files + self.im_files)  # same hash
        except Exception:
            cache, exists = self.cache_labels(cache_path, prefix), False  # cache

        # Display cache
        nf, nm, ne, nc, n = cache.pop('results')  # found, missing, empty, corrupt, total
        if exists:
            d = f"Scanning '{cache_path}' images and labels... {nf} found, {nm} missing, {ne} empty, {nc} corrupt"
            tqdm(None, desc=prefix + d, total=n, initial=n, bar_format=BAR_FORMAT)  # display cache results
            if cache['msgs']:
                LOGGER.info('\n'.join(cache['msgs']))  # display warnings
        assert nf > 0 or not augment, f'{prefix}No labels in {cache_path}. Can not train without labels. See {HELP_URL}'

        # Read cache
        [cache.pop(k) for k in ('hash', 'version', 'msgs')]  # remove items
        labels, shapes, self.segments = zip(*cache.values())
        self.labels = list(labels)
        self.shapes = np.array(shapes, dtype=np.float64)
        self.im_files = list(cache.keys())  # update
        self.label_files = img2label_paths(cache.keys())  # update
        n = len(shapes)  # number of images
        bi = np.floor(np.arange(n) / batch_size).astype(np.int)  # batch index
        nb = bi[-1] + 1  # number of batches
        self.batch = bi  # batch index of image
        self.n = n
        self.indices = range(n)

        # Update labels
        include_class = []  # filter labels to include only these classes (optional)
        include_class_array = np.array(include_class).reshape(1, -1)
        for i, (label, segment) in enumerate(zip(self.labels, self.segments)):
            if include_class:
                j = (label[:, 0:1] == include_class_array).any(1)
                self.labels[i] = label[j]
                if segment:
                    self.segments[i] = segment[j]
            if single_cls:  # single-class training, merge all classes into 0
                self.labels[i][:, 0] = 0
                if segment:
                    self.segments[i][:, 0] = 0

        # Rectangular Training
        if self.rect:
            # Sort by aspect ratio
            s = self.shapes  # wh
            ar = s[:, 1] / s[:, 0]  # aspect ratio
            irect = ar.argsort()
            self.im_files = [self.im_files[i] for i in irect]
            self.label_files = [self.label_files[i] for i in irect]
            self.labels = [self.labels[i] for i in irect]
            self.shapes = s[irect]  # wh
            ar = ar[irect]

            # Set training image shapes
            shapes = [[1, 1]] * nb
            for i in range(nb):
                ari = ar[bi == i]
                mini, maxi = ari.min(), ari.max()
                if maxi < 1:
                    shapes[i] = [maxi, 1]
                elif mini > 1:
                    shapes[i] = [1, 1 / mini]

            self.batch_shapes = np.ceil(np.array(shapes) * img_size / stride + pad).astype(np.int) * stride

        # Cache images into RAM/disk for faster training (WARNING: large datasets may exceed system resources)
        self.ims = [None] * n
        self.npy_files = [Path(f).with_suffix('.npy') for f in self.im_files]
        if cache_images:
            gb = 0  # Gigabytes of cached images
            self.im_hw0, self.im_hw = [None] * n, [None] * n
            fcn = self.cache_images_to_disk if cache_images == 'disk' else self.load_image
            results = ThreadPool(NUM_THREADS).imap(fcn, range(n))
            pbar = tqdm(enumerate(results), total=n, bar_format=BAR_FORMAT)
            for i, x in pbar:
                if cache_images == 'disk':
                    gb += self.npy_files[i].stat().st_size
                else:  # 'ram'
                    self.ims[i], self.im_hw0[i], self.im_hw[i] = x  # im, hw_orig, hw_resized = load_image(self, i)
                    gb += self.ims[i].nbytes
                pbar.desc = f'{prefix}Caching images ({gb / 1E9:.1f}GB {cache_images})'
            pbar.close()

    def cache_labels(self, path=Path('./labels.cache'), prefix=''):
        # Cache dataset labels, check images and read shapes
        x = {}  # dict
        nm, nf, ne, nc, msgs = 0, 0, 0, 0, []  # number missing, found, empty, corrupt, messages
        desc = f"{prefix}Scanning '{path.parent / path.stem}' images and labels..."
        with Pool(NUM_THREADS) as pool:
            pbar = tqdm(pool.imap(verify_image_label, zip(self.im_files, self.label_files, repeat(prefix))),
                        desc=desc,
                        total=len(self.im_files),
                        bar_format=BAR_FORMAT)
            for im_file, lb, shape, segments, nm_f, nf_f, ne_f, nc_f, msg in pbar:
                nm += nm_f
                nf += nf_f
                ne += ne_f
                nc += nc_f
                if im_file:
                    x[im_file] = [lb, shape, segments]
                if msg:
                    msgs.append(msg)
                pbar.desc = f"{desc}{nf} found, {nm} missing, {ne} empty, {nc} corrupt"

        pbar.close()
        if msgs:
            LOGGER.info('\n'.join(msgs))
        if nf == 0:
            LOGGER.warning(f'{prefix}WARNING: No labels found in {path}. See {HELP_URL}')
        x['hash'] = get_hash(self.label_files + self.im_files)
        x['results'] = nf, nm, ne, nc, len(self.im_files)
        x['msgs'] = msgs  # warnings
        x['version'] = self.cache_version  # cache version
        try:
            np.save(path, x)  # save cache for next time
            path.with_suffix('.cache.npy').rename(path)  # remove .npy suffix
            LOGGER.info(f'{prefix}New cache created: {path}')
        except Exception as e:
            LOGGER.warning(f'{prefix}WARNING: Cache directory {path.parent} is not writeable: {e}')  # not writeable
        return x

    def __len__(self):
        return len(self.im_files)

    # def __iter__(self):
    #     self.count = -1
    #     print('ran dataset iter')
    #     #self.shuffled_vector = np.random.permutation(self.nF) if self.augment else np.arange(self.nF)
    #     return self

    def __getitem__(self, index):
        index = self.indices[index]  # linear, shuffled, or image_weights

        hyp = self.hyp
        mosaic = self.mosaic and random.random() < hyp['mosaic']
        if mosaic:
            # Load mosaic
            img, labels = self.load_mosaic(index)
            shapes = None

            # MixUp augmentation
            if random.random() < hyp['mixup']:
                img, labels = mixup(img, labels, *self.load_mosaic(random.randint(0, self.n - 1)))

        else:
            # Load image
            img, (h0, w0), (h, w) = self.load_image(index)

            # Letterbox
            shape = self.batch_shapes[self.batch[index]] if self.rect else self.img_size  # final letterboxed shape
            img, ratio, pad = letterbox(img, shape, auto=False, scaleup=self.augment)
            shapes = (h0, w0), ((h / h0, w / w0), pad)  # for COCO mAP rescaling

            labels = self.labels[index].copy()
            if labels.size:  # normalized xywh to pixel xyxy format
                labels[:, 1:] = xywhn2xyxy(labels[:, 1:], ratio[0] * w, ratio[1] * h, padw=pad[0], padh=pad[1])

            if self.augment:
                img, labels = random_perspective(img,
                                                 labels,
                                                 degrees=hyp['degrees'],
                                                 translate=hyp['translate'],
                                                 scale=hyp['scale'],
                                                 shear=hyp['shear'],
                                                 perspective=hyp['perspective'])

        nl = len(labels)  # number of labels
        if nl:
            labels[:, 1:5] = xyxy2xywhn(labels[:, 1:5], w=img.shape[1], h=img.shape[0], clip=True, eps=1E-3)

        if self.augment:
            # Albumentations
            img, labels = self.albumentations(img, labels)
            nl = len(labels)  # update after albumentations

            # HSV color-space
            augment_hsv(img, hgain=hyp['hsv_h'], sgain=hyp['hsv_s'], vgain=hyp['hsv_v'])

            # Flip up-down
            if random.random() < hyp['flipud']:
                img = np.flipud(img)
                if nl:
                    labels[:, 2] = 1 - labels[:, 2]

            # Flip left-right
            if random.random() < hyp['fliplr']:
                img = np.fliplr(img)
                if nl:
                    labels[:, 1] = 1 - labels[:, 1]

            # Cutouts
            # labels = cutout(img, labels, p=0.5)
            # nl = len(labels)  # update after cutout

        labels_out = torch.zeros((nl, 6))
        if nl:
            labels_out[:, 1:] = torch.from_numpy(labels)

        # Convert
        img = img.transpose((2, 0, 1))[::-1]  # HWC to CHW, BGR to RGB
        img = np.ascontiguousarray(img)

        return torch.from_numpy(img), labels_out, self.im_files[index], shapes

    def load_image(self, i):
        # Loads 1 image from dataset index 'i', returns (im, original hw, resized hw)
        im, f, fn = self.ims[i], self.im_files[i], self.npy_files[i],
        if im is None:  # not cached in RAM
            if fn.exists():  # load npy
                im = np.load(fn)
            else:  # read image
                im = cv2.imread(f)  # BGR
                assert im is not None, f'Image Not Found {f}'
            h0, w0 = im.shape[:2]  # orig hw
            r = self.img_size / max(h0, w0)  # ratio
            if r != 1:  # if sizes are not equal
<<<<<<< HEAD
                interpolation = random.choice(self.rand_interp_methods) if self.augment else cv2.INTER_AREA
                im = cv2.resize(im, (int(w0 * r), int(h0 * r)), interpolation=interpolation)
=======
                im = cv2.resize(im, (int(w0 * r), int(h0 * r)),
                                interpolation=cv2.INTER_LINEAR if (self.augment or r > 1) else cv2.INTER_AREA)
>>>>>>> 71621df8
            return im, (h0, w0), im.shape[:2]  # im, hw_original, hw_resized
        else:
            return self.ims[i], self.im_hw0[i], self.im_hw[i]  # im, hw_original, hw_resized

    def cache_images_to_disk(self, i):
        # Saves an image as an *.npy file for faster loading
        f = self.npy_files[i]
        if not f.exists():
            np.save(f.as_posix(), cv2.imread(self.im_files[i]))

    def load_mosaic(self, index):
        # YOLOv5 4-mosaic loader. Loads 1 image + 3 random images into a 4-image mosaic
        labels4, segments4 = [], []
        s = self.img_size
        yc, xc = (int(random.uniform(-x, 2 * s + x)) for x in self.mosaic_border)  # mosaic center x, y
        indices = [index] + random.choices(self.indices, k=3)  # 3 additional image indices
        random.shuffle(indices)
        for i, index in enumerate(indices):
            # Load image
            img, _, (h, w) = self.load_image(index)

            # place img in img4
            if i == 0:  # top left
                img4 = np.full((s * 2, s * 2, img.shape[2]), 114, dtype=np.uint8)  # base image with 4 tiles
                x1a, y1a, x2a, y2a = max(xc - w, 0), max(yc - h, 0), xc, yc  # xmin, ymin, xmax, ymax (large image)
                x1b, y1b, x2b, y2b = w - (x2a - x1a), h - (y2a - y1a), w, h  # xmin, ymin, xmax, ymax (small image)
            elif i == 1:  # top right
                x1a, y1a, x2a, y2a = xc, max(yc - h, 0), min(xc + w, s * 2), yc
                x1b, y1b, x2b, y2b = 0, h - (y2a - y1a), min(w, x2a - x1a), h
            elif i == 2:  # bottom left
                x1a, y1a, x2a, y2a = max(xc - w, 0), yc, xc, min(s * 2, yc + h)
                x1b, y1b, x2b, y2b = w - (x2a - x1a), 0, w, min(y2a - y1a, h)
            elif i == 3:  # bottom right
                x1a, y1a, x2a, y2a = xc, yc, min(xc + w, s * 2), min(s * 2, yc + h)
                x1b, y1b, x2b, y2b = 0, 0, min(w, x2a - x1a), min(y2a - y1a, h)

            img4[y1a:y2a, x1a:x2a] = img[y1b:y2b, x1b:x2b]  # img4[ymin:ymax, xmin:xmax]
            padw = x1a - x1b
            padh = y1a - y1b

            # Labels
            labels, segments = self.labels[index].copy(), self.segments[index].copy()
            if labels.size:
                labels[:, 1:] = xywhn2xyxy(labels[:, 1:], w, h, padw, padh)  # normalized xywh to pixel xyxy format
                segments = [xyn2xy(x, w, h, padw, padh) for x in segments]
            labels4.append(labels)
            segments4.extend(segments)

        # Concat/clip labels
        labels4 = np.concatenate(labels4, 0)
        for x in (labels4[:, 1:], *segments4):
            np.clip(x, 0, 2 * s, out=x)  # clip when using random_perspective()
        # img4, labels4 = replicate(img4, labels4)  # replicate

        # Augment
        img4, labels4, segments4 = copy_paste(img4, labels4, segments4, p=self.hyp['copy_paste'])
        img4, labels4 = random_perspective(img4,
                                           labels4,
                                           segments4,
                                           degrees=self.hyp['degrees'],
                                           translate=self.hyp['translate'],
                                           scale=self.hyp['scale'],
                                           shear=self.hyp['shear'],
                                           perspective=self.hyp['perspective'],
                                           border=self.mosaic_border)  # border to remove

        return img4, labels4

    def load_mosaic9(self, index):
        # YOLOv5 9-mosaic loader. Loads 1 image + 8 random images into a 9-image mosaic
        labels9, segments9 = [], []
        s = self.img_size
        indices = [index] + random.choices(self.indices, k=8)  # 8 additional image indices
        random.shuffle(indices)
        hp, wp = -1, -1  # height, width previous
        for i, index in enumerate(indices):
            # Load image
            img, _, (h, w) = self.load_image(index)

            # place img in img9
            if i == 0:  # center
                img9 = np.full((s * 3, s * 3, img.shape[2]), 114, dtype=np.uint8)  # base image with 4 tiles
                h0, w0 = h, w
                c = s, s, s + w, s + h  # xmin, ymin, xmax, ymax (base) coordinates
            elif i == 1:  # top
                c = s, s - h, s + w, s
            elif i == 2:  # top right
                c = s + wp, s - h, s + wp + w, s
            elif i == 3:  # right
                c = s + w0, s, s + w0 + w, s + h
            elif i == 4:  # bottom right
                c = s + w0, s + hp, s + w0 + w, s + hp + h
            elif i == 5:  # bottom
                c = s + w0 - w, s + h0, s + w0, s + h0 + h
            elif i == 6:  # bottom left
                c = s + w0 - wp - w, s + h0, s + w0 - wp, s + h0 + h
            elif i == 7:  # left
                c = s - w, s + h0 - h, s, s + h0
            elif i == 8:  # top left
                c = s - w, s + h0 - hp - h, s, s + h0 - hp

            padx, pady = c[:2]
            x1, y1, x2, y2 = (max(x, 0) for x in c)  # allocate coords

            # Labels
            labels, segments = self.labels[index].copy(), self.segments[index].copy()
            if labels.size:
                labels[:, 1:] = xywhn2xyxy(labels[:, 1:], w, h, padx, pady)  # normalized xywh to pixel xyxy format
                segments = [xyn2xy(x, w, h, padx, pady) for x in segments]
            labels9.append(labels)
            segments9.extend(segments)

            # Image
            img9[y1:y2, x1:x2] = img[y1 - pady:, x1 - padx:]  # img9[ymin:ymax, xmin:xmax]
            hp, wp = h, w  # height, width previous

        # Offset
        yc, xc = (int(random.uniform(0, s)) for _ in self.mosaic_border)  # mosaic center x, y
        img9 = img9[yc:yc + 2 * s, xc:xc + 2 * s]

        # Concat/clip labels
        labels9 = np.concatenate(labels9, 0)
        labels9[:, [1, 3]] -= xc
        labels9[:, [2, 4]] -= yc
        c = np.array([xc, yc])  # centers
        segments9 = [x - c for x in segments9]

        for x in (labels9[:, 1:], *segments9):
            np.clip(x, 0, 2 * s, out=x)  # clip when using random_perspective()
        # img9, labels9 = replicate(img9, labels9)  # replicate

        # Augment
        img9, labels9 = random_perspective(img9,
                                           labels9,
                                           segments9,
                                           degrees=self.hyp['degrees'],
                                           translate=self.hyp['translate'],
                                           scale=self.hyp['scale'],
                                           shear=self.hyp['shear'],
                                           perspective=self.hyp['perspective'],
                                           border=self.mosaic_border)  # border to remove

        return img9, labels9

    @staticmethod
    def collate_fn(batch):
        im, label, path, shapes = zip(*batch)  # transposed
        for i, lb in enumerate(label):
            lb[:, 0] = i  # add target image index for build_targets()
        return torch.stack(im, 0), torch.cat(label, 0), path, shapes

    @staticmethod
    def collate_fn4(batch):
        img, label, path, shapes = zip(*batch)  # transposed
        n = len(shapes) // 4
        im4, label4, path4, shapes4 = [], [], path[:n], shapes[:n]

        ho = torch.tensor([[0.0, 0, 0, 1, 0, 0]])
        wo = torch.tensor([[0.0, 0, 1, 0, 0, 0]])
        s = torch.tensor([[1, 1, 0.5, 0.5, 0.5, 0.5]])  # scale
        for i in range(n):  # zidane torch.zeros(16,3,720,1280)  # BCHW
            i *= 4
            if random.random() < 0.5:
                im = F.interpolate(img[i].unsqueeze(0).float(), scale_factor=2.0, mode='bilinear',
                                   align_corners=False)[0].type(img[i].type())
                lb = label[i]
            else:
                im = torch.cat((torch.cat((img[i], img[i + 1]), 1), torch.cat((img[i + 2], img[i + 3]), 1)), 2)
                lb = torch.cat((label[i], label[i + 1] + ho, label[i + 2] + wo, label[i + 3] + ho + wo), 0) * s
            im4.append(im)
            label4.append(lb)

        for i, lb in enumerate(label4):
            lb[:, 0] = i  # add target image index for build_targets()

        return torch.stack(im4, 0), torch.cat(label4, 0), path4, shapes4


# Ancillary functions --------------------------------------------------------------------------------------------------
def create_folder(path='./new'):
    # Create folder
    if os.path.exists(path):
        shutil.rmtree(path)  # delete output folder
    os.makedirs(path)  # make new output folder


def flatten_recursive(path=DATASETS_DIR / 'coco128'):
    # Flatten a recursive directory by bringing all files to top level
    new_path = Path(str(path) + '_flat')
    create_folder(new_path)
    for file in tqdm(glob.glob(str(Path(path)) + '/**/*.*', recursive=True)):
        shutil.copyfile(file, new_path / Path(file).name)


def extract_boxes(path=DATASETS_DIR / 'coco128'):  # from utils.datasets import *; extract_boxes()
    # Convert detection dataset into classification dataset, with one directory per class
    path = Path(path)  # images dir
    shutil.rmtree(path / 'classifier') if (path / 'classifier').is_dir() else None  # remove existing
    files = list(path.rglob('*.*'))
    n = len(files)  # number of files
    for im_file in tqdm(files, total=n):
        if im_file.suffix[1:] in IMG_FORMATS:
            # image
            im = cv2.imread(str(im_file))[..., ::-1]  # BGR to RGB
            h, w = im.shape[:2]

            # labels
            lb_file = Path(img2label_paths([str(im_file)])[0])
            if Path(lb_file).exists():
                with open(lb_file) as f:
                    lb = np.array([x.split() for x in f.read().strip().splitlines()], dtype=np.float32)  # labels

                for j, x in enumerate(lb):
                    c = int(x[0])  # class
                    f = (path / 'classifier') / f'{c}' / f'{path.stem}_{im_file.stem}_{j}.jpg'  # new filename
                    if not f.parent.is_dir():
                        f.parent.mkdir(parents=True)

                    b = x[1:] * [w, h, w, h]  # box
                    # b[2:] = b[2:].max()  # rectangle to square
                    b[2:] = b[2:] * 1.2 + 3  # pad
                    b = xywh2xyxy(b.reshape(-1, 4)).ravel().astype(np.int)

                    b[[0, 2]] = np.clip(b[[0, 2]], 0, w)  # clip boxes outside of image
                    b[[1, 3]] = np.clip(b[[1, 3]], 0, h)
                    assert cv2.imwrite(str(f), im[b[1]:b[3], b[0]:b[2]]), f'box failure in {f}'


def autosplit(path=DATASETS_DIR / 'coco128/images', weights=(0.9, 0.1, 0.0), annotated_only=False):
    """ Autosplit a dataset into train/val/test splits and save path/autosplit_*.txt files
    Usage: from utils.datasets import *; autosplit()
    Arguments
        path:            Path to images directory
        weights:         Train, val, test weights (list, tuple)
        annotated_only:  Only use images with an annotated txt file
    """
    path = Path(path)  # images dir
    files = sorted(x for x in path.rglob('*.*') if x.suffix[1:].lower() in IMG_FORMATS)  # image files only
    n = len(files)  # number of files
    random.seed(0)  # for reproducibility
    indices = random.choices([0, 1, 2], weights=weights, k=n)  # assign each image to a split

    txt = ['autosplit_train.txt', 'autosplit_val.txt', 'autosplit_test.txt']  # 3 txt files
    [(path.parent / x).unlink(missing_ok=True) for x in txt]  # remove existing

    print(f'Autosplitting images from {path}' + ', using *.txt labeled images only' * annotated_only)
    for i, img in tqdm(zip(indices, files), total=n):
        if not annotated_only or Path(img2label_paths([str(img)])[0]).exists():  # check label
            with open(path.parent / txt[i], 'a') as f:
                f.write('./' + img.relative_to(path.parent).as_posix() + '\n')  # add image to txt file


def verify_image_label(args):
    # Verify one image-label pair
    im_file, lb_file, prefix = args
    nm, nf, ne, nc, msg, segments = 0, 0, 0, 0, '', []  # number (missing, found, empty, corrupt), message, segments
    try:
        # verify images
        im = Image.open(im_file)
        im.verify()  # PIL verify
        shape = exif_size(im)  # image size
        assert (shape[0] > 9) & (shape[1] > 9), f'image size {shape} <10 pixels'
        assert im.format.lower() in IMG_FORMATS, f'invalid image format {im.format}'
        if im.format.lower() in ('jpg', 'jpeg'):
            with open(im_file, 'rb') as f:
                f.seek(-2, 2)
                if f.read() != b'\xff\xd9':  # corrupt JPEG
                    ImageOps.exif_transpose(Image.open(im_file)).save(im_file, 'JPEG', subsampling=0, quality=100)
                    msg = f'{prefix}WARNING: {im_file}: corrupt JPEG restored and saved'

        # verify labels
        if os.path.isfile(lb_file):
            nf = 1  # label found
            with open(lb_file) as f:
                lb = [x.split() for x in f.read().strip().splitlines() if len(x)]
                if any(len(x) > 6 for x in lb):  # is segment
                    classes = np.array([x[0] for x in lb], dtype=np.float32)
                    segments = [np.array(x[1:], dtype=np.float32).reshape(-1, 2) for x in lb]  # (cls, xy1...)
                    lb = np.concatenate((classes.reshape(-1, 1), segments2boxes(segments)), 1)  # (cls, xywh)
                lb = np.array(lb, dtype=np.float32)
            nl = len(lb)
            if nl:
                assert lb.shape[1] == 5, f'labels require 5 columns, {lb.shape[1]} columns detected'
                assert (lb >= 0).all(), f'negative label values {lb[lb < 0]}'
                assert (lb[:, 1:] <= 1).all(), f'non-normalized or out of bounds coordinates {lb[:, 1:][lb[:, 1:] > 1]}'
                _, i = np.unique(lb, axis=0, return_index=True)
                if len(i) < nl:  # duplicate row check
                    lb = lb[i]  # remove duplicates
                    if segments:
                        segments = segments[i]
                    msg = f'{prefix}WARNING: {im_file}: {nl - len(i)} duplicate labels removed'
            else:
                ne = 1  # label empty
                lb = np.zeros((0, 5), dtype=np.float32)
        else:
            nm = 1  # label missing
            lb = np.zeros((0, 5), dtype=np.float32)
        return im_file, lb, shape, segments, nm, nf, ne, nc, msg
    except Exception as e:
        nc = 1
        msg = f'{prefix}WARNING: {im_file}: ignoring corrupt image/label: {e}'
        return [None, None, None, None, nm, nf, ne, nc, msg]


def dataset_stats(path='coco128.yaml', autodownload=False, verbose=False, profile=False, hub=False):
    """ Return dataset statistics dictionary with images and instances counts per split per class
    To run in parent directory: export PYTHONPATH="$PWD/yolov5"
    Usage1: from utils.datasets import *; dataset_stats('coco128.yaml', autodownload=True)
    Usage2: from utils.datasets import *; dataset_stats('path/to/coco128_with_yaml.zip')
    Arguments
        path:           Path to data.yaml or data.zip (with data.yaml inside data.zip)
        autodownload:   Attempt to download dataset if not found locally
        verbose:        Print stats dictionary
    """
    def round_labels(labels):
        # Update labels to integer class and 6 decimal place floats
        return [[int(c), *(round(x, 4) for x in points)] for c, *points in labels]

    def unzip(path):
        # Unzip data.zip TODO: CONSTRAINT: path/to/abc.zip MUST unzip to 'path/to/abc/'
        if str(path).endswith('.zip'):  # path is data.zip
            assert Path(path).is_file(), f'Error unzipping {path}, file not found'
            ZipFile(path).extractall(path=path.parent)  # unzip
            dir = path.with_suffix('')  # dataset directory == zip name
            return True, str(dir), next(dir.rglob('*.yaml'))  # zipped, data_dir, yaml_path
        else:  # path is data.yaml
            return False, None, path

    def hub_ops(f, max_dim=1920):
        # HUB ops for 1 image 'f': resize and save at reduced quality in /dataset-hub for web/app viewing
        f_new = im_dir / Path(f).name  # dataset-hub image filename
        try:  # use PIL
            im = Image.open(f)
            r = max_dim / max(im.height, im.width)  # ratio
            if r < 1.0:  # image too large
                im = im.resize((int(im.width * r), int(im.height * r)))
            im.save(f_new, 'JPEG', quality=75, optimize=True)  # save
        except Exception as e:  # use OpenCV
            print(f'WARNING: HUB ops PIL failure {f}: {e}')
            im = cv2.imread(f)
            im_height, im_width = im.shape[:2]
            r = max_dim / max(im_height, im_width)  # ratio
            if r < 1.0:  # image too large
                im = cv2.resize(im, (int(im_width * r), int(im_height * r)), interpolation=cv2.INTER_AREA)
            cv2.imwrite(str(f_new), im)

    zipped, data_dir, yaml_path = unzip(Path(path))
    with open(check_yaml(yaml_path), errors='ignore') as f:
        data = yaml.safe_load(f)  # data dict
        if zipped:
            data['path'] = data_dir  # TODO: should this be dir.resolve()?
    check_dataset(data, autodownload)  # download dataset if missing
    hub_dir = Path(data['path'] + ('-hub' if hub else ''))
    stats = {'nc': data['nc'], 'names': data['names']}  # statistics dictionary
    for split in 'train', 'val', 'test':
        if data.get(split) is None:
            stats[split] = None  # i.e. no test set
            continue
        x = []
        dataset = LoadImagesAndLabels(data[split])  # load dataset
        for label in tqdm(dataset.labels, total=dataset.n, desc='Statistics'):
            x.append(np.bincount(label[:, 0].astype(int), minlength=data['nc']))
        x = np.array(x)  # shape(128x80)
        stats[split] = {
            'instance_stats': {
                'total': int(x.sum()),
                'per_class': x.sum(0).tolist()},
            'image_stats': {
                'total': dataset.n,
                'unlabelled': int(np.all(x == 0, 1).sum()),
                'per_class': (x > 0).sum(0).tolist()},
            'labels': [{
                str(Path(k).name): round_labels(v.tolist())} for k, v in zip(dataset.im_files, dataset.labels)]}

        if hub:
            im_dir = hub_dir / 'images'
            im_dir.mkdir(parents=True, exist_ok=True)
            for _ in tqdm(ThreadPool(NUM_THREADS).imap(hub_ops, dataset.im_files), total=dataset.n, desc='HUB Ops'):
                pass

    # Profile
    stats_path = hub_dir / 'stats.json'
    if profile:
        for _ in range(1):
            file = stats_path.with_suffix('.npy')
            t1 = time.time()
            np.save(file, stats)
            t2 = time.time()
            x = np.load(file, allow_pickle=True)
            print(f'stats.npy times: {time.time() - t2:.3f}s read, {t2 - t1:.3f}s write')

            file = stats_path.with_suffix('.json')
            t1 = time.time()
            with open(file, 'w') as f:
                json.dump(stats, f)  # save stats *.json
            t2 = time.time()
            with open(file) as f:
                x = json.load(f)  # load hyps dict
            print(f'stats.json times: {time.time() - t2:.3f}s read, {t2 - t1:.3f}s write')

    # Save, print and return
    if hub:
        print(f'Saving {stats_path.resolve()}...')
        with open(stats_path, 'w') as f:
            json.dump(stats, f)  # save stats.json
    if verbose:
        print(json.dumps(stats, indent=2, sort_keys=False))
    return stats<|MERGE_RESOLUTION|>--- conflicted
+++ resolved
@@ -663,13 +663,8 @@
             h0, w0 = im.shape[:2]  # orig hw
             r = self.img_size / max(h0, w0)  # ratio
             if r != 1:  # if sizes are not equal
-<<<<<<< HEAD
                 interpolation = random.choice(self.rand_interp_methods) if self.augment else cv2.INTER_AREA
                 im = cv2.resize(im, (int(w0 * r), int(h0 * r)), interpolation=interpolation)
-=======
-                im = cv2.resize(im, (int(w0 * r), int(h0 * r)),
-                                interpolation=cv2.INTER_LINEAR if (self.augment or r > 1) else cv2.INTER_AREA)
->>>>>>> 71621df8
             return im, (h0, w0), im.shape[:2]  # im, hw_original, hw_resized
         else:
             return self.ims[i], self.im_hw0[i], self.im_hw[i]  # im, hw_original, hw_resized
