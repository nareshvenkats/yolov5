# YOLOv5 🚀 by Ultralytics, GPL-3.0 license
"""
Dataloaders and dataset utils
"""

import glob
import hashlib
import json
import math
import os
import random
import shutil
import time
from itertools import repeat
from multiprocessing.pool import Pool, ThreadPool
from pathlib import Path
from threading import Thread
from zipfile import ZipFile

import cv2
import numpy as np
import torch
import torch.nn.functional as F
import yaml
from PIL import ExifTags, Image, ImageOps
from torch.utils.data import DataLoader, Dataset, dataloader, distributed
from tqdm import tqdm

from utils.augmentations import Albumentations, augment_hsv, copy_paste, letterbox, mixup, random_perspective
from utils.general import (LOGGER, NUM_THREADS, check_dataset, check_requirements, check_yaml, clean_str,
                           segments2boxes, xyn2xy, xywh2xyxy, xywhn2xyxy, xyxy2xywhn)
from utils.torch_utils import torch_distributed_zero_first

# Parameters
HELP_URL = 'https://github.com/ultralytics/yolov5/wiki/Train-Custom-Data'
IMG_FORMATS = ['bmp', 'dng', 'jpeg', 'jpg', 'mpo', 'png', 'tif', 'tiff', 'webp']  # include image suffixes
VID_FORMATS = ['asf', 'avi', 'gif', 'm4v', 'mkv', 'mov', 'mp4', 'mpeg', 'mpg', 'wmv']  # include video suffixes

# Get orientation exif tag
for orientation in ExifTags.TAGS.keys():
    if ExifTags.TAGS[orientation] == 'Orientation':
        break


def get_hash(paths):
    # Returns a single hash value of a list of paths (files or dirs)
    size = sum(os.path.getsize(p) for p in paths if os.path.exists(p))  # sizes
    h = hashlib.md5(str(size).encode())  # hash sizes
    h.update(''.join(paths).encode())  # hash paths
    return h.hexdigest()  # return hash

def exif_size(img):
    # Returns exif-corrected PIL size
    s = img.size  # (width, height)
    try:
        rotation = dict(img._getexif().items())[orientation]
        if rotation == 6:  # rotation 270
            s = (s[1], s[0])
        elif rotation == 8:  # rotation 90
            s = (s[1], s[0])
    except Exception:
        pass

    return s


def exif_transpose(image):
    """
    Transpose a PIL image accordingly if it has an EXIF Orientation tag.
    Inplace version of https://github.com/python-pillow/Pillow/blob/master/src/PIL/ImageOps.py exif_transpose()

    :param image: The image to transpose.
    :return: An image.
    """
    exif = image.getexif()
    orientation = exif.get(0x0112, 1)  # default 1
    if orientation > 1:
        method = {2: Image.FLIP_LEFT_RIGHT,
                  3: Image.ROTATE_180,
                  4: Image.FLIP_TOP_BOTTOM,
                  5: Image.TRANSPOSE,
                  6: Image.ROTATE_270,
                  7: Image.TRANSVERSE,
                  8: Image.ROTATE_90,
                  }.get(orientation)
        if method is not None:
            image = image.transpose(method)
            del exif[0x0112]
            image.info["exif"] = exif.tobytes()
    return image


def create_dataloader(path, imgsz, batch_size, stride, single_cls=False, hyp=None, augment=False, cache=False, pad=0.0,
                      rect=False, rank=-1, workers=8, image_weights=False, quad=False, prefix='', shuffle=False):
    if rect and shuffle:
        LOGGER.warning('WARNING: --rect is incompatible with DataLoader shuffle, setting shuffle=False')
        shuffle = False
    with torch_distributed_zero_first(rank):  # init dataset *.cache only once if DDP
        dataset = LoadImagesAndLabels(path, imgsz, batch_size,
                                      augment=augment,  # augmentation
                                      hyp=hyp,  # hyperparameters
                                      rect=rect,  # rectangular batches
                                      cache_images=cache,
                                      single_cls=single_cls,
                                      stride=int(stride),
                                      pad=pad,
                                      image_weights=image_weights,
                                      prefix=prefix)

    batch_size = min(batch_size, len(dataset))
    nd = torch.cuda.device_count()  # number of CUDA devices
    nw = min([os.cpu_count() // max(nd, 1), batch_size if batch_size > 1 else 0, workers])  # number of workers
    sampler = None if rank == -1 else distributed.DistributedSampler(dataset, shuffle=shuffle)
    loader = DataLoader if image_weights else InfiniteDataLoader  # only DataLoader allows for attribute updates
    return loader(dataset,
                  batch_size=batch_size,
                  shuffle=shuffle and sampler is None,
                  num_workers=nw,
                  sampler=sampler,
                  pin_memory=True,
                  collate_fn=LoadImagesAndLabels.collate_fn4 if quad else LoadImagesAndLabels.collate_fn), dataset


class InfiniteDataLoader(dataloader.DataLoader):
    """ Dataloader that reuses workers

    Uses same syntax as vanilla DataLoader
    """

    def __init__(self, *args, **kwargs):
        super().__init__(*args, **kwargs)
        object.__setattr__(self, 'batch_sampler', _RepeatSampler(self.batch_sampler))
        self.iterator = super().__iter__()

    def __len__(self):
        return len(self.batch_sampler.sampler)

    def __iter__(self):
        for i in range(len(self)):
            yield next(self.iterator)


class _RepeatSampler:
    """ Sampler that repeats forever

    Args:
        sampler (Sampler)
    """

    def __init__(self, sampler):
        self.sampler = sampler

    def __iter__(self):
        while True:
            yield from iter(self.sampler)


class LoadImages:
    # YOLOv5 image/video dataloader, i.e.  `python detect.py --source
    # image.jpg/vid.mp4`
    def __init__(self, path, img_size=640, stride=32, auto=True):
        p = str(Path(path).resolve())  # os-agnostic absolute path
        if '*' in p:
            files = sorted(glob.glob(p, recursive=True))  # glob
        elif os.path.isdir(p):
            files = sorted(glob.glob(os.path.join(p, '*.*')))  # dir
        elif os.path.isfile(p):
            files = [p]  # files
        else:
            raise Exception(f'ERROR: {p} does not exist')

        images = [x for x in files if x.split('.')[-1].lower() in IMG_FORMATS]
        videos = [x for x in files if x.split('.')[-1].lower() in VID_FORMATS]
        ni, nv = len(images), len(videos)

        self.img_size = img_size
        self.stride = stride
        self.files = images + videos
        self.nf = ni + nv  # number of files
        self.video_flag = [False] * ni + [True] * nv
        self.mode = 'image'
        self.auto = auto
        if any(videos):
            self.new_video(videos[0])  # new video
        else:
            self.cap = None
        assert self.nf > 0, f'No images or videos found in {p}. ' \
                            f'Supported formats are:\nimages: {IMG_FORMATS}\nvideos: {VID_FORMATS}'

    def __iter__(self):
        self.count = 0
        return self

    def __next__(self):
        if self.count == self.nf:
            raise StopIteration
        path = self.files[self.count]

        if self.video_flag[self.count]:
            # Read video
            self.mode = 'video'
            ret_val, img0 = self.cap.read()
            while not ret_val:
                self.count += 1
                self.cap.release()
                if self.count == self.nf:  # last video
                    raise StopIteration
                else:
                    path = self.files[self.count]
                    self.new_video(path)
                    ret_val, img0 = self.cap.read()

            self.frame += 1
            s = f'video {self.count + 1}/{self.nf} ({self.frame}/{self.frames}) {path}: '

        else:
            # Read image
            self.count += 1
            img0 = cv2.imread(path)  # BGR
            assert img0 is not None, f'Image Not Found {path}'
            s = f'image {self.count}/{self.nf} {path}: '

        # Padded resize
        img = letterbox(img0, self.img_size, stride=self.stride, auto=self.auto)[0]

        # Convert
        img = img.transpose((2, 0, 1))[::-1]  # HWC to CHW, BGR to RGB
        img = np.ascontiguousarray(img)

        return path, img, img0, self.cap, s

    def new_video(self, path):
        self.frame = 0
        self.cap = cv2.VideoCapture(path)
        self.frames = int(self.cap.get(cv2.CAP_PROP_FRAME_COUNT))

    def __len__(self):
        return self.nf  # number of files

class LoadWebcam:  # for inference
    # YOLOv5 local webcam dataloader, i.e.  `python detect.py --source 0`
    def __init__(self, pipe='0', img_size=640, stride=32):
        self.img_size = img_size
        self.stride = stride
        self.pipe = eval(pipe) if pipe.isnumeric() else pipe
        self.cap = cv2.VideoCapture(self.pipe)  # video capture object
        self.cap.set(cv2.CAP_PROP_BUFFERSIZE, 3)  # set buffer size

    def __iter__(self):
        self.count = -1
        return self

    def __next__(self):
        self.count += 1
        if cv2.waitKey(1) == ord('q'):  # q to quit
            self.cap.release()
            cv2.destroyAllWindows()
            raise StopIteration

        # Read frame
        ret_val, img0 = self.cap.read()
        img0 = cv2.flip(img0, 1)  # flip left-right

        # Print
        assert ret_val, f'Camera Error {self.pipe}'
        img_path = 'webcam.jpg'
        s = f'webcam {self.count}: '

        # Padded resize
        img = letterbox(img0, self.img_size, stride=self.stride)[0]

        # Convert
        img = img.transpose((2, 0, 1))[::-1]  # HWC to CHW, BGR to RGB
        img = np.ascontiguousarray(img)

        return img_path, img, img0, None, s

    def __len__(self):
        return 0


class LoadStreams:
    # YOLOv5 streamloader, i.e.  `python detect.py --source
    # 'rtsp://example.com/media.mp4' # RTSP, RTMP, HTTP streams`
    def __init__(self, sources='streams.txt', img_size=640, stride=32, auto=True):
        self.mode = 'stream'
        self.img_size = img_size
        self.stride = stride

        if os.path.isfile(sources):
            with open(sources) as f:
                sources = [x.strip() for x in f.read().strip().splitlines() if len(x.strip())]
        else:
            sources = [sources]

        n = len(sources)
        self.imgs, self.fps, self.frames, self.threads = [None] * n, [0] * n, [0] * n, [None] * n
        self.sources = [clean_str(x) for x in sources]  # clean source names for later
        self.auto = auto
        for i, s in enumerate(sources):  # index, source
            # Start thread to read frames from video stream
            st = f'{i + 1}/{n}: {s}... '
            if 'youtube.com/' in s or 'youtu.be/' in s:  # if source is YouTube video
                check_requirements(('pafy', 'youtube_dl'))
                import pafy
                s = pafy.new(s).getbest(preftype="mp4").url  # YouTube URL
            s = eval(s) if s.isnumeric() else s  # i.e.  s = '0' local webcam
            cap = cv2.VideoCapture(s)
            assert cap.isOpened(), f'{st}Failed to open {s}'
            w = int(cap.get(cv2.CAP_PROP_FRAME_WIDTH))
            h = int(cap.get(cv2.CAP_PROP_FRAME_HEIGHT))
            fps = cap.get(cv2.CAP_PROP_FPS)  # warning: may return 0 or nan
            self.frames[i] = max(int(cap.get(cv2.CAP_PROP_FRAME_COUNT)), 0) or float('inf')  # infinite stream fallback
            self.fps[i] = max((fps if math.isfinite(fps) else 0) % 100, 0) or 30  # 30 FPS fallback

            _, self.imgs[i] = cap.read()  # guarantee first frame
            self.threads[i] = Thread(target=self.update, args=([i, cap, s]), daemon=True)
            LOGGER.info(f"{st} Success ({self.frames[i]} frames {w}x{h} at {self.fps[i]:.2f} FPS)")
            self.threads[i].start()
        LOGGER.info('')  # newline

        # check for common shapes
        s = np.stack([letterbox(x, self.img_size, stride=self.stride, auto=self.auto)[0].shape for x in self.imgs])
        self.rect = np.unique(s, axis=0).shape[0] == 1  # rect inference if all shapes equal
        if not self.rect:
            LOGGER.warning('WARNING: Stream shapes differ. For optimal performance supply similarly-shaped streams.')

    def update(self, i, cap, stream):
        # Read stream `i` frames in daemon thread
        n, f, read = 0, self.frames[i], 1  # frame number, frame array, inference every 'read' frame
        while cap.isOpened() and n < f:
            n += 1
            # _, self.imgs[index] = cap.read()
            cap.grab()
            if n % read == 0:
                success, im = cap.retrieve()
                if success:
                    self.imgs[i] = im
                else:
                    LOGGER.warning('WARNING: Video stream unresponsive, please check your IP camera connection.')
                    self.imgs[i] = np.zeros_like(self.imgs[i])
                    cap.open(stream)  # re-open stream if signal was lost
            time.sleep(1 / self.fps[i])  # wait time

    def __iter__(self):
        self.count = -1
        return self

    def __next__(self):
        self.count += 1
        if not all(x.is_alive() for x in self.threads) or cv2.waitKey(1) == ord('q'):  # q to quit
            cv2.destroyAllWindows()
            raise StopIteration

        # Letterbox
        img0 = self.imgs.copy()
        img = [letterbox(x, self.img_size, stride=self.stride, auto=self.rect and self.auto)[0] for x in img0]

        # Stack
        img = np.stack(img, 0)

        # Convert
        img = img[..., ::-1].transpose((0, 3, 1, 2))  # BGR to RGB, BHWC to BCHW
        img = np.ascontiguousarray(img)

        return self.sources, img, img0, None, ''

    def __len__(self):
        return len(self.sources)  # 1E12 frames = 32 streams at 30 FPS for 30 years

def img2label_paths(img_paths):
    # Define label paths as a function of image paths
    sa, sb = os.sep + 'images' + os.sep, os.sep + 'labels' + os.sep  # /images/, /labels/ substrings
    return [sb.join(x.rsplit(sa, 1)).rsplit('.', 1)[0] + '.txt' for x in img_paths]


class LoadImagesAndLabels(Dataset):
    # YOLOv5 train_loader/val_loader, loads images and labels for training and
    # validation
    cache_version = 0.6  # dataset labels *.cache version

    def __init__(self, path, img_size=640, batch_size=16, augment=False, hyp=None, rect=False, image_weights=False,
                 cache_images=False, single_cls=False, stride=32, pad=0.0, prefix=''):
        self.img_size = img_size
        self.augment = augment
        self.hyp = hyp
        self.image_weights = image_weights
        self.rect = False if image_weights else rect
        self.mosaic = self.augment and not self.rect  # load 4 images at a time into a mosaic (only during training)
        self.mosaic_border = [-img_size // 2, -img_size // 2]
        self.stride = stride
        self.path = path
        self.albumentations = Albumentations() if augment else None

        try:
            f = []  # image files
            for p in path if isinstance(path, list) else [path]:
                p = Path(p)  # os-agnostic
                if p.is_dir():  # dir
                    f += glob.glob(str(p / '**' / '*.*'), recursive=True)
                    # f = list(p.rglob('*.*')) # pathlib
                elif p.is_file():  # file
                    with open(p) as t:
                        t = t.read().strip().splitlines()
                        parent = str(p.parent) + os.sep
                        f += [x.replace('./', parent) if x.startswith('./') else x for x in t]  # local to global path
                        # f += [p.parent / x.lstrip(os.sep) for x in t] # local
                                                                                                                      # to global path (pathlib)
                else:
                    raise Exception(f'{prefix}{p} does not exist')
            self.img_files = sorted(x.replace('/', os.sep) for x in f if x.split('.')[-1].lower() in IMG_FORMATS)
            # self.img_files = sorted([x for x in f if x.suffix[1:].lower() in
            # IMG_FORMATS]) # pathlib
            assert self.img_files, f'{prefix}No images found'
        except Exception as e:
            raise Exception(f'{prefix}Error loading data from {path}: {e}\nSee {HELP_URL}')

        # Check cache
        self.label_files = img2label_paths(self.img_files)  # labels
        cache_path = (p if p.is_file() else Path(self.label_files[0]).parent).with_suffix('.cache')
        try:
            cache, exists = np.load(cache_path, allow_pickle=True).item(), True  # load dict
            assert cache['version'] == self.cache_version  # same version
            assert cache['hash'] == get_hash(self.label_files + self.img_files)  # same hash
        except Exception:
            cache, exists = self.cache_labels(cache_path, prefix), False  # cache

        # Display cache
        nf, nm, ne, nc, n = cache.pop('results')  # found, missing, empty, corrupt, total
        if exists:
            d = f"Scanning '{cache_path}' images and labels... {nf} found, {nm} missing, {ne} empty, {nc} corrupt"
            tqdm(None, desc=prefix + d, total=n, initial=n)  # display cache results
            if cache['msgs']:
                LOGGER.info('\n'.join(cache['msgs']))  # display warnings
        assert nf > 0 or not augment, f'{prefix}No labels in {cache_path}. Can not train without labels. See {HELP_URL}'

        # Read cache
        [cache.pop(k) for k in ('hash', 'version', 'msgs')]  # remove items
        labels, shapes, self.segments = zip(*cache.values())
        self.labels = list(labels)
        self.shapes = np.array(shapes, dtype=np.float64)
        self.img_files = list(cache.keys())  # update
        self.label_files = img2label_paths(cache.keys())  # update
        n = len(shapes)  # number of images
        bi = np.floor(np.arange(n) / batch_size).astype(np.int)  # batch index
        nb = bi[-1] + 1  # number of batches
        self.batch = bi  # batch index of image
        self.n = n
        self.indices = range(n)

        # Update labels
        include_class = []  # filter labels to include only these classes (optional)
        include_class_array = np.array(include_class).reshape(1, -1)
        for i, (label, segment) in enumerate(zip(self.labels, self.segments)):
            if include_class:
                j = (label[:, 0:1] == include_class_array).any(1)
                self.labels[i] = label[j]
                if segment:
                    self.segments[i] = segment[j]
            if single_cls:  # single-class training, merge all classes into 0
                self.labels[i][:, 0] = 0
                if segment:
                    self.segments[i][:, 0] = 0

        # Rectangular Training
        if self.rect:
            # Sort by aspect ratio
            s = self.shapes  # wh
            ar = s[:, 1] / s[:, 0]  # aspect ratio
            irect = ar.argsort()
            self.img_files = [self.img_files[i] for i in irect]
            self.label_files = [self.label_files[i] for i in irect]
            self.labels = [self.labels[i] for i in irect]
            self.shapes = s[irect]  # wh
            ar = ar[irect]

            # Set training image shapes
            shapes = [[1, 1]] * nb
            for i in range(nb):
                ari = ar[bi == i]
                mini, maxi = ari.min(), ari.max()
                if maxi < 1:
                    shapes[i] = [maxi, 1]
                elif mini > 1:
                    shapes[i] = [1, 1 / mini]

            self.batch_shapes = np.ceil(np.array(shapes) * img_size / stride + pad).astype(np.int) * stride

        # Cache images into memory for faster training (WARNING: large datasets
        # may exceed system RAM)
        self.imgs, self.img_npy = [None] * n, [None] * n
        if cache_images:
            if cache_images == 'disk':
                self.im_cache_dir = Path(Path(self.img_files[0]).parent.as_posix() + '_npy')
                self.img_npy = [self.im_cache_dir / Path(f).with_suffix('.npy').name for f in self.img_files]
                self.im_cache_dir.mkdir(parents=True, exist_ok=True)
            gb = 0  # Gigabytes of cached images
            self.img_hw0, self.img_hw = [None] * n, [None] * n
            results = ThreadPool(NUM_THREADS).imap(lambda x: load_image(*x), zip(repeat(self), range(n)))
            pbar = tqdm(enumerate(results), total=n)
            for i, x in pbar:
                if cache_images == 'disk':
                    if not self.img_npy[i].exists():
                        np.save(self.img_npy[i].as_posix(), x[0])
                    gb += self.img_npy[i].stat().st_size
                else:
                    self.imgs[i], self.img_hw0[i], self.img_hw[i] = x  # im, hw_orig, hw_resized = load_image(self, i)
                    gb += self.imgs[i].nbytes
                pbar.desc = f'{prefix}Caching images ({gb / 1E9:.1f}GB {cache_images})'
            pbar.close()

    def cache_labels(self, path=Path('./labels.cache'), prefix=''):
        # Cache dataset labels, check images and read shapes
        x = {}  # dict
        nm, nf, ne, nc, msgs = 0, 0, 0, 0, []  # number missing, found, empty, corrupt, messages
        desc = f"{prefix}Scanning '{path.parent / path.stem}' images and labels..."
        with Pool(NUM_THREADS) as pool:
            pbar = tqdm(pool.imap(verify_image_label, zip(self.img_files, self.label_files, repeat(prefix))),
                        desc=desc, total=len(self.img_files))
            for im_file, lb, shape, segments, nm_f, nf_f, ne_f, nc_f, msg in pbar:
                nm += nm_f
                nf += nf_f
                ne += ne_f
                nc += nc_f
                if im_file:
                    x[im_file] = [lb, shape, segments]
                if msg:
                    msgs.append(msg)
                pbar.desc = f"{desc}{nf} found, {nm} missing, {ne} empty, {nc} corrupt"

        pbar.close()
        if msgs:
            LOGGER.info('\n'.join(msgs))
        if nf == 0:
            LOGGER.warning(f'{prefix}WARNING: No labels found in {path}. See {HELP_URL}')
        x['hash'] = get_hash(self.label_files + self.img_files)
        x['results'] = nf, nm, ne, nc, len(self.img_files)
        x['msgs'] = msgs  # warnings
        x['version'] = self.cache_version  # cache version
        try:
            np.save(path, x)  # save cache for next time
            path.with_suffix('.cache.npy').rename(path)  # remove .npy suffix
            LOGGER.info(f'{prefix}New cache created: {path}')
        except Exception as e:
            LOGGER.warning(f'{prefix}WARNING: Cache directory {path.parent} is not writeable: {e}')  # not writeable
        return x

    def __len__(self):
        return len(self.img_files)

    # def __iter__(self):
    #     self.count = -1
    #     print('ran dataset iter')
    #     #self.shuffled_vector = np.random.permutation(self.nF) if
    #     self.augment else np.arange(self.nF)
    #     return self

    def __getitem__(self, index):
        index = self.indices[index]  # linear, shuffled, or image_weights

        hyp = self.hyp
        mosaic = self.mosaic and random.random() < hyp['mosaic']
        if mosaic:
            # Load mosaic
            img, labels = load_mosaic(self, index)
            shapes = None

            # MixUp augmentation
            if random.random() < hyp['mixup']:
                img, labels = mixup(img, labels, *load_mosaic(self, random.randint(0, self.n - 1)))

        else:
            # Load image
            img, (h0, w0), (h, w) = load_image(self, index)

            # Letterbox
            shape = self.batch_shapes[self.batch[index]] if self.rect else self.img_size  # final letterboxed shape
            img, ratio, pad = letterbox(img, shape, auto=False, scaleup=self.augment)
            shapes = (h0, w0), ((h / h0, w / w0), pad)  # for COCO mAP rescaling

            labels = self.labels[index].copy()
            if labels.size:  # normalized xywh to pixel xyxy format
                labels[:, 1:] = xywhn2xyxy(labels[:, 1:], ratio[0] * w, ratio[1] * h, padw=pad[0], padh=pad[1])

            if self.augment:
                img, labels = random_perspective(img, labels,
                                                 degrees=hyp['degrees'],
                                                 translate=hyp['translate'],
                                                 scale=hyp['scale'],
                                                 shear=hyp['shear'],
                                                 perspective=hyp['perspective'])

        nl = len(labels)  # number of labels
        if nl:
            labels[:, 1:5] = xyxy2xywhn(labels[:, 1:5], w=img.shape[1], h=img.shape[0], clip=True, eps=1E-3)

        if self.augment:
            # Albumentations
            img, labels = self.albumentations(img, labels)
            nl = len(labels)  # update after albumentations

            # HSV color-space
            augment_hsv(img, hgain=hyp['hsv_h'], sgain=hyp['hsv_s'], vgain=hyp['hsv_v'])

            # Flip up-down
            if random.random() < hyp['flipud']:
                img = np.flipud(img)
                if nl:
                    labels[:, 2] = 1 - labels[:, 2]

            # Flip left-right
            if random.random() < hyp['fliplr']:
                img = np.fliplr(img)
                if nl:
                    labels[:, 1] = 1 - labels[:, 1]

            # Cutouts
            # labels = cutout(img, labels, p=0.5)
            # nl = len(labels) # update after cutout

        labels_out = torch.zeros((nl, 6))
        if nl:
            labels_out[:, 1:] = torch.from_numpy(labels)

        # Convert
        img = img.transpose((2, 0, 1))[::-1]  # HWC to CHW, BGR to RGB
        img = np.ascontiguousarray(img)

        return torch.from_numpy(img), labels_out, self.img_files[index], shapes

    @staticmethod
    def collate_fn(batch):
        img, label, path, shapes = zip(*batch)  # transposed
        for i, lb in enumerate(label):
            lb[:, 0] = i  # add target image index for build_targets()
        return torch.stack(img, 0), torch.cat(label, 0), path, shapes

    @staticmethod
    def collate_fn4(batch):
        img, label, path, shapes = zip(*batch)  # transposed
        n = len(shapes) // 4
        img4, label4, path4, shapes4 = [], [], path[:n], shapes[:n]

        ho = torch.tensor([[0.0, 0, 0, 1, 0, 0]])
        wo = torch.tensor([[0.0, 0, 1, 0, 0, 0]])
        s = torch.tensor([[1, 1, 0.5, 0.5, 0.5, 0.5]])  # scale
        for i in range(n):  # zidane torch.zeros(16,3,720,1280) # BCHW
            i *= 4
            if random.random() < 0.5:
<<<<<<< HEAD
                im = F.interpolate(img[i].unsqueeze(0).float(), scale_factor=2.0, mode='bilinear', align_corners=False)[0].type(img[i].type())
                l = label[i]
=======
                im = F.interpolate(img[i].unsqueeze(0).float(), scale_factor=2.0, mode='bilinear', align_corners=False)[
                    0].type(img[i].type())
                lb = label[i]
>>>>>>> dc7e0930
            else:
                im = torch.cat((torch.cat((img[i], img[i + 1]), 1), torch.cat((img[i + 2], img[i + 3]), 1)), 2)
                lb = torch.cat((label[i], label[i + 1] + ho, label[i + 2] + wo, label[i + 3] + ho + wo), 0) * s
            img4.append(im)
            label4.append(lb)

        for i, lb in enumerate(label4):
            lb[:, 0] = i  # add target image index for build_targets()

        return torch.stack(img4, 0), torch.cat(label4, 0), path4, shapes4


# Ancillary functions
# --------------------------------------------------------------------------------------------------
def load_image(self, i):
    # loads 1 image from dataset index 'i', returns im, original hw, resized hw
    im = self.imgs[i]
    if im is None:  # not cached in ram
        npy = self.img_npy[i]
        if npy and npy.exists():  # load npy
            im = np.load(npy)
        else:  # read image
            path = self.img_files[i]
            im = cv2.imread(path)  # BGR
            assert im is not None, f'Image Not Found {path}'
        h0, w0 = im.shape[:2]  # orig hw
        r = self.img_size / max(h0, w0)  # ratio
        if r != 1:  # if sizes are not equal
            im = cv2.resize(im, (int(w0 * r), int(h0 * r)),
                            interpolation=cv2.INTER_AREA if r < 1 and not self.augment else cv2.INTER_LINEAR)
        return im, (h0, w0), im.shape[:2]  # im, hw_original, hw_resized
    else:
        return self.imgs[i], self.img_hw0[i], self.img_hw[i]  # im, hw_original, hw_resized

def load_mosaic(self, index):
    # YOLOv5 4-mosaic loader.  Loads 1 image + 3 random images into a 4-image
    # mosaic
    labels4, segments4 = [], []
    s = self.img_size
    yc, xc = (int(random.uniform(-x, 2 * s + x)) for x in self.mosaic_border)  # mosaic center x, y
    indices = [index] + random.choices(self.indices, k=3)  # 3 additional image indices
    random.shuffle(indices)
    for i, index in enumerate(indices):
        # Load image
        img, _, (h, w) = load_image(self, index)

        # place img in img4
        if i == 0:  # top left
            img4 = np.full((s * 2, s * 2, img.shape[2]), 114, dtype=np.uint8)  # base image with 4 tiles
            x1a, y1a, x2a, y2a = max(xc - w, 0), max(yc - h, 0), xc, yc  # xmin, ymin, xmax, ymax (large image)
            x1b, y1b, x2b, y2b = w - (x2a - x1a), h - (y2a - y1a), w, h  # xmin, ymin, xmax, ymax (small image)
        elif i == 1:  # top right
            x1a, y1a, x2a, y2a = xc, max(yc - h, 0), min(xc + w, s * 2), yc
            x1b, y1b, x2b, y2b = 0, h - (y2a - y1a), min(w, x2a - x1a), h
        elif i == 2:  # bottom left
            x1a, y1a, x2a, y2a = max(xc - w, 0), yc, xc, min(s * 2, yc + h)
            x1b, y1b, x2b, y2b = w - (x2a - x1a), 0, w, min(y2a - y1a, h)
        elif i == 3:  # bottom right
            x1a, y1a, x2a, y2a = xc, yc, min(xc + w, s * 2), min(s * 2, yc + h)
            x1b, y1b, x2b, y2b = 0, 0, min(w, x2a - x1a), min(y2a - y1a, h)

        img4[y1a:y2a, x1a:x2a] = img[y1b:y2b, x1b:x2b]  # img4[ymin:ymax, xmin:xmax]
        padw = x1a - x1b
        padh = y1a - y1b

        # Labels
        labels, segments = self.labels[index].copy(), self.segments[index].copy()
        if labels.size:
            labels[:, 1:] = xywhn2xyxy(labels[:, 1:], w, h, padw, padh)  # normalized xywh to pixel xyxy format
            segments = [xyn2xy(x, w, h, padw, padh) for x in segments]
        labels4.append(labels)
        segments4.extend(segments)

    # Concat/clip labels
    labels4 = np.concatenate(labels4, 0)
    for x in (labels4[:, 1:], *segments4):
        np.clip(x, 0, 2 * s, out=x)  # clip when using random_perspective()
    # img4, labels4 = replicate(img4, labels4) # replicate

    # Augment
    img4, labels4, segments4 = copy_paste(img4, labels4, segments4, p=self.hyp['copy_paste'])
    img4, labels4 = random_perspective(img4, labels4, segments4,
                                       degrees=self.hyp['degrees'],
                                       translate=self.hyp['translate'],
                                       scale=self.hyp['scale'],
                                       shear=self.hyp['shear'],
                                       perspective=self.hyp['perspective'],
                                       border=self.mosaic_border)  # border to remove

    return img4, labels4


def load_mosaic9(self, index):
    # YOLOv5 9-mosaic loader.  Loads 1 image + 8 random images into a 9-image
    # mosaic
    labels9, segments9 = [], []
    s = self.img_size
    indices = [index] + random.choices(self.indices, k=8)  # 8 additional image indices
    random.shuffle(indices)
    hp, wp = -1, -1  # height, width previous
    for i, index in enumerate(indices):
        # Load image
        img, _, (h, w) = load_image(self, index)

        # place img in img9
        if i == 0:  # center
            img9 = np.full((s * 3, s * 3, img.shape[2]), 114, dtype=np.uint8)  # base image with 4 tiles
            h0, w0 = h, w
            c = s, s, s + w, s + h  # xmin, ymin, xmax, ymax (base) coordinates
        elif i == 1:  # top
            c = s, s - h, s + w, s
        elif i == 2:  # top right
            c = s + wp, s - h, s + wp + w, s
        elif i == 3:  # right
            c = s + w0, s, s + w0 + w, s + h
        elif i == 4:  # bottom right
            c = s + w0, s + hp, s + w0 + w, s + hp + h
        elif i == 5:  # bottom
            c = s + w0 - w, s + h0, s + w0, s + h0 + h
        elif i == 6:  # bottom left
            c = s + w0 - wp - w, s + h0, s + w0 - wp, s + h0 + h
        elif i == 7:  # left
            c = s - w, s + h0 - h, s, s + h0
        elif i == 8:  # top left
            c = s - w, s + h0 - hp - h, s, s + h0 - hp

        padx, pady = c[:2]
        x1, y1, x2, y2 = (max(x, 0) for x in c)  # allocate coords

        # Labels
        labels, segments = self.labels[index].copy(), self.segments[index].copy()
        if labels.size:
            labels[:, 1:] = xywhn2xyxy(labels[:, 1:], w, h, padx, pady)  # normalized xywh to pixel xyxy format
            segments = [xyn2xy(x, w, h, padx, pady) for x in segments]
        labels9.append(labels)
        segments9.extend(segments)

        # Image
        img9[y1:y2, x1:x2] = img[y1 - pady:, x1 - padx:]  # img9[ymin:ymax, xmin:xmax]
        hp, wp = h, w  # height, width previous

    # Offset
    yc, xc = (int(random.uniform(0, s)) for _ in self.mosaic_border)  # mosaic center x, y
    img9 = img9[yc:yc + 2 * s, xc:xc + 2 * s]

    # Concat/clip labels
    labels9 = np.concatenate(labels9, 0)
    labels9[:, [1, 3]] -= xc
    labels9[:, [2, 4]] -= yc
    c = np.array([xc, yc])  # centers
    segments9 = [x - c for x in segments9]

    for x in (labels9[:, 1:], *segments9):
        np.clip(x, 0, 2 * s, out=x)  # clip when using random_perspective()
    # img9, labels9 = replicate(img9, labels9) # replicate

    # Augment
    img9, labels9 = random_perspective(img9, labels9, segments9,
                                       degrees=self.hyp['degrees'],
                                       translate=self.hyp['translate'],
                                       scale=self.hyp['scale'],
                                       shear=self.hyp['shear'],
                                       perspective=self.hyp['perspective'],
                                       border=self.mosaic_border)  # border to remove

    return img9, labels9


def create_folder(path='./new'):
    # Create folder
    if os.path.exists(path):
        shutil.rmtree(path)  # delete output folder
    os.makedirs(path)  # make new output folder

def flatten_recursive(path='../datasets/coco128'):
    # Flatten a recursive directory by bringing all files to top level
    new_path = Path(path + '_flat')
    create_folder(new_path)
    for file in tqdm(glob.glob(str(Path(path)) + '/**/*.*', recursive=True)):
        shutil.copyfile(file, new_path / Path(file).name)


def extract_boxes(path='../datasets/coco128'):  # from utils.datasets import *; extract_boxes()
    # Convert detection dataset into classification dataset, with one directory
                                                  # per class
    path = Path(path)  # images dir
    shutil.rmtree(path / 'classifier') if (path / 'classifier').is_dir() else None  # remove existing
    files = list(path.rglob('*.*'))
    n = len(files)  # number of files
    for im_file in tqdm(files, total=n):
        if im_file.suffix[1:] in IMG_FORMATS:
            # image
            im = cv2.imread(str(im_file))[..., ::-1]  # BGR to RGB
            h, w = im.shape[:2]

            # labels
            lb_file = Path(img2label_paths([str(im_file)])[0])
            if Path(lb_file).exists():
                with open(lb_file) as f:
                    lb = np.array([x.split() for x in f.read().strip().splitlines()], dtype=np.float32)  # labels

                for j, x in enumerate(lb):
                    c = int(x[0])  # class
                    f = (path / 'classifier') / f'{c}' / f'{path.stem}_{im_file.stem}_{j}.jpg'  # new filename
                    if not f.parent.is_dir():
                        f.parent.mkdir(parents=True)

                    b = x[1:] * [w, h, w, h]  # box
                    # b[2:] = b[2:].max() # rectangle to square
                    b[2:] = b[2:] * 1.2 + 3  # pad
                    b = xywh2xyxy(b.reshape(-1, 4)).ravel().astype(np.int)

                    b[[0, 2]] = np.clip(b[[0, 2]], 0, w)  # clip boxes outside of image
                    b[[1, 3]] = np.clip(b[[1, 3]], 0, h)
                    assert cv2.imwrite(str(f), im[b[1]:b[3], b[0]:b[2]]), f'box failure in {f}'


def autosplit(path='../datasets/coco128/images', weights=(0.9, 0.1, 0.0), annotated_only=False):
    """ Autosplit a dataset into train/val/test splits and save path/autosplit_*.txt files
    Usage: from utils.datasets import *; autosplit()
    Arguments
        path:            Path to images directory
        weights:         Train, val, test weights (list, tuple)
        annotated_only:  Only use images with an annotated txt file
    """
    path = Path(path)  # images dir
    files = sorted(x for x in path.rglob('*.*') if x.suffix[1:].lower() in IMG_FORMATS)  # image files only
    n = len(files)  # number of files
    random.seed(0)  # for reproducibility
    indices = random.choices([0, 1, 2], weights=weights, k=n)  # assign each image to a split

    txt = ['autosplit_train.txt', 'autosplit_val.txt', 'autosplit_test.txt']  # 3 txt files
    [(path.parent / x).unlink(missing_ok=True) for x in txt]  # remove existing

    print(f'Autosplitting images from {path}' + ', using *.txt labeled images only' * annotated_only)
    for i, img in tqdm(zip(indices, files), total=n):
        if not annotated_only or Path(img2label_paths([str(img)])[0]).exists():  # check label
            with open(path.parent / txt[i], 'a') as f:
                f.write('./' + img.relative_to(path.parent).as_posix() + '\n')  # add image to txt file

def verify_image_label(args):
    # Verify one image-label pair
    im_file, lb_file, prefix = args
    nm, nf, ne, nc, msg, segments = 0, 0, 0, 0, '', []  # number (missing, found, empty, corrupt), message, segments
    try:
        # verify images
        im = Image.open(im_file)
        im.verify()  # PIL verify
        shape = exif_size(im)  # image size
        assert (shape[0] > 9) & (shape[1] > 9), f'image size {shape} <10 pixels'
        assert im.format.lower() in IMG_FORMATS, f'invalid image format {im.format}'
        if im.format.lower() in ('jpg', 'jpeg'):
            with open(im_file, 'rb') as f:
                f.seek(-2, 2)
                if f.read() != b'\xff\xd9':  # corrupt JPEG
                    ImageOps.exif_transpose(Image.open(im_file)).save(im_file, 'JPEG', subsampling=0, quality=100)
                    msg = f'{prefix}WARNING: {im_file}: corrupt JPEG restored and saved'

        # verify labels
        if os.path.isfile(lb_file):
            nf = 1  # label found
            with open(lb_file) as f:
                lb = [x.split() for x in f.read().strip().splitlines() if len(x)]
                if any([len(x) > 8 for x in lb]):  # is segment
                    classes = np.array([x[0] for x in lb], dtype=np.float32)
                    segments = [np.array(x[1:], dtype=np.float32).reshape(-1, 2) for x in lb]  # (cls, xy1...)
                    lb = np.concatenate((classes.reshape(-1, 1), segments2boxes(segments)), 1)  # (cls, xywh)
                lb = np.array(lb, dtype=np.float32)
            nl = len(lb)
            if nl:
                assert lb.shape[1] == 5, f'labels require 5 columns, {lb.shape[1]} columns detected'
                assert (lb >= 0).all(), f'negative label values {lb[lb < 0]}'
                assert (lb[:, 1:] <= 1).all(), f'non-normalized or out of bounds coordinates {lb[:, 1:][lb[:, 1:] > 1]}'
                _, i = np.unique(lb, axis=0, return_index=True)
                if len(i) < nl:  # duplicate row check
                    lb = lb[i]  # remove duplicates
                    if segments:
                        segments = segments[i]
                    msg = f'{prefix}WARNING: {im_file}: {nl - len(i)} duplicate labels removed'
            else:
                ne = 1  # label empty
                lb = np.zeros((0, 5), dtype=np.float32)
        else:
            nm = 1  # label missing
            lb = np.zeros((0, 5), dtype=np.float32)
        return im_file, lb, shape, segments, nm, nf, ne, nc, msg
    except Exception as e:
        nc = 1
        msg = f'{prefix}WARNING: {im_file}: ignoring corrupt image/label: {e}'
        return [None, None, None, None, nm, nf, ne, nc, msg]


def dataset_stats(path='coco128.yaml', autodownload=False, verbose=False, profile=False, hub=False):
    """ Return dataset statistics dictionary with images and instances counts per split per class
    To run in parent directory: export PYTHONPATH="$PWD/yolov5"
    Usage1: from utils.datasets import *; dataset_stats('coco128.yaml', autodownload=True)
    Usage2: from utils.datasets import *; dataset_stats('../datasets/coco128_with_yaml.zip')
    Arguments
        path:           Path to data.yaml or data.zip (with data.yaml inside data.zip)
        autodownload:   Attempt to download dataset if not found locally
        verbose:        Print stats dictionary
    """

    def round_labels(labels):
        # Update labels to integer class and 6 decimal place floats
        return [[int(c), *(round(x, 4) for x in points)] for c, *points in labels]

    def unzip(path):
        # Unzip data.zip TODO: CONSTRAINT: path/to/abc.zip MUST unzip to
        # 'path/to/abc/'
        if str(path).endswith('.zip'):  # path is data.zip
            assert Path(path).is_file(), f'Error unzipping {path}, file not found'
            ZipFile(path).extractall(path=path.parent)  # unzip
            dir = path.with_suffix('')  # dataset directory == zip name
            return True, str(dir), next(dir.rglob('*.yaml'))  # zipped, data_dir, yaml_path
        else:  # path is data.yaml
            return False, None, path

    def hub_ops(f, max_dim=1920):
        # HUB ops for 1 image 'f': resize and save at reduced quality in
        # /dataset-hub for web/app viewing
        f_new = im_dir / Path(f).name  # dataset-hub image filename
        try:  # use PIL
            im = Image.open(f)
            r = max_dim / max(im.height, im.width)  # ratio
            if r < 1.0:  # image too large
                im = im.resize((int(im.width * r), int(im.height * r)))
            im.save(f_new, 'JPEG', quality=75, optimize=True)  # save
        except Exception as e:  # use OpenCV
            print(f'WARNING: HUB ops PIL failure {f}: {e}')
            im = cv2.imread(f)
            im_height, im_width = im.shape[:2]
            r = max_dim / max(im_height, im_width)  # ratio
            if r < 1.0:  # image too large
                im = cv2.resize(im, (int(im_width * r), int(im_height * r)), interpolation=cv2.INTER_AREA)
            cv2.imwrite(str(f_new), im)

    zipped, data_dir, yaml_path = unzip(Path(path))
    with open(check_yaml(yaml_path), errors='ignore') as f:
        data = yaml.safe_load(f)  # data dict
        if zipped:
            data['path'] = data_dir  # TODO: should this be dir.resolve()?
    check_dataset(data, autodownload)  # download dataset if missing
    hub_dir = Path(data['path'] + ('-hub' if hub else ''))
    stats = {'nc': data['nc'], 'names': data['names']}  # statistics dictionary
    for split in 'train', 'val', 'test':
        if data.get(split) is None:
            stats[split] = None  # i.e.  no test set
            continue
        x = []
        dataset = LoadImagesAndLabels(data[split])  # load dataset
        for label in tqdm(dataset.labels, total=dataset.n, desc='Statistics'):
            x.append(np.bincount(label[:, 0].astype(int), minlength=data['nc']))
        x = np.array(x)  # shape(128x80)
        stats[split] = {'instance_stats': {'total': int(x.sum()), 'per_class': x.sum(0).tolist()},
                        'image_stats': {'total': dataset.n, 'unlabelled': int(np.all(x == 0, 1).sum()),
                                        'per_class': (x > 0).sum(0).tolist()},
                        'labels': [{str(Path(k).name): round_labels(v.tolist())} for k, v in
                                   zip(dataset.img_files, dataset.labels)]}

        if hub:
            im_dir = hub_dir / 'images'
            im_dir.mkdir(parents=True, exist_ok=True)
            for _ in tqdm(ThreadPool(NUM_THREADS).imap(hub_ops, dataset.img_files), total=dataset.n, desc='HUB Ops'):
                pass

    # Profile
    stats_path = hub_dir / 'stats.json'
    if profile:
        for _ in range(1):
            file = stats_path.with_suffix('.npy')
            t1 = time.time()
            np.save(file, stats)
            t2 = time.time()
            x = np.load(file, allow_pickle=True)
            print(f'stats.npy times: {time.time() - t2:.3f}s read, {t2 - t1:.3f}s write')

            file = stats_path.with_suffix('.json')
            t1 = time.time()
            with open(file, 'w') as f:
                json.dump(stats, f)  # save stats *.json
            t2 = time.time()
            with open(file) as f:
                x = json.load(f)  # load hyps dict
            print(f'stats.json times: {time.time() - t2:.3f}s read, {t2 - t1:.3f}s write')

    # Save, print and return
    if hub:
        print(f'Saving {stats_path.resolve()}...')
        with open(stats_path, 'w') as f:
            json.dump(stats, f)  # save stats.json
    if verbose:
        print(json.dumps(stats, indent=2, sort_keys=False))
    return stats<|MERGE_RESOLUTION|>--- conflicted
+++ resolved
@@ -647,14 +647,9 @@
         for i in range(n):  # zidane torch.zeros(16,3,720,1280) # BCHW
             i *= 4
             if random.random() < 0.5:
-<<<<<<< HEAD
-                im = F.interpolate(img[i].unsqueeze(0).float(), scale_factor=2.0, mode='bilinear', align_corners=False)[0].type(img[i].type())
-                l = label[i]
-=======
                 im = F.interpolate(img[i].unsqueeze(0).float(), scale_factor=2.0, mode='bilinear', align_corners=False)[
                     0].type(img[i].type())
                 lb = label[i]
->>>>>>> dc7e0930
             else:
                 im = torch.cat((torch.cat((img[i], img[i + 1]), 1), torch.cat((img[i + 2], img[i + 3]), 1)), 2)
                 lb = torch.cat((label[i], label[i + 1] + ho, label[i + 2] + wo, label[i + 3] + ho + wo), 0) * s
