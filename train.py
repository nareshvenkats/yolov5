# YOLOv5 🚀 by Ultralytics, GPL-3.0 license
"""
Train a YOLOv5 model on a custom dataset

Usage:
    $ python path/to/train.py --data coco128.yaml --weights yolov5s.pt --img 640
"""

import argparse
import logging
import math
import os
import random
import sys
import time
from copy import deepcopy
from pathlib import Path

import numpy as np
import torch
import torch.distributed as dist
import torch.nn as nn
import yaml
from torch.cuda import amp
from torch.nn.parallel import DistributedDataParallel as DDP
from torch.optim import Adam, SGD, lr_scheduler
from tqdm import tqdm

FILE = Path(__file__).resolve()
ROOT = FILE.parents[0]  # YOLOv5 root directory
if str(ROOT) not in sys.path:
    sys.path.append(str(ROOT))  # add ROOT to PATH
ROOT = Path(os.path.relpath(ROOT, Path.cwd()))  # relative

import val  # for end-of-epoch mAP
from models.experimental import attempt_load
from models.yolo import Model
from models.structured_pruning import create_sequential_view, prune_model, prune_detect_layer
from utils.autoanchor import check_anchors
from utils.autobatch import check_train_batch_size
from utils.datasets import create_dataloader
from utils.general import labels_to_class_weights, increment_path, labels_to_image_weights, init_seeds, \
    strip_optimizer, get_latest_run, check_dataset, check_git_status, check_img_size, check_requirements, \
    check_file, check_yaml, check_suffix, print_args, print_mutation, set_logging, one_cycle, colorstr, methods
from utils.downloads import attempt_download
from utils.loss import ComputeLoss
from utils.plots import plot_labels, plot_evolve
from utils.torch_utils import EarlyStopping, ModelEMA, de_parallel, intersect_dicts, select_device, \
    torch_distributed_zero_first
from utils.loggers.wandb.wandb_utils import check_wandb_resume
from utils.metrics import fitness
from utils.loggers import Loggers
from utils.callbacks import Callbacks

LOGGER = logging.getLogger(__name__)
LOCAL_RANK = int(os.getenv('LOCAL_RANK', -1))  # https://pytorch.org/docs/stable/elastic/run.html
RANK = int(os.getenv('RANK', -1))
WORLD_SIZE = int(os.getenv('WORLD_SIZE', 1))


def train(hyp,  # path/to/hyp.yaml or hyp dictionary
          opt,
          device,
          callbacks
          ):
    save_dir, epochs, batch_size, weights, single_cls, evolve, data, cfg, resume, noval, nosave, workers, freeze, = \
        Path(opt.save_dir), opt.epochs, opt.batch_size, opt.weights, opt.single_cls, opt.evolve, opt.data, opt.cfg, \
        opt.resume, opt.noval, opt.nosave, opt.workers, opt.freeze

    # Directories
    w = save_dir / 'weights'  # weights dir
    (w.parent if evolve else w).mkdir(parents=True, exist_ok=True)  # make dir
    last, best = w / 'last.pt', w / 'best.pt'

    # Hyperparameters
    if isinstance(hyp, str):
        with open(hyp, errors='ignore') as f:
            hyp = yaml.safe_load(f)  # load hyps dict
    LOGGER.info(colorstr('hyperparameters: ') + ', '.join(f'{k}={v}' for k, v in hyp.items()))

    # Save run settings
    with open(save_dir / 'hyp.yaml', 'w') as f:
        yaml.safe_dump(hyp, f, sort_keys=False)
    with open(save_dir / 'opt.yaml', 'w') as f:
        yaml.safe_dump(vars(opt), f, sort_keys=False)
    data_dict = None

    # Loggers
    if RANK in [-1, 0]:
        loggers = Loggers(save_dir, weights, opt, hyp, LOGGER)  # loggers instance
        if loggers.wandb:
            data_dict = loggers.wandb.data_dict
            if resume:
                weights, epochs, hyp = opt.weights, opt.epochs, opt.hyp

        # Register actions
        for k in methods(loggers):
            callbacks.register_action(k, callback=getattr(loggers, k))

    # Config
    plots = not evolve  # create plots
    cuda = device.type != 'cpu'
    init_seeds(1 + RANK)
    with torch_distributed_zero_first(LOCAL_RANK):
        data_dict = data_dict or check_dataset(data)  # check if None
    train_path, val_path = data_dict['train'], data_dict['val']
    nc = 1 if single_cls else int(data_dict['nc'])  # number of classes
    names = ['item'] if single_cls and len(data_dict['names']) != 1 else data_dict['names']  # class names
    assert len(names) == nc, f'{len(names)} names found for nc={nc} dataset in {data}'  # check
    is_coco = data.endswith('coco.yaml') and nc == 80  # COCO dataset

    # Model
    check_suffix(weights, '.pt')  # check weights
    pretrained = weights.endswith('.pt')
    if pretrained:
        with torch_distributed_zero_first(LOCAL_RANK):
            weights = attempt_download(weights)  # download if not found locally
        ckpt = torch.load(weights, map_location=device)  # load checkpoint
        model = Model(cfg or ckpt['model'].yaml, ch=3, nc=nc, anchors=hyp.get('anchors')).to(device)  # create
        exclude = ['anchor'] if (cfg or hyp.get('anchors')) and not resume else []  # exclude keys
        csd = ckpt['model'].float().state_dict()  # checkpoint state_dict as FP32
        csd = intersect_dicts(csd, model.state_dict(), exclude=exclude)  # intersect
        model.load_state_dict(csd, strict=False)  # load
        LOGGER.info(f'Transferred {len(csd)}/{len(model.state_dict())} items from {weights}')  # report
    else:
        model = Model(cfg, ch=3, nc=nc, anchors=hyp.get('anchors')).to(device)  # create

    # Freeze
    freeze = [f'model.{x}.' for x in range(freeze)]  # layers to freeze
    for k, v in model.named_parameters():
        v.requires_grad = True  # train all layers
        if any(x in k for x in freeze):
            print(f'freezing {k}')
            v.requires_grad = False

<<<<<<< HEAD
    # Prune before initializing optimizers
    if(opt.prune_amount > 0):
        gs = int(max(model.stride))  # grid size (max stride)
        imgsz = check_img_size(opt.imgsz, gs)  # verify imgsz are gs-multiples
        model.cpu()
        sequential_view, out_layers_names, hooks = create_sequential_view(model)
        out_layers_idxs = prune_model(sequential_view, out_layers_names, amount=opt.prune_amount, input_shape=(1, 3, imgsz, imgsz))
        prune_detect_layer(model, out_layers_idxs)
        for hook in hooks:
            hook.remove()
        model.to(device)
=======
    # Image size
    gs = max(int(model.stride.max()), 32)  # grid size (max stride)
    imgsz = check_img_size(opt.imgsz, gs, floor=gs * 2)  # verify imgsz is gs-multiple

    # Batch size
    if RANK == -1 and batch_size == -1:  # single-GPU only, estimate best batch size
        batch_size = check_train_batch_size(model, imgsz)
>>>>>>> a4fece8c

    # Optimizer
    nbs = 64  # nominal batch size
    accumulate = max(round(nbs / batch_size), 1)  # accumulate loss before optimizing
    hyp['weight_decay'] *= batch_size * accumulate / nbs  # scale weight_decay
    LOGGER.info(f"Scaled weight_decay = {hyp['weight_decay']}")

    g0, g1, g2 = [], [], []  # optimizer parameter groups
    for v in model.modules():
        if hasattr(v, 'bias') and isinstance(v.bias, nn.Parameter):  # bias
            g2.append(v.bias)
        if isinstance(v, nn.BatchNorm2d):  # weight (no decay)
            g0.append(v.weight)
        elif hasattr(v, 'weight') and isinstance(v.weight, nn.Parameter):  # weight (with decay)
            g1.append(v.weight)

    if opt.adam:
        optimizer = Adam(g0, lr=hyp['lr0'], betas=(hyp['momentum'], 0.999))  # adjust beta1 to momentum
    else:
        optimizer = SGD(g0, lr=hyp['lr0'], momentum=hyp['momentum'], nesterov=True)

    optimizer.add_param_group({'params': g1, 'weight_decay': hyp['weight_decay']})  # add g1 with weight_decay
    optimizer.add_param_group({'params': g2})  # add g2 (biases)
    LOGGER.info(f"{colorstr('optimizer:')} {type(optimizer).__name__} with parameter groups "
                f"{len(g0)} weight, {len(g1)} weight (no decay), {len(g2)} bias")
    del g0, g1, g2

    # Scheduler
    if opt.linear_lr:
        lf = lambda x: (1 - x / (epochs - 1)) * (1.0 - hyp['lrf']) + hyp['lrf']  # linear
    else:
        lf = one_cycle(1, hyp['lrf'], epochs)  # cosine 1->hyp['lrf']
    scheduler = lr_scheduler.LambdaLR(optimizer, lr_lambda=lf)  # plot_lr_scheduler(optimizer, scheduler, epochs)

    # EMA
    ema = ModelEMA(model) if RANK in [-1, 0] else None

    # Resume
    start_epoch, best_fitness = 0, 0.0
    if pretrained and opt.prune_amount == 0.0:
        # Optimizer
        if ckpt['optimizer'] is not None:
            optimizer.load_state_dict(ckpt['optimizer'])
            best_fitness = ckpt['best_fitness']

        # EMA
        if ema and ckpt.get('ema'):
            ema.ema.load_state_dict(ckpt['ema'].float().state_dict())
            ema.updates = ckpt['updates']

        # Epochs
        start_epoch = ckpt['epoch'] + 1
        if resume:
            assert start_epoch > 0, f'{weights} training to {epochs} epochs is finished, nothing to resume.'
        if epochs < start_epoch:
            LOGGER.info(f"{weights} has been trained for {ckpt['epoch']} epochs. Fine-tuning for {epochs} more epochs.")
            epochs += ckpt['epoch']  # finetune additional epochs

        del ckpt, csd

    # DP mode
    if cuda and RANK == -1 and torch.cuda.device_count() > 1:
        logging.warning('DP not recommended, instead use torch.distributed.run for best DDP Multi-GPU results.\n'
                        'See Multi-GPU Tutorial at https://github.com/ultralytics/yolov5/issues/475 to get started.')
        model = torch.nn.DataParallel(model)

    # SyncBatchNorm
    if opt.sync_bn and cuda and RANK != -1:
        model = torch.nn.SyncBatchNorm.convert_sync_batchnorm(model).to(device)
        LOGGER.info('Using SyncBatchNorm()')

    # Trainloader
    train_loader, dataset = create_dataloader(train_path, imgsz, batch_size // WORLD_SIZE, gs, single_cls,
                                              hyp=hyp, augment=True, cache=opt.cache, rect=opt.rect, rank=LOCAL_RANK,
                                              workers=workers, image_weights=opt.image_weights, quad=opt.quad,
                                              prefix=colorstr('train: '))
    mlc = int(np.concatenate(dataset.labels, 0)[:, 0].max())  # max label class
    nb = len(train_loader)  # number of batches
    assert mlc < nc, f'Label class {mlc} exceeds nc={nc} in {data}. Possible class labels are 0-{nc - 1}'

    # Process 0
    if RANK in [-1, 0]:
        val_loader = create_dataloader(val_path, imgsz, batch_size // WORLD_SIZE * 2, gs, single_cls,
                                       hyp=hyp, cache=None if noval else opt.cache, rect=True, rank=-1,
                                       workers=workers, pad=0.5,
                                       prefix=colorstr('val: '))[0]

        if not resume:
            labels = np.concatenate(dataset.labels, 0)
            # c = torch.tensor(labels[:, 0])  # classes
            # cf = torch.bincount(c.long(), minlength=nc) + 1.  # frequency
            # model._initialize_biases(cf.to(device))
            if plots:
                plot_labels(labels, names, save_dir)

            # Anchors
            if not opt.noautoanchor:
                check_anchors(dataset, model=model, thr=hyp['anchor_t'], imgsz=imgsz)
            model.half().float()  # pre-reduce anchor precision

        callbacks.run('on_pretrain_routine_end')

    # DDP mode
    if cuda and RANK != -1:
        model = DDP(model, device_ids=[LOCAL_RANK], output_device=LOCAL_RANK)

    # Model parameters
    nl = de_parallel(model).model[-1].nl  # number of detection layers (to scale hyps)
    hyp['box'] *= 3. / nl  # scale to layers
    hyp['cls'] *= nc / 80. * 3. / nl  # scale to classes and layers
    hyp['obj'] *= (imgsz / 640) ** 2 * 3. / nl  # scale to image size and layers
    hyp['label_smoothing'] = opt.label_smoothing
    model.nc = nc  # attach number of classes to model
    model.hyp = hyp  # attach hyperparameters to model
    model.class_weights = labels_to_class_weights(dataset.labels, nc).to(device) * nc  # attach class weights
    model.names = names

    # Start training
    t0 = time.time()
    nw = max(round(hyp['warmup_epochs'] * nb), 1000)  # number of warmup iterations, max(3 epochs, 1k iterations)
    # nw = min(nw, (epochs - start_epoch) / 2 * nb)  # limit warmup to < 1/2 of training
    last_opt_step = -1
    maps = np.zeros(nc)  # mAP per class
    results = (0, 0, 0, 0, 0, 0, 0)  # P, R, mAP@.5, mAP@.5-.95, val_loss(box, obj, cls)
    scheduler.last_epoch = start_epoch - 1  # do not move
    scaler = amp.GradScaler(enabled=cuda)
    stopper = EarlyStopping(patience=opt.patience)
    compute_loss = ComputeLoss(model)  # init loss class
    LOGGER.info(f'Image sizes {imgsz} train, {imgsz} val\n'
                f'Using {train_loader.num_workers} dataloader workers\n'
                f"Logging results to {colorstr('bold', save_dir)}\n"
                f'Starting training for {epochs} epochs...')
    for epoch in range(start_epoch, epochs):  # epoch ------------------------------------------------------------------
        model.train()

        # Update image weights (optional, single-GPU only)
        if opt.image_weights:
            cw = model.class_weights.cpu().numpy() * (1 - maps) ** 2 / nc  # class weights
            iw = labels_to_image_weights(dataset.labels, nc=nc, class_weights=cw)  # image weights
            dataset.indices = random.choices(range(dataset.n), weights=iw, k=dataset.n)  # rand weighted idx

        # Update mosaic border (optional)
        # b = int(random.uniform(0.25 * imgsz, 0.75 * imgsz + gs) // gs * gs)
        # dataset.mosaic_border = [b - imgsz, -b]  # height, width borders

        mloss = torch.zeros(3, device=device)  # mean losses
        if RANK != -1:
            train_loader.sampler.set_epoch(epoch)
        pbar = enumerate(train_loader)
        LOGGER.info(('\n' + '%10s' * 7) % ('Epoch', 'gpu_mem', 'box', 'obj', 'cls', 'labels', 'img_size'))
        if RANK in [-1, 0]:
            pbar = tqdm(pbar, total=nb)  # progress bar
        optimizer.zero_grad()
        for i, (imgs, targets, paths, _) in pbar:  # batch -------------------------------------------------------------
            ni = i + nb * epoch  # number integrated batches (since train start)
            imgs = imgs.to(device, non_blocking=True).float() / 255.0  # uint8 to float32, 0-255 to 0.0-1.0

            # Warmup
            if ni <= nw:
                xi = [0, nw]  # x interp
                # compute_loss.gr = np.interp(ni, xi, [0.0, 1.0])  # iou loss ratio (obj_loss = 1.0 or iou)
                accumulate = max(1, np.interp(ni, xi, [1, nbs / batch_size]).round())
                for j, x in enumerate(optimizer.param_groups):
                    # bias lr falls from 0.1 to lr0, all other lrs rise from 0.0 to lr0
                    x['lr'] = np.interp(ni, xi, [hyp['warmup_bias_lr'] if j == 2 else 0.0, x['initial_lr'] * lf(epoch)])
                    if 'momentum' in x:
                        x['momentum'] = np.interp(ni, xi, [hyp['warmup_momentum'], hyp['momentum']])

            # Multi-scale
            if opt.multi_scale:
                sz = random.randrange(imgsz * 0.5, imgsz * 1.5 + gs) // gs * gs  # size
                sf = sz / max(imgs.shape[2:])  # scale factor
                if sf != 1:
                    ns = [math.ceil(x * sf / gs) * gs for x in imgs.shape[2:]]  # new shape (stretched to gs-multiple)
                    imgs = nn.functional.interpolate(imgs, size=ns, mode='bilinear', align_corners=False)

            # Forward
            with amp.autocast(enabled=cuda):
                pred = model(imgs)  # forward
                loss, loss_items = compute_loss(pred, targets.to(device))  # loss scaled by batch_size
                if RANK != -1:
                    loss *= WORLD_SIZE  # gradient averaged between devices in DDP mode
                if opt.quad:
                    loss *= 4.

            # Backward
            scaler.scale(loss).backward()

            # Optimize
            if ni - last_opt_step >= accumulate:
                scaler.step(optimizer)  # optimizer.step
                scaler.update()
                optimizer.zero_grad()
                if ema:
                    ema.update(model)
                last_opt_step = ni

            # Log
            if RANK in [-1, 0]:
                mloss = (mloss * i + loss_items) / (i + 1)  # update mean losses
                mem = f'{torch.cuda.memory_reserved() / 1E9 if torch.cuda.is_available() else 0:.3g}G'  # (GB)
                pbar.set_description(('%10s' * 2 + '%10.4g' * 5) % (
                    f'{epoch}/{epochs - 1}', mem, *mloss, targets.shape[0], imgs.shape[-1]))
                callbacks.run('on_train_batch_end', ni, model, imgs, targets, paths, plots, opt.sync_bn)
            # end batch ------------------------------------------------------------------------------------------------

        # Scheduler
        lr = [x['lr'] for x in optimizer.param_groups]  # for loggers
        scheduler.step()

        if RANK in [-1, 0]:
            # mAP
            callbacks.run('on_train_epoch_end', epoch=epoch)
            ema.update_attr(model, include=['yaml', 'nc', 'hyp', 'names', 'stride', 'class_weights'])
            final_epoch = (epoch + 1 == epochs) or stopper.possible_stop
            if not noval or final_epoch:  # Calculate mAP
                results, maps, _ = val.run(data_dict,
                                           batch_size=batch_size // WORLD_SIZE * 2,
                                           imgsz=imgsz,
                                           model=ema.ema,
                                           single_cls=single_cls,
                                           dataloader=val_loader,
                                           save_dir=save_dir,
                                           plots=False,
                                           callbacks=callbacks,
                                           compute_loss=compute_loss)

            # Update best mAP
            fi = fitness(np.array(results).reshape(1, -1))  # weighted combination of [P, R, mAP@.5, mAP@.5-.95]
            if fi > best_fitness:
                best_fitness = fi
            log_vals = list(mloss) + list(results) + lr
            callbacks.run('on_fit_epoch_end', log_vals, epoch, best_fitness, fi)

            # Save model
            if (not nosave) or (final_epoch and not evolve):  # if save
                ckpt = {'epoch': epoch,
                        'best_fitness': best_fitness,
                        'model': deepcopy(de_parallel(model)).half(),
                        'ema': deepcopy(ema.ema).half(),
                        'updates': ema.updates,
                        'optimizer': optimizer.state_dict(),
                        'wandb_id': loggers.wandb.wandb_run.id if loggers.wandb else None}

                # Save last, best and delete
                torch.save(ckpt, last)
                if best_fitness == fi:
                    torch.save(ckpt, best)
                if (epoch > 0) and (opt.save_period > 0) and (epoch % opt.save_period == 0):
                    torch.save(ckpt, w / f'epoch{epoch}.pt')
                del ckpt
                callbacks.run('on_model_save', last, epoch, final_epoch, best_fitness, fi)

            # Stop Single-GPU
            if RANK == -1 and stopper(epoch=epoch, fitness=fi):
                break

            # Stop DDP TODO: known issues shttps://github.com/ultralytics/yolov5/pull/4576
            # stop = stopper(epoch=epoch, fitness=fi)
            # if RANK == 0:
            #    dist.broadcast_object_list([stop], 0)  # broadcast 'stop' to all ranks

        # Stop DPP
        # with torch_distributed_zero_first(RANK):
        # if stop:
        #    break  # must break all DDP ranks

        # end epoch ----------------------------------------------------------------------------------------------------
    # end training -----------------------------------------------------------------------------------------------------
    if RANK in [-1, 0]:
        LOGGER.info(f'\n{epoch - start_epoch + 1} epochs completed in {(time.time() - t0) / 3600:.3f} hours.')
        for f in last, best:
            if f.exists():
                strip_optimizer(f)  # strip optimizers
                if f is best:
                    LOGGER.info(f'\nValidating {f}...')
                    results, _, _ = val.run(data_dict,
                                            batch_size=batch_size // WORLD_SIZE * 2,
                                            imgsz=imgsz,
                                            model=attempt_load(f, device).half(),
                                            iou_thres=0.65 if is_coco else 0.60,  # best pycocotools results at 0.65
                                            single_cls=single_cls,
                                            dataloader=val_loader,
                                            save_dir=save_dir,
                                            save_json=is_coco,
                                            verbose=True,
                                            plots=True,
                                            callbacks=callbacks,
                                            compute_loss=compute_loss)  # val best model with plots
                    if is_coco:
                        callbacks.run('on_fit_epoch_end', list(mloss) + list(results) + lr, epoch, best_fitness, fi)

        callbacks.run('on_train_end', last, best, plots, epoch, results)
        LOGGER.info(f"Results saved to {colorstr('bold', save_dir)}")

    torch.cuda.empty_cache()
    return results


def parse_opt(known=False):
    parser = argparse.ArgumentParser()
    parser.add_argument('--weights', type=str, default=ROOT / 'yolov5s.pt', help='initial weights path')
    parser.add_argument('--cfg', type=str, default='', help='model.yaml path')
    parser.add_argument('--data', type=str, default=ROOT / 'data/coco128.yaml', help='dataset.yaml path')
    parser.add_argument('--hyp', type=str, default=ROOT / 'data/hyps/hyp.scratch.yaml', help='hyperparameters path')
    parser.add_argument('--epochs', type=int, default=300)
    parser.add_argument('--batch-size', type=int, default=16, help='total batch size for all GPUs, -1 for autobatch')
    parser.add_argument('--imgsz', '--img', '--img-size', type=int, default=640, help='train, val image size (pixels)')
    parser.add_argument('--rect', action='store_true', help='rectangular training')
    parser.add_argument('--resume', nargs='?', const=True, default=False, help='resume most recent training')
    parser.add_argument('--nosave', action='store_true', help='only save final checkpoint')
    parser.add_argument('--noval', action='store_true', help='only validate final epoch')
    parser.add_argument('--noautoanchor', action='store_true', help='disable autoanchor check')
    parser.add_argument('--evolve', type=int, nargs='?', const=300, help='evolve hyperparameters for x generations')
    parser.add_argument('--bucket', type=str, default='', help='gsutil bucket')
    parser.add_argument('--cache', type=str, nargs='?', const='ram', help='--cache images in "ram" (default) or "disk"')
    parser.add_argument('--image-weights', action='store_true', help='use weighted image selection for training')
    parser.add_argument('--device', default='', help='cuda device, i.e. 0 or 0,1,2,3 or cpu')
    parser.add_argument('--multi-scale', action='store_true', help='vary img-size +/- 50%%')
    parser.add_argument('--single-cls', action='store_true', help='train multi-class data as single-class')
    parser.add_argument('--adam', action='store_true', help='use torch.optim.Adam() optimizer')
    parser.add_argument('--sync-bn', action='store_true', help='use SyncBatchNorm, only available in DDP mode')
    parser.add_argument('--workers', type=int, default=8, help='maximum number of dataloader workers')
    parser.add_argument('--project', default=ROOT / 'runs/train', help='save to project/name')
    parser.add_argument('--name', default='exp', help='save to project/name')
    parser.add_argument('--exist-ok', action='store_true', help='existing project/name ok, do not increment')
    parser.add_argument('--quad', action='store_true', help='quad dataloader')
    parser.add_argument('--linear-lr', action='store_true', help='linear LR')
    parser.add_argument('--label-smoothing', type=float, default=0.0, help='Label smoothing epsilon')
    parser.add_argument('--patience', type=int, default=100, help='EarlyStopping patience (epochs without improvement)')
    parser.add_argument('--freeze', type=int, default=0, help='Number of layers to freeze. backbone=10, all=24')
    parser.add_argument('--save-period', type=int, default=-1, help='Save checkpoint every x epochs (disabled if < 1)')
    parser.add_argument('--local_rank', type=int, default=-1, help='DDP parameter, do not modify')
    parser.add_argument('--prune-amount', type=float, default=0.0, help='Kernel pruning amount')

    # Weights & Biases arguments
    parser.add_argument('--entity', default=None, help='W&B: Entity')
    parser.add_argument('--upload_dataset', action='store_true', help='W&B: Upload dataset as artifact table')
    parser.add_argument('--bbox_interval', type=int, default=-1, help='W&B: Set bounding-box image logging interval')
    parser.add_argument('--artifact_alias', type=str, default='latest', help='W&B: Version of dataset artifact to use')

    opt = parser.parse_known_args()[0] if known else parser.parse_args()
    return opt


def main(opt, callbacks=Callbacks()):
    # Checks
    set_logging(RANK)
    if RANK in [-1, 0]:
        print_args(FILE.stem, opt)
        check_git_status()
        check_requirements(exclude=['thop'])

    # Resume
    if opt.resume and not check_wandb_resume(opt) and not opt.evolve:  # resume an interrupted run
        ckpt = opt.resume if isinstance(opt.resume, str) else get_latest_run()  # specified or most recent path
        assert os.path.isfile(ckpt), 'ERROR: --resume checkpoint does not exist'
        with open(Path(ckpt).parent.parent / 'opt.yaml', errors='ignore') as f:
            opt = argparse.Namespace(**yaml.safe_load(f))  # replace
        opt.cfg, opt.weights, opt.resume = '', ckpt, True  # reinstate
        LOGGER.info(f'Resuming training from {ckpt}')
    else:
        opt.data, opt.cfg, opt.hyp, opt.weights, opt.project = \
            check_file(opt.data), check_yaml(opt.cfg), check_yaml(opt.hyp), str(opt.weights), str(opt.project)  # checks
        assert len(opt.cfg) or len(opt.weights), 'either --cfg or --weights must be specified'
        if opt.evolve:
            opt.project = str(ROOT / 'runs/evolve')
            opt.exist_ok, opt.resume = opt.resume, False  # pass resume to exist_ok and disable resume
        opt.save_dir = str(increment_path(Path(opt.project) / opt.name, exist_ok=opt.exist_ok))

    # DDP mode
    device = select_device(opt.device, batch_size=opt.batch_size)
    if LOCAL_RANK != -1:
        assert torch.cuda.device_count() > LOCAL_RANK, 'insufficient CUDA devices for DDP command'
        assert opt.batch_size % WORLD_SIZE == 0, '--batch-size must be multiple of CUDA device count'
        assert not opt.image_weights, '--image-weights argument is not compatible with DDP training'
        assert not opt.evolve, '--evolve argument is not compatible with DDP training'
        torch.cuda.set_device(LOCAL_RANK)
        device = torch.device('cuda', LOCAL_RANK)
        dist.init_process_group(backend="nccl" if dist.is_nccl_available() else "gloo")

    # Train
    if not opt.evolve:
        train(opt.hyp, opt, device, callbacks)
        if WORLD_SIZE > 1 and RANK == 0:
            LOGGER.info('Destroying process group... ')
            dist.destroy_process_group()

    # Evolve hyperparameters (optional)
    else:
        # Hyperparameter evolution metadata (mutation scale 0-1, lower_limit, upper_limit)
        meta = {'lr0': (1, 1e-5, 1e-1),  # initial learning rate (SGD=1E-2, Adam=1E-3)
                'lrf': (1, 0.01, 1.0),  # final OneCycleLR learning rate (lr0 * lrf)
                'momentum': (0.3, 0.6, 0.98),  # SGD momentum/Adam beta1
                'weight_decay': (1, 0.0, 0.001),  # optimizer weight decay
                'warmup_epochs': (1, 0.0, 5.0),  # warmup epochs (fractions ok)
                'warmup_momentum': (1, 0.0, 0.95),  # warmup initial momentum
                'warmup_bias_lr': (1, 0.0, 0.2),  # warmup initial bias lr
                'box': (1, 0.02, 0.2),  # box loss gain
                'cls': (1, 0.2, 4.0),  # cls loss gain
                'cls_pw': (1, 0.5, 2.0),  # cls BCELoss positive_weight
                'obj': (1, 0.2, 4.0),  # obj loss gain (scale with pixels)
                'obj_pw': (1, 0.5, 2.0),  # obj BCELoss positive_weight
                'iou_t': (0, 0.1, 0.7),  # IoU training threshold
                'anchor_t': (1, 2.0, 8.0),  # anchor-multiple threshold
                'anchors': (2, 2.0, 10.0),  # anchors per output grid (0 to ignore)
                'fl_gamma': (0, 0.0, 2.0),  # focal loss gamma (efficientDet default gamma=1.5)
                'hsv_h': (1, 0.0, 0.1),  # image HSV-Hue augmentation (fraction)
                'hsv_s': (1, 0.0, 0.9),  # image HSV-Saturation augmentation (fraction)
                'hsv_v': (1, 0.0, 0.9),  # image HSV-Value augmentation (fraction)
                'degrees': (1, 0.0, 45.0),  # image rotation (+/- deg)
                'translate': (1, 0.0, 0.9),  # image translation (+/- fraction)
                'scale': (1, 0.0, 0.9),  # image scale (+/- gain)
                'shear': (1, 0.0, 10.0),  # image shear (+/- deg)
                'perspective': (0, 0.0, 0.001),  # image perspective (+/- fraction), range 0-0.001
                'flipud': (1, 0.0, 1.0),  # image flip up-down (probability)
                'fliplr': (0, 0.0, 1.0),  # image flip left-right (probability)
                'mosaic': (1, 0.0, 1.0),  # image mixup (probability)
                'mixup': (1, 0.0, 1.0),  # image mixup (probability)
                'copy_paste': (1, 0.0, 1.0)}  # segment copy-paste (probability)

        with open(opt.hyp, errors='ignore') as f:
            hyp = yaml.safe_load(f)  # load hyps dict
            if 'anchors' not in hyp:  # anchors commented in hyp.yaml
                hyp['anchors'] = 3
        opt.noval, opt.nosave, save_dir = True, True, Path(opt.save_dir)  # only val/save final epoch
        # ei = [isinstance(x, (int, float)) for x in hyp.values()]  # evolvable indices
        evolve_yaml, evolve_csv = save_dir / 'hyp_evolve.yaml', save_dir / 'evolve.csv'
        if opt.bucket:
            os.system(f'gsutil cp gs://{opt.bucket}/evolve.csv {save_dir}')  # download evolve.csv if exists

        for _ in range(opt.evolve):  # generations to evolve
            if evolve_csv.exists():  # if evolve.csv exists: select best hyps and mutate
                # Select parent(s)
                parent = 'single'  # parent selection method: 'single' or 'weighted'
                x = np.loadtxt(evolve_csv, ndmin=2, delimiter=',', skiprows=1)
                n = min(5, len(x))  # number of previous results to consider
                x = x[np.argsort(-fitness(x))][:n]  # top n mutations
                w = fitness(x) - fitness(x).min() + 1E-6  # weights (sum > 0)
                if parent == 'single' or len(x) == 1:
                    # x = x[random.randint(0, n - 1)]  # random selection
                    x = x[random.choices(range(n), weights=w)[0]]  # weighted selection
                elif parent == 'weighted':
                    x = (x * w.reshape(n, 1)).sum(0) / w.sum()  # weighted combination

                # Mutate
                mp, s = 0.8, 0.2  # mutation probability, sigma
                npr = np.random
                npr.seed(int(time.time()))
                g = np.array([meta[k][0] for k in hyp.keys()])  # gains 0-1
                ng = len(meta)
                v = np.ones(ng)
                while all(v == 1):  # mutate until a change occurs (prevent duplicates)
                    v = (g * (npr.random(ng) < mp) * npr.randn(ng) * npr.random() * s + 1).clip(0.3, 3.0)
                for i, k in enumerate(hyp.keys()):  # plt.hist(v.ravel(), 300)
                    hyp[k] = float(x[i + 7] * v[i])  # mutate

            # Constrain to limits
            for k, v in meta.items():
                hyp[k] = max(hyp[k], v[1])  # lower limit
                hyp[k] = min(hyp[k], v[2])  # upper limit
                hyp[k] = round(hyp[k], 5)  # significant digits

            # Train mutation
            results = train(hyp.copy(), opt, device, callbacks)

            # Write mutation results
            print_mutation(results, hyp.copy(), save_dir, opt.bucket)

        # Plot results
        plot_evolve(evolve_csv)
        print(f'Hyperparameter evolution finished\n'
              f"Results saved to {colorstr('bold', save_dir)}\n"
              f'Use best hyperparameters example: $ python train.py --hyp {evolve_yaml}')


def run(**kwargs):
    # Usage: import train; train.run(data='coco128.yaml', imgsz=320, weights='yolov5m.pt')
    opt = parse_opt(True)
    for k, v in kwargs.items():
        setattr(opt, k, v)
    main(opt)


if __name__ == "__main__":
    opt = parse_opt()
    main(opt)<|MERGE_RESOLUTION|>--- conflicted
+++ resolved
@@ -133,11 +133,16 @@
             print(f'freezing {k}')
             v.requires_grad = False
 
-<<<<<<< HEAD
+    # Image size
+    gs = max(int(model.stride.max()), 32)  # grid size (max stride)
+    imgsz = check_img_size(opt.imgsz, gs, floor=gs * 2)  # verify imgsz is gs-multiple
+
+    # Batch size
+    if RANK == -1 and batch_size == -1:  # single-GPU only, estimate best batch size
+        batch_size = check_train_batch_size(model, imgsz)
+
     # Prune before initializing optimizers
     if(opt.prune_amount > 0):
-        gs = int(max(model.stride))  # grid size (max stride)
-        imgsz = check_img_size(opt.imgsz, gs)  # verify imgsz are gs-multiples
         model.cpu()
         sequential_view, out_layers_names, hooks = create_sequential_view(model)
         out_layers_idxs = prune_model(sequential_view, out_layers_names, amount=opt.prune_amount, input_shape=(1, 3, imgsz, imgsz))
@@ -145,15 +150,6 @@
         for hook in hooks:
             hook.remove()
         model.to(device)
-=======
-    # Image size
-    gs = max(int(model.stride.max()), 32)  # grid size (max stride)
-    imgsz = check_img_size(opt.imgsz, gs, floor=gs * 2)  # verify imgsz is gs-multiple
-
-    # Batch size
-    if RANK == -1 and batch_size == -1:  # single-GPU only, estimate best batch size
-        batch_size = check_train_batch_size(model, imgsz)
->>>>>>> a4fece8c
 
     # Optimizer
     nbs = 64  # nominal batch size
