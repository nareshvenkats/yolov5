# YOLOv5 YOLO-specific modules

import argparse
import logging
import sys
from copy import deepcopy
from pathlib import Path

sys.path.append(Path(__file__).parent.parent.absolute().__str__())  # to run '$ python *.py' files in subdirectories
logger = logging.getLogger(__name__)

from models.common import *
from models.experimental import *
from utils.autoanchor import check_anchor_order
from utils.general import make_divisible, check_file, set_logging
from utils.torch_utils import time_synchronized, fuse_conv_and_bn, model_info, scale_img, initialize_weights, \
    select_device, copy_attr

try:
    import thop  # for FLOPS computation
except ImportError:
    thop = None


class Detect(nn.Module):
    stride = None  # strides computed during build
    export = False  # onnx export

    def __init__(self, nc=80, anchors=(), ch=(), inplace=True):  # detection layer
        super(Detect, self).__init__()
        self.nc = nc  # number of classes
        self.no = nc + 5  # number of outputs per anchor
        self.nl = len(anchors)  # number of detection layers
        self.na = len(anchors[0]) // 2  # number of anchors
        self.grid = [torch.zeros(1)] * self.nl  # init grid
        a = torch.tensor(anchors).float().view(self.nl, -1, 2)
        self.register_buffer('anchors', a)  # shape(nl,na,2)
        self.register_buffer('anchor_grid', a.clone().view(self.nl, 1, -1, 1, 1, 2))  # shape(nl,1,na,1,1,2)
        self.m = nn.ModuleList(nn.Conv2d(x, self.no * self.na, 1) for x in ch)  # output conv
        self.inplace = inplace # use in-place ops (e.g. slice assignment)

    def forward(self, x):
        # x = x.copy()  # for profiling
        z = []  # inference output
        self.training |= self.export
        for i in range(self.nl):
            x[i] = self.m[i](x[i])  # conv
            bs, _, ny, nx = x[i].shape  # x(bs,255,20,20) to x(bs,3,20,20,85)
            x[i] = x[i].view(bs, self.na, self.no, ny, nx).permute(0, 1, 3, 4, 2).contiguous()

            if not self.training:  # inference
                if self.grid[i].shape[2:4] != x[i].shape[2:4]:
                    self.grid[i] = self._make_grid(nx, ny).to(x[i].device)

                y = x[i].sigmoid()

                # Default behavior modifies the tensor in-place.
                if self.inplace:
                    y[..., 0:2] = (y[..., 0:2] * 2. - 0.5 + self.grid[i]) * self.stride[i]  # xy
                    y[..., 2:4] = (y[..., 2:4] * 2) ** 2 * self.anchor_grid[i]  # wh
                else:
                    xy = (y[..., 0:2] * 2. - 0.5 + self.grid[i]) * self.stride[i]  # xy
                    wh = (y[..., 2:4] * 2) ** 2 * self.anchor_grid[i]  # wh
                    scores = y[..., 4:]
                    y = torch.cat([xy, wh, scores], -1)

                z.append(y.view(bs, -1, self.no))

        return x if self.training else (torch.cat(z, 1), x)

    @staticmethod
    def _make_grid(nx=20, ny=20):
        yv, xv = torch.meshgrid([torch.arange(ny), torch.arange(nx)])
        return torch.stack((xv, yv), 2).view((1, 1, ny, nx, 2)).float()


def _rescale_coords(y, flips, scale, img_size):
    y[..., :4] /= scale  # de-scale
    if flips == 2:
        y[..., 1] = img_size[0] - y[..., 1]  # de-flip ud
    elif flips == 3:
        y[..., 0] = img_size[1] - y[..., 0]  # de-flip lr
    return y


def _rescale_coords_concat(y, flips, scale, img_size):
    coords = y[..., :4] / scale  # de-scale
    scores = y[..., 4:]

    x = coords[..., 0:1]
    y = coords[..., 1:2]
    wh = coords[..., 2:4]

    if flips == 2:
        y = img_size[0] - y  # de-flip ud
    elif flips == 3:
        x = img_size[1] - x  # de-flip lr
    else:
        return torch.cat([coords, scores], -1)

    return torch.cat([x, y, wh, scores], -1)


class Model(nn.Module):
    def __init__(self, cfg='yolov5s.yaml', ch=3, nc=None, anchors=None):  # model, input channels, number of classes
        super(Model, self).__init__()
        if isinstance(cfg, dict):
            self.yaml = cfg  # model dict
        else:  # is *.yaml
            import yaml  # for torch hub
            self.yaml_file = Path(cfg).name
            with open(cfg) as f:
                self.yaml = yaml.safe_load(f)  # model dict

        # Define model
        ch = self.yaml['ch'] = self.yaml.get('ch', ch)  # input channels
        if nc and nc != self.yaml['nc']:
            logger.info(f"Overriding model.yaml nc={self.yaml['nc']} with nc={nc}")
            self.yaml['nc'] = nc  # override yaml value
        if anchors:
            logger.info(f'Overriding model.yaml anchors with anchors={anchors}')
            self.yaml['anchors'] = round(anchors)  # override yaml value
        self.model, self.save = parse_model(deepcopy(self.yaml), ch=[ch])  # model, savelist
        self.names = [str(i) for i in range(self.yaml['nc'])]  # default names
        self.inplace = self.yaml.get('inplace', True)
        # logger.info([x.shape for x in self.forward(torch.zeros(1, ch, 64, 64))])

        # Build strides, anchors
        m = self.model[-1]  # Detect()
        if isinstance(m, Detect):
            m.inplace = self.inplace
            s = 256  # 2x min stride
            m.stride = torch.tensor([s / x.shape[-2] for x in self.forward(torch.zeros(1, ch, s, s))])  # forward
            m.anchors /= m.stride.view(-1, 1, 1)
            check_anchor_order(m)
            self.stride = m.stride
            self._initialize_biases()  # only run once
            # logger.info('Strides: %s' % m.stride.tolist())

        # Init weights, biases
        initialize_weights(self)
        self.info()
        logger.info('')

    def forward(self, x, augment=False, profile=False):
        if augment:
            return self.forward_augment(x)  # augmented inference, None
        else:
            return self.forward_once(x, profile)  # single-scale inference, train

    def forward_augment(self, x):
        img_size = x.shape[-2:]  # height, width
        s = [1, 0.83, 0.67]  # scales
        f = [None, 3, None]  # flips (2-ud, 3-lr)
        y = []  # outputs
        for si, fi in zip(s, f):
            xi = scale_img(x.flip(fi) if fi else x, si, gs=int(self.stride.max()))
            yi = self.forward_once(xi)[0]  # forward
            # cv2.imwrite(f'img_{si}.jpg', 255 * xi[0].cpu().numpy().transpose((1, 2, 0))[:, :, ::-1])  # save
            if self.inplace:
                yi = _rescale_coords(yi, fi, si, img_size)
            else:
                yi = _rescale_coords_concat(yi, fi, si, img_size)
            y.append(yi)
        return torch.cat(y, 1), None  # augmented inference, train

    def forward_once(self, x, profile=False):
        y, dt = [], []  # outputs
        for m in self.model:
            if m.f != -1:  # if not from previous layer
                x = y[m.f] if isinstance(m.f, int) else [x if j == -1 else y[j] for j in m.f]  # from earlier layers

            if profile:
                o = thop.profile(m, inputs=(x,), verbose=False)[0] / 1E9 * 2 if thop else 0  # FLOPS
                t = time_synchronized()
                for _ in range(10):
                    _ = m(x)
                dt.append((time_synchronized() - t) * 100)
                if m == self.model[0]:
                    logger.info(f"{'time (ms)':>10s} {'GFLOPS':>10s} {'params':>10s}  {'module'}")
                logger.info(f'{dt[-1]:10.2f} {o:10.2f} {m.np:10.0f}  {m.type}')

            x = m(x)  # run
            y.append(x if m.i in self.save else None)  # save output

        if profile:
            logger.info('%.1fms total' % sum(dt))
        return x

    def _initialize_biases(self, cf=None):  # initialize biases into Detect(), cf is class frequency
        # https://arxiv.org/abs/1708.02002 section 3.3
        # cf = torch.bincount(torch.tensor(np.concatenate(dataset.labels, 0)[:, 0]).long(), minlength=nc) + 1.
        m = self.model[-1]  # Detect() module
        for mi, s in zip(m.m, m.stride):  # from
            b = mi.bias.view(m.na, -1)  # conv.bias(255) to (3,85)
            b.data[:, 4] += math.log(8 / (640 / s) ** 2)  # obj (8 objects per 640 image)
            b.data[:, 5:] += math.log(0.6 / (m.nc - 0.99)) if cf is None else torch.log(cf / cf.sum())  # cls
            mi.bias = torch.nn.Parameter(b.view(-1), requires_grad=True)

    def _print_biases(self):
        m = self.model[-1]  # Detect() module
        for mi in m.m:  # from
            b = mi.bias.detach().view(m.na, -1).T  # conv.bias(255) to (3,85)
            logger.info(
                ('%6g Conv2d.bias:' + '%10.3g' * 6) % (mi.weight.shape[1], *b[:5].mean(1).tolist(), b[5:].mean()))

    # def _print_weights(self):
    #     for m in self.model.modules():
    #         if type(m) is Bottleneck:
    #             logger.info('%10.3g' % (m.w.detach().sigmoid() * 2))  # shortcut weights

    def fuse(self):  # fuse model Conv2d() + BatchNorm2d() layers
        logger.info('Fusing layers... ')
        for m in self.model.modules():
            if type(m) is Conv and hasattr(m, 'bn'):
                m.conv = fuse_conv_and_bn(m.conv, m.bn)  # update conv
                delattr(m, 'bn')  # remove batchnorm
                m.forward = m.fuseforward  # update forward
        self.info()
        return self

    def nms(self, mode=True):  # add or remove NMS module
        present = type(self.model[-1]) is NMS  # last layer is NMS
        if mode and not present:
            logger.info('Adding NMS... ')
            m = NMS()  # module
            m.f = -1  # from
            m.i = self.model[-1].i + 1  # index
            self.model.add_module(name='%s' % m.i, module=m)  # add
            self.eval()
        elif not mode and present:
            logger.info('Removing NMS... ')
            self.model = self.model[:-1]  # remove
        return self

    def autoshape(self):  # add autoShape module
        logger.info('Adding autoShape... ')
        m = autoShape(self)  # wrap model
        copy_attr(m, self, include=('yaml', 'nc', 'hyp', 'names', 'stride'), exclude=())  # copy attributes
        return m

    def info(self, verbose=False, img_size=640):  # print model information
        model_info(self, verbose, img_size)


def parse_model(d, ch):  # model_dict, input_channels(3)
    logger.info('\n%3s%18s%3s%10s  %-40s%-30s' % ('', 'from', 'n', 'params', 'module', 'arguments'))
    anchors, nc, gd, gw = d['anchors'], d['nc'], d['depth_multiple'], d['width_multiple']
    na = (len(anchors[0]) // 2) if isinstance(anchors, list) else anchors  # number of anchors
    no = na * (nc + 5)  # number of outputs = anchors * (classes + 5)

    layers, save, c2 = [], [], ch[-1]  # layers, savelist, ch out
    for i, (f, n, m, args) in enumerate(d['backbone'] + d['head']):  # from, number, module, args
        m = eval(m) if isinstance(m, str) else m  # eval strings
        for j, a in enumerate(args):
            try:
                args[j] = eval(a) if isinstance(a, str) else a  # eval strings
            except:
                pass

        n = max(round(n * gd), 1) if n > 1 else n  # depth gain
        if m in [Conv, GhostConv, Bottleneck, GhostBottleneck, SPP, DWConv, MixConv2d, Focus, CrossConv, BottleneckCSP,
                 C3, C3TR]:
            c1, c2 = ch[f], args[0]
            if c2 != no:  # if not output
                c2 = make_divisible(c2 * gw, 8)

            args = [c1, c2, *args[1:]]
            if m in [BottleneckCSP, C3, C3TR]:
                args.insert(2, n)  # number of repeats
                n = 1
        elif m is nn.BatchNorm2d:
            args = [ch[f]]
        elif m is Concat:
            c2 = sum([ch[x] for x in f])
        elif m is Detect:
            args.append([ch[x] for x in f])
            if isinstance(args[1], int):  # number of anchors
                args[1] = [list(range(args[1] * 2))] * len(f)
        elif m is Contract:
            c2 = ch[f] * args[0] ** 2
        elif m is Expand:
            c2 = ch[f] // args[0] ** 2
        else:
            c2 = ch[f]

        m_ = nn.Sequential(*[m(*args) for _ in range(n)]) if n > 1 else m(*args)  # module
        t = str(m)[8:-2].replace('__main__.', '')  # module type
        np = sum([x.numel() for x in m_.parameters()])  # number params
        m_.i, m_.f, m_.type, m_.np = i, f, t, np  # attach index, 'from' index, type, number params
        logger.info('%3s%18s%3s%10.0f  %-40s%-30s' % (i, f, n, np, t, args))  # print
        save.extend(x % i for x in ([f] if isinstance(f, int) else f) if x != -1)  # append to savelist
        layers.append(m_)
        if i == 0:
            ch = []
        ch.append(c2)
    return nn.Sequential(*layers), sorted(save)


if __name__ == '__main__':
    parser = argparse.ArgumentParser()
    parser.add_argument('--cfg', type=str, default='yolov5s.yaml', help='model.yaml')
    parser.add_argument('--device', default='', help='cuda device, i.e. 0 or 0,1,2,3 or cpu')
    opt = parser.parse_args()
    opt.cfg = check_file(opt.cfg)  # check file
    set_logging()
    device = select_device(opt.device)

    # Create model
    model = Model(opt.cfg).to(device)
    model.train()
<<<<<<< HEAD
=======

>>>>>>> 4200674a
    # Profile
    # img = torch.rand(8 if torch.cuda.is_available() else 1, 3, 320, 320).to(device)
    # y = model(img, profile=True)

    # Tensorboard (not working https://github.com/ultralytics/yolov5/issues/2898)
    # from torch.utils.tensorboard import SummaryWriter
    # tb_writer = SummaryWriter('.')
    # logger.info("Run 'tensorboard --logdir=models' to view tensorboard at http://localhost:6006/")
    # tb_writer.add_graph(torch.jit.trace(model, img, strict=False), [])  # add model graph
    # tb_writer.add_image('test', img[0], dataformats='CWH')  # add model to tensorboard<|MERGE_RESOLUTION|>--- conflicted
+++ resolved
@@ -309,10 +309,6 @@
     # Create model
     model = Model(opt.cfg).to(device)
     model.train()
-<<<<<<< HEAD
-=======
-
->>>>>>> 4200674a
     # Profile
     # img = torch.rand(8 if torch.cuda.is_available() else 1, 3, 320, 320).to(device)
     # y = model(img, profile=True)
