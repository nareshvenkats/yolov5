{
<<<<<<< HEAD
  "cells": [
    {
      "cell_type": "markdown",
      "metadata": {
        "colab_type": "text",
        "id": "view-in-github"
      },
      "source": [
        "<a href=\"https://colab.research.google.com/github/ultralytics/yolov5/blob/master/tutorial.ipynb\" target=\"_parent\"><img src=\"https://colab.research.google.com/assets/colab-badge.svg\" alt=\"Open In Colab\"/></a>"
      ]
=======
  "nbformat": 4,
  "nbformat_minor": 0,
  "metadata": {
    "colab": {
      "name": "YOLOv5 Tutorial",
      "provenance": [],
      "collapsed_sections": [],
      "machine_shape": "hm",
      "toc_visible": true
>>>>>>> f2b8f3fe
    },
    {
      "cell_type": "markdown",
      "metadata": {
        "id": "t6MPjfT5NrKQ"
      },
      "source": [
        "<a align=\"left\" href=\"https://ultralytics.com/yolov5\" target=\"_blank\">\n",
        "<img width=\"1024\", src=\"https://user-images.githubusercontent.com/26833433/125273437-35b3fc00-e30d-11eb-9079-46f313325424.png\"></a>\n",
        "\n",
        "This is the **official YOLOv5 🚀 notebook** by **Ultralytics**, and is freely available for redistribution under the [GPL-3.0 license](https://choosealicense.com/licenses/gpl-3.0/). \n",
        "For more information please visit https://github.com/ultralytics/yolov5 and https://ultralytics.com. Thank you!"
      ]
    },
    "accelerator": "GPU",
    "widgets": {
      "application/vnd.jupyter.widget-state+json": {
        "9b8caa3522fc4cbab31e13b5dfc7808d": {
          "model_module": "@jupyter-widgets/controls",
          "model_name": "HBoxModel",
          "model_module_version": "1.5.0",
          "state": {
            "_dom_classes": [],
            "_model_module": "@jupyter-widgets/controls",
            "_model_module_version": "1.5.0",
            "_model_name": "HBoxModel",
            "_view_count": null,
            "_view_module": "@jupyter-widgets/controls",
            "_view_module_version": "1.5.0",
            "_view_name": "HBoxView",
            "box_style": "",
            "children": [
              "IPY_MODEL_574140e4c4bc48c9a171541a02cd0211",
              "IPY_MODEL_35e03ce5090346c9ae602891470fc555",
              "IPY_MODEL_c942c208e72d46568b476bb0f2d75496"
            ],
            "layout": "IPY_MODEL_65881db1db8a4e9c930fab9172d45143"
          }
        },
        "574140e4c4bc48c9a171541a02cd0211": {
          "model_module": "@jupyter-widgets/controls",
          "model_name": "HTMLModel",
          "model_module_version": "1.5.0",
          "state": {
            "_dom_classes": [],
            "_model_module": "@jupyter-widgets/controls",
            "_model_module_version": "1.5.0",
            "_model_name": "HTMLModel",
            "_view_count": null,
            "_view_module": "@jupyter-widgets/controls",
            "_view_module_version": "1.5.0",
            "_view_name": "HTMLView",
            "description": "",
            "description_tooltip": null,
            "layout": "IPY_MODEL_60b913d755b34d638478e30705a2dde1",
            "placeholder": "​",
            "style": "IPY_MODEL_0856bea36ec148b68522ff9c9eb258d8",
            "value": "100%"
          }
        },
        "35e03ce5090346c9ae602891470fc555": {
          "model_module": "@jupyter-widgets/controls",
          "model_name": "FloatProgressModel",
          "model_module_version": "1.5.0",
          "state": {
            "_dom_classes": [],
            "_model_module": "@jupyter-widgets/controls",
            "_model_module_version": "1.5.0",
            "_model_name": "FloatProgressModel",
            "_view_count": null,
            "_view_module": "@jupyter-widgets/controls",
            "_view_module_version": "1.5.0",
            "_view_name": "ProgressView",
            "bar_style": "success",
            "description": "",
            "description_tooltip": null,
            "layout": "IPY_MODEL_76879f6f2aa54637a7a07faeea2bd684",
            "max": 818322941,
            "min": 0,
            "orientation": "horizontal",
            "style": "IPY_MODEL_0ace3934ec6f4d36a1b3a9e086390926",
            "value": 818322941
          }
        },
        "c942c208e72d46568b476bb0f2d75496": {
          "model_module": "@jupyter-widgets/controls",
          "model_name": "HTMLModel",
          "model_module_version": "1.5.0",
          "state": {
            "_dom_classes": [],
            "_model_module": "@jupyter-widgets/controls",
            "_model_module_version": "1.5.0",
            "_model_name": "HTMLModel",
            "_view_count": null,
            "_view_module": "@jupyter-widgets/controls",
            "_view_module_version": "1.5.0",
            "_view_name": "HTMLView",
            "description": "",
            "description_tooltip": null,
            "layout": "IPY_MODEL_d6b7a2243e0c4beca714d99dceec23d6",
            "placeholder": "​",
            "style": "IPY_MODEL_5966ba6e6f114d8c9d8d1d6b1bd4f4c7",
            "value": " 780M/780M [02:19&lt;00:00, 6.24MB/s]"
          }
        },
        "65881db1db8a4e9c930fab9172d45143": {
          "model_module": "@jupyter-widgets/base",
          "model_name": "LayoutModel",
          "model_module_version": "1.2.0",
          "state": {
            "_model_module": "@jupyter-widgets/base",
            "_model_module_version": "1.2.0",
            "_model_name": "LayoutModel",
            "_view_count": null,
            "_view_module": "@jupyter-widgets/base",
            "_view_module_version": "1.2.0",
            "_view_name": "LayoutView",
            "align_content": null,
            "align_items": null,
            "align_self": null,
            "border": null,
            "bottom": null,
            "display": null,
            "flex": null,
            "flex_flow": null,
            "grid_area": null,
            "grid_auto_columns": null,
            "grid_auto_flow": null,
            "grid_auto_rows": null,
            "grid_column": null,
            "grid_gap": null,
            "grid_row": null,
            "grid_template_areas": null,
            "grid_template_columns": null,
            "grid_template_rows": null,
            "height": null,
            "justify_content": null,
            "justify_items": null,
            "left": null,
            "margin": null,
            "max_height": null,
            "max_width": null,
            "min_height": null,
            "min_width": null,
            "object_fit": null,
            "object_position": null,
            "order": null,
            "overflow": null,
            "overflow_x": null,
            "overflow_y": null,
            "padding": null,
            "right": null,
            "top": null,
            "visibility": null,
            "width": null
          }
        },
        "60b913d755b34d638478e30705a2dde1": {
          "model_module": "@jupyter-widgets/base",
          "model_name": "LayoutModel",
          "model_module_version": "1.2.0",
          "state": {
            "_model_module": "@jupyter-widgets/base",
            "_model_module_version": "1.2.0",
            "_model_name": "LayoutModel",
            "_view_count": null,
            "_view_module": "@jupyter-widgets/base",
            "_view_module_version": "1.2.0",
            "_view_name": "LayoutView",
            "align_content": null,
            "align_items": null,
            "align_self": null,
            "border": null,
            "bottom": null,
            "display": null,
            "flex": null,
            "flex_flow": null,
            "grid_area": null,
            "grid_auto_columns": null,
            "grid_auto_flow": null,
            "grid_auto_rows": null,
            "grid_column": null,
            "grid_gap": null,
            "grid_row": null,
            "grid_template_areas": null,
            "grid_template_columns": null,
            "grid_template_rows": null,
            "height": null,
            "justify_content": null,
            "justify_items": null,
            "left": null,
            "margin": null,
            "max_height": null,
            "max_width": null,
            "min_height": null,
            "min_width": null,
            "object_fit": null,
            "object_position": null,
            "order": null,
            "overflow": null,
            "overflow_x": null,
            "overflow_y": null,
            "padding": null,
            "right": null,
            "top": null,
            "visibility": null,
            "width": null
          }
        },
        "0856bea36ec148b68522ff9c9eb258d8": {
          "model_module": "@jupyter-widgets/controls",
          "model_name": "DescriptionStyleModel",
          "model_module_version": "1.5.0",
          "state": {
            "_model_module": "@jupyter-widgets/controls",
            "_model_module_version": "1.5.0",
            "_model_name": "DescriptionStyleModel",
            "_view_count": null,
            "_view_module": "@jupyter-widgets/base",
            "_view_module_version": "1.2.0",
            "_view_name": "StyleView",
            "description_width": ""
          }
        },
        "76879f6f2aa54637a7a07faeea2bd684": {
          "model_module": "@jupyter-widgets/base",
          "model_name": "LayoutModel",
          "model_module_version": "1.2.0",
          "state": {
            "_model_module": "@jupyter-widgets/base",
            "_model_module_version": "1.2.0",
            "_model_name": "LayoutModel",
            "_view_count": null,
            "_view_module": "@jupyter-widgets/base",
            "_view_module_version": "1.2.0",
            "_view_name": "LayoutView",
            "align_content": null,
            "align_items": null,
            "align_self": null,
            "border": null,
            "bottom": null,
            "display": null,
            "flex": null,
            "flex_flow": null,
            "grid_area": null,
            "grid_auto_columns": null,
            "grid_auto_flow": null,
            "grid_auto_rows": null,
            "grid_column": null,
            "grid_gap": null,
            "grid_row": null,
            "grid_template_areas": null,
            "grid_template_columns": null,
            "grid_template_rows": null,
            "height": null,
            "justify_content": null,
            "justify_items": null,
            "left": null,
            "margin": null,
            "max_height": null,
            "max_width": null,
            "min_height": null,
            "min_width": null,
            "object_fit": null,
            "object_position": null,
            "order": null,
            "overflow": null,
            "overflow_x": null,
            "overflow_y": null,
            "padding": null,
            "right": null,
            "top": null,
            "visibility": null,
            "width": null
          }
        },
        "0ace3934ec6f4d36a1b3a9e086390926": {
          "model_module": "@jupyter-widgets/controls",
          "model_name": "ProgressStyleModel",
          "model_module_version": "1.5.0",
          "state": {
            "_model_module": "@jupyter-widgets/controls",
            "_model_module_version": "1.5.0",
            "_model_name": "ProgressStyleModel",
            "_view_count": null,
            "_view_module": "@jupyter-widgets/base",
            "_view_module_version": "1.2.0",
            "_view_name": "StyleView",
            "bar_color": null,
            "description_width": ""
          }
        },
        "d6b7a2243e0c4beca714d99dceec23d6": {
          "model_module": "@jupyter-widgets/base",
          "model_name": "LayoutModel",
          "model_module_version": "1.2.0",
          "state": {
            "_model_module": "@jupyter-widgets/base",
            "_model_module_version": "1.2.0",
            "_model_name": "LayoutModel",
            "_view_count": null,
            "_view_module": "@jupyter-widgets/base",
            "_view_module_version": "1.2.0",
            "_view_name": "LayoutView",
            "align_content": null,
            "align_items": null,
            "align_self": null,
            "border": null,
            "bottom": null,
            "display": null,
            "flex": null,
            "flex_flow": null,
            "grid_area": null,
            "grid_auto_columns": null,
            "grid_auto_flow": null,
            "grid_auto_rows": null,
            "grid_column": null,
            "grid_gap": null,
            "grid_row": null,
            "grid_template_areas": null,
            "grid_template_columns": null,
            "grid_template_rows": null,
            "height": null,
            "justify_content": null,
            "justify_items": null,
            "left": null,
            "margin": null,
            "max_height": null,
            "max_width": null,
            "min_height": null,
            "min_width": null,
            "object_fit": null,
            "object_position": null,
            "order": null,
            "overflow": null,
            "overflow_x": null,
            "overflow_y": null,
            "padding": null,
            "right": null,
            "top": null,
            "visibility": null,
            "width": null
          }
        },
        "5966ba6e6f114d8c9d8d1d6b1bd4f4c7": {
          "model_module": "@jupyter-widgets/controls",
          "model_name": "DescriptionStyleModel",
          "model_module_version": "1.5.0",
          "state": {
            "_model_module": "@jupyter-widgets/controls",
            "_model_module_version": "1.5.0",
            "_model_name": "DescriptionStyleModel",
            "_view_count": null,
            "_view_module": "@jupyter-widgets/base",
            "_view_module_version": "1.2.0",
            "_view_name": "StyleView",
            "description_width": ""
          }
<<<<<<< HEAD
    {
            "cell_type": "markdown",
            "metadata": {
              "id": "7mGmQbAO5pQb"
            },
            "source": [
              "# Setup\n",
              "\n",
              "Clone repo, install dependencies and check PyTorch and GPU."
            ]
          },
          {
            "cell_type": "code",
            "execution_count": null,
            "metadata": {
              "colab": {
                "base_uri": "https://localhost:8080/"
              },
              "id": "wbvMlHd_QwMG",
              "outputId": "508de90c-846e-495d-c7d6-50681af62a98",
              "vscode": {
                "languageId": "python"
              }
            },
            "outputs": [
              {
                "name": "stderr",
                "output_type": "stream",
                "text": [
                  "YOLOv5 🚀 v6.2-15-g61adf01 Python-3.7.13 torch-1.12.1+cu113 CUDA:0 (Tesla V100-SXM2-16GB, 16160MiB)\n"
                ]
              },
              {
                "name": "stdout",
                "output_type": "stream",
                "text": [
                  "Setup complete ✅ (8 CPUs, 51.0 GB RAM, 37.4/166.8 GB disk)\n"
                ]
              }
            ],
            "source": [
              "!git clone https://github.com/ultralytics/yolov5  # clone\n",
              "%cd yolov5\n",
              "%pip install -qr requirements.txt  # install\n",
              "\n",
              "import torch\n",
              "import utils\n",
              "display = utils.notebook_init()  # checks"
            ]
          },
          {
            "cell_type": "markdown",
            "metadata": {
              "id": "4JnkELT0cIJg"
            },
            "source": [
              "# 1. Detect\n",
              "\n",
              "`detect.py` runs YOLOv5 inference on a variety of sources, downloading models automatically from the [latest YOLOv5 release](https://github.com/ultralytics/yolov5/releases), and saving results to `runs/detect`. Example inference sources are:\n",
              "\n",
              "```shell\n",
              "python detect.py --source 0  # webcam\n",
              "                          img.jpg  # image \n",
              "                          vid.mp4  # video\n",
              "                          path/  # directory\n",
              "                          'path/*.jpg'  # glob\n",
              "                          'https://youtu.be/Zgi9g1ksQHc'  # YouTube\n",
              "                          'rtsp://example.com/media.mp4'  # RTSP, RTMP, HTTP stream\n",
              "```"
            ]
          },
          {
            "cell_type": "code",
            "execution_count": null,
            "metadata": {
              "colab": {
                "base_uri": "https://localhost:8080/"
              },
              "id": "zR9ZbuQCH7FX",
              "outputId": "93881540-331e-4890-cd38-4c2776933238",
              "vscode": {
                "languageId": "python"
              }
            },
            "outputs": [
              {
                "name": "stdout",
                "output_type": "stream",
                "text": [
                  "\u001b[34m\u001b[1mdetect: \u001b[0mweights=['yolov5s.pt'], source=data/images, data=data/coco128.yaml, imgsz=[640, 640], conf_thres=0.25, iou_thres=0.45, max_det=1000, device=, view_img=False, save_txt=False, save_conf=False, save_crop=False, nosave=False, classes=None, agnostic_nms=False, augment=False, visualize=False, update=False, project=runs/detect, name=exp, exist_ok=False, line_thickness=3, hide_labels=False, hide_conf=False, half=False, dnn=False\n",
                  "YOLOv5 🚀 v6.2-15-g61adf01 Python-3.7.13 torch-1.12.1+cu113 CUDA:0 (Tesla V100-SXM2-16GB, 16160MiB)\n",
                  "\n",
                  "Downloading https://github.com/ultralytics/yolov5/releases/download/v6.2/yolov5s.pt to yolov5s.pt...\n",
                  "100% 14.1M/14.1M [00:00<00:00, 39.3MB/s]\n",
                  "\n",
                  "Fusing layers... \n",
                  "YOLOv5s summary: 213 layers, 7225885 parameters, 0 gradients\n",
                  "image 1/2 /content/yolov5/data/images/bus.jpg: 640x480 4 persons, 1 bus, 14.9ms\n",
                  "image 2/2 /content/yolov5/data/images/zidane.jpg: 384x640 2 persons, 2 ties, 22.0ms\n",
                  "Speed: 0.6ms pre-process, 18.4ms inference, 24.1ms NMS per image at shape (1, 3, 640, 640)\n",
                  "Results saved to \u001b[1mruns/detect/exp\u001b[0m\n"
                ]
              }
            ],
            "source": [
              "!python detect.py --weights yolov5s.pt --img 640 --conf 0.25 --source data/images\n",
              "# display.Image(filename='runs/detect/exp/zidane.jpg', width=600)"
            ]
          },
          {
            "cell_type": "markdown",
            "metadata": {
              "id": "hkAzDWJ7cWTr"
            },
            "source": [
              "&nbsp;&nbsp;&nbsp;&nbsp;&nbsp;&nbsp;&nbsp;&nbsp;\n",
              "<img align=\"left\" src=\"https://user-images.githubusercontent.com/26833433/127574988-6a558aa1-d268-44b9-bf6b-62d4c605cc72.jpg\" width=\"600\">"
            ]
          },
          {
            "cell_type": "markdown",
            "metadata": {
              "id": "0eq1SMWl6Sfn"
            },
            "source": [
              "# 2. Validate\n",
              "Validate a model's accuracy on the [COCO](https://cocodataset.org/#home) dataset's `val` or `test` splits. Models are downloaded automatically from the [latest YOLOv5 release](https://github.com/ultralytics/yolov5/releases). To show results by class use the `--verbose` flag."
            ]
          },
          {
            "cell_type": "code",
            "execution_count": null,
            "metadata": {
              "colab": {
                "base_uri": "https://localhost:8080/",
                "height": 49,
                "referenced_widgets": [
                  "6d6b90ead2db49b3bdf624b6ba9b44e9",
                  "cb77443edb9e43328a56aaa4413a0df3",
                  "954c8b8699e143bf92be6bfc02fc52f6",
                  "a64775946e13477f83d8bba6086385b9",
                  "1413611b7f4f4ef99e4f541f5ca35ed6",
                  "00737f5558eb4fbd968172acb978e54a",
                  "f03e5ddfd1c04bedaf68ab02c3f6f0ea",
                  "6926db7e0035455f99e1dd4508c4b19c",
                  "a6a52c9f828b458e97ddf7a11ae9275f",
                  "c4c7dc45a1c24dc4b2c709e21271a37e",
                  "09c43ffe2c7e4bdc9489e83f9d82ab73"
                ]
              },
              "id": "WQPtK1QYVaD_",
              "outputId": "ed2ca46e-a1a9-4a16-c449-859278d8aa18",
              "vscode": {
                "languageId": "python"
              }
            },
            "outputs": [
              {
                "data": {
                  "application/vnd.jupyter.widget-view+json": {
                    "model_id": "6d6b90ead2db49b3bdf624b6ba9b44e9",
                    "version_major": 2,
                    "version_minor": 0
                  },
                  "text/plain": [
                    "  0%|          | 0.00/780M [00:00<?, ?B/s]"
                  ]
                },
                "metadata": {},
                "output_type": "display_data"
              }
            ],
            "source": [
              "# Download COCO val\n",
              "torch.hub.download_url_to_file('https://ultralytics.com/assets/coco2017val.zip', 'tmp.zip')  # download COCO val (1GB - 5000 images)\n",
              "!unzip -q tmp.zip -d ../datasets && rm tmp.zip  # unzip"
            ]
          },
          {
            "cell_type": "code",
            "execution_count": null,
            "metadata": {
              "colab": {
                "base_uri": "https://localhost:8080/"
              },
              "id": "X58w8JLpMnjH",
              "outputId": "19a590ef-363e-424c-d9ce-78bbe0593cd5",
              "vscode": {
                "languageId": "python"
              }
            },
            "outputs": [
              {
                "name": "stdout",
                "output_type": "stream",
                "text": [
                  "\u001b[34m\u001b[1mval: \u001b[0mdata=/content/yolov5/data/coco.yaml, weights=['yolov5x.pt'], batch_size=32, imgsz=640, conf_thres=0.001, iou_thres=0.65, task=val, device=, workers=8, single_cls=False, augment=False, verbose=False, save_txt=False, save_hybrid=False, save_conf=False, save_json=True, project=runs/val, name=exp, exist_ok=False, half=True, dnn=False\n",
                  "YOLOv5 🚀 v6.2-15-g61adf01 Python-3.7.13 torch-1.12.1+cu113 CUDA:0 (Tesla V100-SXM2-16GB, 16160MiB)\n",
                  "\n",
                  "Downloading https://github.com/ultralytics/yolov5/releases/download/v6.2/yolov5x.pt to yolov5x.pt...\n",
                  "100% 166M/166M [00:06<00:00, 28.1MB/s]\n",
                  "\n",
                  "Fusing layers... \n",
                  "YOLOv5x summary: 444 layers, 86705005 parameters, 0 gradients\n",
                  "Downloading https://ultralytics.com/assets/Arial.ttf to /root/.config/Ultralytics/Arial.ttf...\n",
                  "100% 755k/755k [00:00<00:00, 47.3MB/s]\n",
                  "\u001b[34m\u001b[1mval: \u001b[0mScanning '/content/datasets/coco/val2017' images and labels...4952 found, 48 missing, 0 empty, 0 corrupt: 100% 5000/5000 [00:00<00:00, 10756.32it/s]\n",
                  "\u001b[34m\u001b[1mval: \u001b[0mNew cache created: /content/datasets/coco/val2017.cache\n",
                  "               Class     Images     Labels          P          R     mAP@.5 mAP@.5:.95: 100% 157/157 [01:07<00:00,  2.33it/s]\n",
                  "                 all       5000      36335      0.743      0.625      0.683      0.504\n",
                  "Speed: 0.1ms pre-process, 4.6ms inference, 1.2ms NMS per image at shape (32, 3, 640, 640)\n",
                  "\n",
                  "Evaluating pycocotools mAP... saving runs/val/exp/yolov5x_predictions.json...\n",
                  "loading annotations into memory...\n",
                  "Done (t=0.41s)\n",
                  "creating index...\n",
                  "index created!\n",
                  "Loading and preparing results...\n",
                  "DONE (t=5.64s)\n",
                  "creating index...\n",
                  "index created!\n",
                  "Running per image evaluation...\n",
                  "Evaluate annotation type *bbox*\n",
                  "DONE (t=76.80s).\n",
                  "Accumulating evaluation results...\n",
                  "DONE (t=14.61s).\n",
                  " Average Precision  (AP) @[ IoU=0.50:0.95 | area=   all | maxDets=100 ] = 0.506\n",
                  " Average Precision  (AP) @[ IoU=0.50      | area=   all | maxDets=100 ] = 0.688\n",
                  " Average Precision  (AP) @[ IoU=0.75      | area=   all | maxDets=100 ] = 0.549\n",
                  " Average Precision  (AP) @[ IoU=0.50:0.95 | area= small | maxDets=100 ] = 0.340\n",
                  " Average Precision  (AP) @[ IoU=0.50:0.95 | area=medium | maxDets=100 ] = 0.558\n",
                  " Average Precision  (AP) @[ IoU=0.50:0.95 | area= large | maxDets=100 ] = 0.651\n",
                  " Average Recall     (AR) @[ IoU=0.50:0.95 | area=   all | maxDets=  1 ] = 0.382\n",
                  " Average Recall     (AR) @[ IoU=0.50:0.95 | area=   all | maxDets= 10 ] = 0.631\n",
                  " Average Recall     (AR) @[ IoU=0.50:0.95 | area=   all | maxDets=100 ] = 0.684\n",
                  " Average Recall     (AR) @[ IoU=0.50:0.95 | area= small | maxDets=100 ] = 0.528\n",
                  " Average Recall     (AR) @[ IoU=0.50:0.95 | area=medium | maxDets=100 ] = 0.737\n",
                  " Average Recall     (AR) @[ IoU=0.50:0.95 | area= large | maxDets=100 ] = 0.833\n",
                  "Results saved to \u001b[1mruns/val/exp\u001b[0m\n"
                ]
              }
            ],
            "source": [
              "# Validate YOLOv5x on COCO val\n",
              "!python val.py --weights yolov5x.pt --data coco.yaml --img 640 --iou 0.65 --half"
            ]
          },
          {
            "cell_type": "markdown",
            "metadata": {
              "id": "ZY2VXXXu74w5"
            },
            "source": [
              "# 3. Train\n",
              "\n",
              "<p align=\"\"><a href=\"https://roboflow.com/?ref=ultralytics\"><img width=\"1000\" src=\"https://uploads-ssl.webflow.com/5f6bc60e665f54545a1e52a5/615627e5824c9c6195abfda9_computer-vision-cycle.png\"/></a></p>\n",
              "Close the active learning loop by sampling images from your inference conditions with the `roboflow` pip package\n",
              "<br><br>\n",
              "\n",
              "Train a YOLOv5s model on the [COCO128](https://www.kaggle.com/ultralytics/coco128) dataset with `--data coco128.yaml`, starting from pretrained `--weights yolov5s.pt`, or from randomly initialized `--weights '' --cfg yolov5s.yaml`.\n",
              "\n",
              "- **Pretrained [Models](https://github.com/ultralytics/yolov5/tree/master/models)** are downloaded\n",
              "automatically from the [latest YOLOv5 release](https://github.com/ultralytics/yolov5/releases)\n",
              "- **[Datasets](https://github.com/ultralytics/yolov5/tree/master/data)** available for autodownload include: [COCO](https://github.com/ultralytics/yolov5/blob/master/data/coco.yaml), [COCO128](https://github.com/ultralytics/yolov5/blob/master/data/coco128.yaml), [VOC](https://github.com/ultralytics/yolov5/blob/master/data/VOC.yaml), [Argoverse](https://github.com/ultralytics/yolov5/blob/master/data/Argoverse.yaml), [VisDrone](https://github.com/ultralytics/yolov5/blob/master/data/VisDrone.yaml), [GlobalWheat](https://github.com/ultralytics/yolov5/blob/master/data/GlobalWheat2020.yaml), [xView](https://github.com/ultralytics/yolov5/blob/master/data/xView.yaml), [Objects365](https://github.com/ultralytics/yolov5/blob/master/data/Objects365.yaml), [SKU-110K](https://github.com/ultralytics/yolov5/blob/master/data/SKU-110K.yaml).\n",
              "- **Training Results** are saved to `runs/train/` with incrementing run directories, i.e. `runs/train/exp2`, `runs/train/exp3` etc.\n",
              "<br><br>\n",
              "\n",
              "A **Mosaic Dataloader** is used for training which combines 4 images into 1 mosaic.\n",
              "\n",
              "## Train on Custom Data with Roboflow 🌟 NEW\n",
              "\n",
              "[Roboflow](https://roboflow.com/?ref=ultralytics) enables you to easily **organize, label, and prepare** a high quality dataset with your own custom data. Roboflow also makes it easy to establish an active learning pipeline, collaborate with your team on dataset improvement, and integrate directly into your model building workflow with the `roboflow` pip package.\n",
              "\n",
              "- Custom Training Example: [https://blog.roboflow.com/how-to-train-yolov5-on-a-custom-dataset/](https://blog.roboflow.com/how-to-train-yolov5-on-a-custom-dataset/?ref=ultralytics)\n",
              "- Custom Training Notebook: [![Open In Colab](https://colab.research.google.com/assets/colab-badge.svg)](https://colab.research.google.com/github/roboflow-ai/yolov5-custom-training-tutorial/blob/main/yolov5-custom-training.ipynb)\n",
              "<br>\n",
              "\n",
              "<p align=\"\"><a href=\"https://roboflow.com/?ref=ultralytics\"><img width=\"480\" src=\"https://uploads-ssl.webflow.com/5f6bc60e665f54545a1e52a5/6152a275ad4b4ac20cd2e21a_roboflow-annotate.gif\"/></a></p>Label images lightning fast (including with model-assisted labeling)"
            ]
          },
          {
            "cell_type": "code",
            "execution_count": null,
            "metadata": {
              "id": "bOy5KI2ncnWd",
              "vscode": {
                "languageId": "python"
              }
            },
            "outputs": [],
            "source": [
              "# Tensorboard  (optional)\n",
              "%load_ext tensorboard\n",
              "%tensorboard --logdir runs/train"
            ]
          },
          {
            "cell_type": "code",
            "execution_count": null,
            "metadata": {
              "id": "DQhI6vvaRWjR",
              "vscode": {
                "languageId": "python"
              }
            },
            "outputs": [],
            "source": [
              "# ClearML  (optional)\n",
              "%pip install -q clearml\n",
              "!clearml-init"
            ]
          },
          {
            "cell_type": "code",
            "execution_count": null,
            "metadata": {
              "id": "2fLAV42oNb7M",
              "vscode": {
                "languageId": "python"
              }
            },
            "outputs": [],
            "source": [
              "# Weights & Biases  (optional)\n",
              "%pip install -q wandb\n",
              "import wandb\n",
              "wandb.login()"
            ]
          },
          {
            "cell_type": "code",
            "execution_count": null,
            "metadata": {
              "colab": {
                "base_uri": "https://localhost:8080/"
              },
              "id": "1NcFxRcFdJ_O",
              "outputId": "47759d5e-34f0-4a6a-c714-ff533391cfff",
              "vscode": {
                "languageId": "python"
              }
            },
            "outputs": [
              {
                "name": "stdout",
                "output_type": "stream",
                "text": [
                  "\u001b[34m\u001b[1mtrain: \u001b[0mweights=yolov5s.pt, cfg=, data=coco128.yaml, hyp=data/hyps/hyp.scratch-low.yaml, epochs=3, batch_size=16, imgsz=640, rect=False, resume=False, nosave=False, noval=False, noautoanchor=False, noplots=False, evolve=None, bucket=, cache=ram, image_weights=False, device=, multi_scale=False, single_cls=False, optimizer=SGD, sync_bn=False, workers=8, project=runs/train, name=exp, exist_ok=False, quad=False, cos_lr=False, label_smoothing=0.0, patience=100, freeze=[0], save_period=-1, seed=0, local_rank=-1, entity=None, upload_dataset=False, bbox_interval=-1, artifact_alias=latest\n",
                  "\u001b[34m\u001b[1mgithub: \u001b[0mup to date with https://github.com/ultralytics/yolov5 ✅\n",
                  "YOLOv5 🚀 v6.2-15-g61adf01 Python-3.7.13 torch-1.12.1+cu113 CUDA:0 (Tesla V100-SXM2-16GB, 16160MiB)\n",
                  "\n",
                  "\u001b[34m\u001b[1mhyperparameters: \u001b[0mlr0=0.01, lrf=0.01, momentum=0.937, weight_decay=0.0005, warmup_epochs=3.0, warmup_momentum=0.8, warmup_bias_lr=0.1, box=0.05, cls=0.5, cls_pw=1.0, obj=1.0, obj_pw=1.0, iou_t=0.2, anchor_t=4.0, fl_gamma=0.0, hsv_h=0.015, hsv_s=0.7, hsv_v=0.4, degrees=0.0, translate=0.1, scale=0.5, shear=0.0, perspective=0.0, flipud=0.0, fliplr=0.5, mosaic=1.0, mixup=0.0, copy_paste=0.0\n",
                  "\u001b[34m\u001b[1mWeights & Biases: \u001b[0mrun 'pip install wandb' to automatically track and visualize YOLOv5 🚀 runs in Weights & Biases\n",
                  "\u001b[34m\u001b[1mClearML: \u001b[0mrun 'pip install clearml' to automatically track, visualize and remotely train YOLOv5 🚀 in ClearML\n",
                  "\u001b[34m\u001b[1mTensorBoard: \u001b[0mStart with 'tensorboard --logdir runs/train', view at http://localhost:6006/\n",
                  "\n",
                  "Dataset not found ⚠️, missing paths ['/content/datasets/coco128/images/train2017']\n",
                  "Downloading https://ultralytics.com/assets/coco128.zip to coco128.zip...\n",
                  "100% 6.66M/6.66M [00:00<00:00, 75.3MB/s]\n",
                  "Dataset download success ✅ (0.7s), saved to \u001b[1m/content/datasets\u001b[0m\n",
                  "\n",
                  "                 from  n    params  module                                  arguments                     \n",
                  "  0                -1  1      3520  models.common.Conv                      [3, 32, 6, 2, 2]              \n",
                  "  1                -1  1     18560  models.common.Conv                      [32, 64, 3, 2]                \n",
                  "  2                -1  1     18816  models.common.C3                        [64, 64, 1]                   \n",
                  "  3                -1  1     73984  models.common.Conv                      [64, 128, 3, 2]               \n",
                  "  4                -1  2    115712  models.common.C3                        [128, 128, 2]                 \n",
                  "  5                -1  1    295424  models.common.Conv                      [128, 256, 3, 2]              \n",
                  "  6                -1  3    625152  models.common.C3                        [256, 256, 3]                 \n",
                  "  7                -1  1   1180672  models.common.Conv                      [256, 512, 3, 2]              \n",
                  "  8                -1  1   1182720  models.common.C3                        [512, 512, 1]                 \n",
                  "  9                -1  1    656896  models.common.SPPF                      [512, 512, 5]                 \n",
                  " 10                -1  1    131584  models.common.Conv                      [512, 256, 1, 1]              \n",
                  " 11                -1  1         0  torch.nn.modules.upsampling.Upsample    [None, 2, 'nearest']          \n",
                  " 12           [-1, 6]  1         0  models.common.Concat                    [1]                           \n",
                  " 13                -1  1    361984  models.common.C3                        [512, 256, 1, False]          \n",
                  " 14                -1  1     33024  models.common.Conv                      [256, 128, 1, 1]              \n",
                  " 15                -1  1         0  torch.nn.modules.upsampling.Upsample    [None, 2, 'nearest']          \n",
                  " 16           [-1, 4]  1         0  models.common.Concat                    [1]                           \n",
                  " 17                -1  1     90880  models.common.C3                        [256, 128, 1, False]          \n",
                  " 18                -1  1    147712  models.common.Conv                      [128, 128, 3, 2]              \n",
                  " 19          [-1, 14]  1         0  models.common.Concat                    [1]                           \n",
                  " 20                -1  1    296448  models.common.C3                        [256, 256, 1, False]          \n",
                  " 21                -1  1    590336  models.common.Conv                      [256, 256, 3, 2]              \n",
                  " 22          [-1, 10]  1         0  models.common.Concat                    [1]                           \n",
                  " 23                -1  1   1182720  models.common.C3                        [512, 512, 1, False]          \n",
                  " 24      [17, 20, 23]  1    229245  models.yolo.Detect                      [80, [[10, 13, 16, 30, 33, 23], [30, 61, 62, 45, 59, 119], [116, 90, 156, 198, 373, 326]], [128, 256, 512]]\n",
                  "Model summary: 270 layers, 7235389 parameters, 7235389 gradients, 16.6 GFLOPs\n",
                  "\n",
                  "Transferred 349/349 items from yolov5s.pt\n",
                  "\u001b[34m\u001b[1mAMP: \u001b[0mchecks passed ✅\n",
                  "\u001b[34m\u001b[1moptimizer:\u001b[0m SGD(lr=0.01) with parameter groups 57 weight(decay=0.0), 60 weight(decay=0.0005), 60 bias\n",
                  "\u001b[34m\u001b[1malbumentations: \u001b[0mBlur(p=0.01, blur_limit=(3, 7)), MedianBlur(p=0.01, blur_limit=(3, 7)), ToGray(p=0.01), CLAHE(p=0.01, clip_limit=(1, 4.0), tile_grid_size=(8, 8))\n",
                  "\u001b[34m\u001b[1mtrain: \u001b[0mScanning '/content/datasets/coco128/labels/train2017' images and labels...128 found, 0 missing, 2 empty, 0 corrupt: 100% 128/128 [00:00<00:00, 7246.20it/s]\n",
                  "\u001b[34m\u001b[1mtrain: \u001b[0mNew cache created: /content/datasets/coco128/labels/train2017.cache\n",
                  "\u001b[34m\u001b[1mtrain: \u001b[0mCaching images (0.1GB ram): 100% 128/128 [00:00<00:00, 986.21it/s]\n",
                  "\u001b[34m\u001b[1mval: \u001b[0mScanning '/content/datasets/coco128/labels/train2017.cache' images and labels... 128 found, 0 missing, 2 empty, 0 corrupt: 100% 128/128 [00:00<?, ?it/s]\n",
                  "\u001b[34m\u001b[1mval: \u001b[0mCaching images (0.1GB ram): 100% 128/128 [00:00<00:00, 269.10it/s]\n",
                  "Plotting labels to runs/train/exp/labels.jpg... \n",
                  "\n",
                  "\u001b[34m\u001b[1mAutoAnchor: \u001b[0m4.27 anchors/target, 0.994 Best Possible Recall (BPR). Current anchors are a good fit to dataset ✅\n",
                  "Image sizes 640 train, 640 val\n",
                  "Using 8 dataloader workers\n",
                  "Logging results to \u001b[1mruns/train/exp\u001b[0m\n",
                  "Starting training for 3 epochs...\n",
                  "\n",
                  "     Epoch   gpu_mem       box       obj       cls    labels  img_size\n",
                  "       0/2     3.76G   0.04529   0.06712   0.01835       323       640: 100% 8/8 [00:04<00:00,  1.65it/s]\n",
                  "               Class     Images     Labels          P          R     mAP@.5 mAP@.5:.95: 100% 4/4 [00:00<00:00,  4.07it/s]\n",
                  "                 all        128        929      0.666      0.611      0.684      0.452\n",
                  "\n",
                  "     Epoch   gpu_mem       box       obj       cls    labels  img_size\n",
                  "       1/2     4.79G   0.04244   0.06423   0.01611       236       640: 100% 8/8 [00:01<00:00,  7.60it/s]\n",
                  "               Class     Images     Labels          P          R     mAP@.5 mAP@.5:.95: 100% 4/4 [00:01<00:00,  3.90it/s]\n",
                  "                 all        128        929      0.746      0.626      0.722      0.481\n",
                  "\n",
                  "     Epoch   gpu_mem       box       obj       cls    labels  img_size\n",
                  "       2/2     4.79G   0.04695   0.06875    0.0173       189       640: 100% 8/8 [00:00<00:00,  8.49it/s]\n",
                  "               Class     Images     Labels          P          R     mAP@.5 mAP@.5:.95: 100% 4/4 [00:00<00:00,  4.24it/s]\n",
                  "                 all        128        929      0.774      0.647      0.746      0.499\n",
                  "\n",
                  "3 epochs completed in 0.003 hours.\n",
                  "Optimizer stripped from runs/train/exp/weights/last.pt, 14.9MB\n",
                  "Optimizer stripped from runs/train/exp/weights/best.pt, 14.9MB\n",
                  "\n",
                  "Validating runs/train/exp/weights/best.pt...\n",
                  "Fusing layers... \n",
                  "Model summary: 213 layers, 7225885 parameters, 0 gradients, 16.4 GFLOPs\n",
                  "               Class     Images     Labels          P          R     mAP@.5 mAP@.5:.95: 100% 4/4 [00:03<00:00,  1.11it/s]\n",
                  "                 all        128        929      0.774      0.647      0.746      0.499\n",
                  "              person        128        254       0.87      0.697      0.806      0.534\n",
                  "             bicycle        128          6      0.759      0.528      0.725      0.444\n",
                  "                 car        128         46      0.774      0.413      0.554      0.239\n",
                  "          motorcycle        128          5      0.791          1      0.962      0.595\n",
                  "            airplane        128          6      0.981          1      0.995      0.689\n",
                  "                 bus        128          7       0.65      0.714      0.755      0.691\n",
                  "               train        128          3          1      0.573      0.995      0.602\n",
                  "               truck        128         12      0.613      0.333      0.489      0.263\n",
                  "                boat        128          6      0.933      0.333      0.507      0.209\n",
                  "       traffic light        128         14       0.76      0.228      0.367      0.209\n",
                  "           stop sign        128          2      0.821          1      0.995      0.821\n",
                  "               bench        128          9      0.824      0.526      0.676       0.31\n",
                  "                bird        128         16      0.974          1      0.995      0.611\n",
                  "                 cat        128          4      0.859          1      0.995      0.772\n",
                  "                 dog        128          9          1      0.666      0.883      0.647\n",
                  "               horse        128          2       0.84          1      0.995      0.622\n",
                  "            elephant        128         17      0.926      0.882       0.93      0.716\n",
                  "                bear        128          1      0.709          1      0.995      0.995\n",
                  "               zebra        128          4      0.866          1      0.995      0.922\n",
                  "             giraffe        128          9      0.777      0.778      0.891      0.705\n",
                  "            backpack        128          6      0.894        0.5      0.753      0.294\n",
                  "            umbrella        128         18      0.876      0.783      0.899       0.54\n",
                  "             handbag        128         19      0.799      0.209      0.335      0.179\n",
                  "                 tie        128          7      0.782      0.714      0.787      0.478\n",
                  "            suitcase        128          4      0.658          1      0.945      0.581\n",
                  "             frisbee        128          5      0.726        0.8       0.76      0.701\n",
                  "                skis        128          1        0.8          1      0.995      0.103\n",
                  "           snowboard        128          7      0.815      0.714      0.852      0.574\n",
                  "         sports ball        128          6      0.649      0.667      0.602      0.307\n",
                  "                kite        128         10        0.7       0.47      0.546      0.206\n",
                  "        baseball bat        128          4          1      0.497      0.544      0.182\n",
                  "      baseball glove        128          7      0.598      0.429       0.47       0.31\n",
                  "          skateboard        128          5      0.851        0.6      0.685      0.495\n",
                  "       tennis racket        128          7      0.754      0.429      0.544       0.34\n",
                  "              bottle        128         18      0.564      0.333       0.53      0.264\n",
                  "          wine glass        128         16      0.715      0.875      0.907      0.528\n",
                  "                 cup        128         36      0.825      0.639      0.803      0.535\n",
                  "                fork        128          6          1      0.329        0.5      0.384\n",
                  "               knife        128         16      0.706      0.625      0.666      0.405\n",
                  "               spoon        128         22      0.836      0.464      0.619      0.379\n",
                  "                bowl        128         28      0.763      0.607      0.717      0.516\n",
                  "              banana        128          1      0.886          1      0.995      0.399\n",
                  "            sandwich        128          2          1          0       0.62      0.546\n",
                  "              orange        128          4          1       0.75      0.995      0.622\n",
                  "            broccoli        128         11      0.548      0.443      0.467       0.35\n",
                  "              carrot        128         24        0.7      0.585      0.699      0.458\n",
                  "             hot dog        128          2      0.502          1      0.995      0.995\n",
                  "               pizza        128          5      0.813          1      0.962      0.747\n",
                  "               donut        128         14      0.662          1       0.96      0.838\n",
                  "                cake        128          4      0.868          1      0.995      0.822\n",
                  "               chair        128         35      0.538      0.571      0.594      0.322\n",
                  "               couch        128          6      0.924      0.667      0.828      0.538\n",
                  "        potted plant        128         14      0.731      0.786      0.824      0.495\n",
                  "                 bed        128          3      0.736      0.333       0.83      0.425\n",
                  "        dining table        128         13      0.624      0.259      0.494      0.336\n",
                  "              toilet        128          2       0.79          1      0.995      0.846\n",
                  "                  tv        128          2      0.574          1      0.995      0.796\n",
                  "              laptop        128          3          1          0      0.695      0.367\n",
                  "               mouse        128          2          1          0      0.173     0.0864\n",
                  "              remote        128          8          1       0.62      0.634      0.557\n",
                  "          cell phone        128          8      0.612      0.397      0.437      0.221\n",
                  "           microwave        128          3      0.741          1      0.995      0.766\n",
                  "                oven        128          5       0.33        0.4      0.449        0.3\n",
                  "                sink        128          6      0.444      0.333      0.331      0.231\n",
                  "        refrigerator        128          5      0.561        0.8      0.798      0.546\n",
                  "                book        128         29      0.635      0.276      0.355      0.164\n",
                  "               clock        128          9      0.766      0.889      0.888       0.73\n",
                  "                vase        128          2      0.303          1      0.995      0.895\n",
                  "            scissors        128          1          1          0      0.332     0.0397\n",
                  "          teddy bear        128         21      0.842      0.508      0.739      0.499\n",
                  "          toothbrush        128          5      0.787          1      0.928       0.59\n",
                  "Results saved to \u001b[1mruns/train/exp\u001b[0m\n"
                ]
              }
            ],
            "source": [
              "# Train YOLOv5s on COCO128 for 3 epochs\n",
              "!python train.py --img 640 --batch 16 --epochs 3 --data coco128.yaml --weights yolov5s.pt --cache"
            ]
          },
          {
            "cell_type": "markdown",
            "metadata": {
              "id": "15glLzbQx5u0"
            },
            "source": [
              "# 4. Visualize"
            ]
          },
          {
            "cell_type": "markdown",
            "metadata": {},
            "source": [
              "## Comet ML Logging and Visualization\n",
              "\n",
              "[Comet]() is fully integrated into YOLOv5 and allows you to take full advantage of Comet's Experiment Management capabilities. \n",
              "\n",
              "With this integration you can now:\n",
              "\n",
              "1. Automatically track your model hyperparameters and metrics in real time.\n",
              "    - Comet supports logging batch level training metrics\n",
              "    - Logging command line arguments and `.yaml` configuration  files \n",
              "2. Save your model checkpoints to Comet. \n",
              "3. Save your datasets to [Comet Artifacts]()\n",
              "4. Visualize model predictions using the Comet Confusion Matrix and [Custom Panels]()\n",
              "5. Start new Experiment from saved checkpoints. \n",
              "6. Resume interrupted runs from previously saved Experiments\n",
              "7. Traing your model directly from datasets saved in Comet Artifacts\n",
              "\n",
              "To start logging, first install Comet:\n",
              "\n",
              "```shell\n",
              "pip install comet_ml\n",
              "``` \n",
              "\n",
              "Then set your credentials \n",
              "```shell\n",
              "export COMET_API_KEY=<Your API Key>\n",
              "export COMET_PROJECT_NAME=<Your Project Name>\n",
              "```\n",
              "\n",
              "Then go ahead and run your YOLOv5 script!\n",
              "```shell\n",
              "python train.py --img 640 --batch 16 --epochs 5 --data coco128.yaml --weights yolov5s.pt\n",
              "```\n",
              "[]()\n",
              "\n",
              "For more information on how to can configure YOLOv5 with Comet, check out our [documentation]()!. "
            ]
          },
          {
            "cell_type": "markdown",
            "metadata": {
              "id": "Lay2WsTjNJzP"
            },
            "source": [
              "## ClearML Logging and Automation 🌟 NEW\n",
              "\n",
              "[ClearML](https://cutt.ly/yolov5-notebook-clearml) is completely integrated into YOLOv5 to track your experimentation, manage dataset versions and even remotely execute training runs. To enable ClearML (check cells above):\n",
              "\n",
              "- `pip install clearml`\n",
              "- run `clearml-init` to connect to a ClearML server (**deploy your own [open-source server](https://github.com/allegroai/clearml-server)**, or use our [free hosted server](https://cutt.ly/yolov5-notebook-clearml))\n",
              "\n",
              "You'll get all the great expected features from an experiment manager: live updates, model upload, experiment comparison etc. but ClearML also tracks uncommitted changes and installed packages for example. Thanks to that ClearML Tasks (which is what we call experiments) are also reproducible on different machines! With only 1 extra line, we can schedule a YOLOv5 training task on a queue to be executed by any number of ClearML Agents (workers).\n",
              "\n",
              "You can use ClearML Data to version your dataset and then pass it to YOLOv5 simply using its unique ID. This will help you keep track of your data without adding extra hassle. Explore the [ClearML Tutorial](https://github.com/ultralytics/yolov5/tree/master/utils/loggers/clearml) for details!\n",
              "\n",
              "<a href=\"https://cutt.ly/yolov5-notebook-clearml\">\n",
              "<img alt=\"ClearML Experiment Management UI\" src=\"https://github.com/thepycoder/clearml_screenshots/raw/main/scalars.jpg\" width=\"1280\"/></a>"
            ]
          },
          {
            "cell_type": "markdown",
            "metadata": {
              "id": "DLI1JmHU7B0l"
            },
            "source": [
              "## Weights & Biases Logging\n",
              "\n",
              "[Weights & Biases](https://wandb.ai/site?utm_campaign=repo_yolo_notebook) (W&B) is integrated with YOLOv5 for real-time visualization and cloud logging of training runs. This allows for better run comparison and introspection, as well improved visibility and collaboration for teams. To enable W&B `pip install wandb`, and then train normally (you will be guided through setup on first use). \n",
              "\n",
              "During training you will see live updates at [https://wandb.ai/home](https://wandb.ai/home?utm_campaign=repo_yolo_notebook), and you can create and share detailed [Reports](https://wandb.ai/glenn-jocher/yolov5_tutorial/reports/YOLOv5-COCO128-Tutorial-Results--VmlldzozMDI5OTY) of your results. For more information see the [YOLOv5 Weights & Biases Tutorial](https://github.com/ultralytics/yolov5/issues/1289).  \n",
              "\n",
              "<a href=\"https://wandb.ai/glenn-jocher/yolov5_tutorial\">\n",
              "<img alt=\"Weights & Biases dashboard\" src=\"https://user-images.githubusercontent.com/26833433/182482859-288a9622-4661-48db-99de-650d1dead5c6.jpg\" width=\"1280\"/></a>"
            ]
          },
          {
            "cell_type": "markdown",
            "metadata": {
              "id": "wbvMlHd_QwMG",
              "colab": {
                "base_uri": "https://localhost:8080/"
              },
              "outputId": "4200fd6f-c6f5-4505-a4f9-a918f3ed1f86"
            },
            "source": [
              "## Local Logging\n",
              "\n",
              "import torch\n",
              "import utils\n",
              "display = utils.notebook_init()  # checks"
            ],
            "execution_count": 1,
            "outputs": [
              {
                "output_type": "stream",
                "name": "stderr",
                "text": [
                  "YOLOv5 🚀 v6.2-41-g8665d55 Python-3.7.13 torch-1.12.1+cu113 CUDA:0 (Tesla V100-SXM2-16GB, 16160MiB)\n"
                ]
              },
              {
                "output_type": "stream",
                "name": "stdout",
                "text": [
                  "Setup complete ✅ (8 CPUs, 51.0 GB RAM, 37.4/166.8 GB disk)\n"
                ]
              }
            ]
          },
          {
            "cell_type": "markdown",
            "metadata": {
              "id": "Zelyeqbyt3GD"
            },
            "source": [
              "# Environments\n",
              "\n",
              "YOLOv5 may be run in any of the following up-to-date verified environments (with all dependencies including [CUDA](https://developer.nvidia.com/cuda)/[CUDNN](https://developer.nvidia.com/cudnn), [Python](https://www.python.org/) and [PyTorch](https://pytorch.org/) preinstalled):\n",
              "\n",
              "- **Google Colab and Kaggle** notebooks with free GPU: <a href=\"https://colab.research.google.com/github/ultralytics/yolov5/blob/master/tutorial.ipynb\"><img src=\"https://colab.research.google.com/assets/colab-badge.svg\" alt=\"Open In Colab\"></a> <a href=\"https://www.kaggle.com/ultralytics/yolov5\"><img src=\"https://kaggle.com/static/images/open-in-kaggle.svg\" alt=\"Open In Kaggle\"></a>\n",
              "- **Google Cloud** Deep Learning VM. See [GCP Quickstart Guide](https://github.com/ultralytics/yolov5/wiki/GCP-Quickstart)\n",
              "- **Amazon** Deep Learning AMI. See [AWS Quickstart Guide](https://github.com/ultralytics/yolov5/wiki/AWS-Quickstart)\n",
              "- **Docker Image**. See [Docker Quickstart Guide](https://github.com/ultralytics/yolov5/wiki/Docker-Quickstart) <a href=\"https://hub.docker.com/r/ultralytics/yolov5\"><img src=\"https://img.shields.io/docker/pulls/ultralytics/yolov5?logo=docker\" alt=\"Docker Pulls\"></a>\n"
            ]
          },
          {
            "cell_type": "markdown",
            "metadata": {
              "id": "zR9ZbuQCH7FX",
              "colab": {
                "base_uri": "https://localhost:8080/"
              },
              "outputId": "1af15107-bcd1-4e8f-b5bd-0ee1a737e051"
            },
            "source": [
              "!python detect.py --weights yolov5s.pt --img 640 --conf 0.25 --source data/images\n",
              "# display.Image(filename='runs/detect/exp/zidane.jpg', width=600)"
            ],
            "execution_count": 2,
            "outputs": [
              {
                "output_type": "stream",
                "name": "stdout",
                "text": [
                  "\u001b[34m\u001b[1mdetect: \u001b[0mweights=['yolov5s.pt'], source=data/images, data=data/coco128.yaml, imgsz=[640, 640], conf_thres=0.25, iou_thres=0.45, max_det=1000, device=, view_img=False, save_txt=False, save_conf=False, save_crop=False, nosave=False, classes=None, agnostic_nms=False, augment=False, visualize=False, update=False, project=runs/detect, name=exp, exist_ok=False, line_thickness=3, hide_labels=False, hide_conf=False, half=False, dnn=False\n",
                  "YOLOv5 🚀 v6.2-41-g8665d55 Python-3.7.13 torch-1.12.1+cu113 CUDA:0 (Tesla V100-SXM2-16GB, 16160MiB)\n",
                  "\n",
                  "Downloading https://github.com/ultralytics/yolov5/releases/download/v6.2/yolov5s.pt to yolov5s.pt...\n",
                  "100% 14.1M/14.1M [00:00<00:00, 41.7MB/s]\n",
                  "\n",
                  "Fusing layers... \n",
                  "YOLOv5s summary: 213 layers, 7225885 parameters, 0 gradients\n",
                  "image 1/2 /content/yolov5/data/images/bus.jpg: 640x480 4 persons, 1 bus, 14.5ms\n",
                  "image 2/2 /content/yolov5/data/images/zidane.jpg: 384x640 2 persons, 2 ties, 18.9ms\n",
                  "Speed: 0.5ms pre-process, 16.7ms inference, 21.4ms NMS per image at shape (1, 3, 640, 640)\n",
                  "Results saved to \u001b[1mruns/detect/exp\u001b[0m\n"
                ]
              }
            ]
          },
          {
            "cell_type": "markdown",
            "metadata": {
              "id": "IEijrePND_2I"
            },
            "source": [
              "# Appendix\n",
              "\n",
              "Additional content below for PyTorch Hub, CI, reproducing results, profiling speeds, VOC training, classification training and TensorRT example."
            ]
          },
          {
            "cell_type": "code",
            "execution_count": null,
            "metadata": {
              "id": "GMusP4OAxFu6",
              "vscode": {
                "languageId": "python"
              }
            },
            "outputs": [],
            "source": [
              "import torch\n",
              "\n",
              "# PyTorch Hub Model\n",
              "model = torch.hub.load('ultralytics/yolov5', 'yolov5s')  # or yolov5n - yolov5x6, custom\n",
              "\n",
              "# Images\n",
              "img = 'https://ultralytics.com/images/zidane.jpg'  # or file, Path, PIL, OpenCV, numpy, list\n",
              "\n",
              "# Inference\n",
              "results = model(img)\n",
              "\n",
              "# Results\n",
              "results.print()  # or .show(), .save(), .crop(), .pandas(), etc."
            ]
          },
          {
            "cell_type": "code",
            "execution_count": null,
            "metadata": {
              "id": "WQPtK1QYVaD_",
              "colab": {
                "base_uri": "https://localhost:8080/",
                "height": 17,
                "referenced_widgets": [
                  "da0946bcefd9414fa282977f7f609e36",
                  "7838c0af44244ccc906c413cea0989d7",
                  "309ea78b3e814198b4080beb878d5329",
                  "b2d1d998e5db4ca1a36280902e1647c7",
                  "e7d7f56c77884717ba122f1d603c0852",
                  "abf60d6b8ea847f9bb358ae2b045458b",
                  "379196a2761b4a29aca8ef088dc60c10",
                  "52b546a356e54174a95049b30cb52c81",
                  "0889e134327e4aa0a8719d03a0d6941b",
                  "30f22a3e42d24f10ad9851f40a6703f3",
                  "648b3512bb7d4ccca5d75af36c133e92"
                ]
              },
              "outputId": "5f129105-eca5-4f33-fb1d-981255f814ad"
            },
            "outputs": [],
            "source": [
              "# Download COCO val\n",
              "torch.hub.download_url_to_file('https://ultralytics.com/assets/coco2017val.zip', 'tmp.zip')  # download (780M - 5000 images)\n",
              "!unzip -q tmp.zip -d ../datasets && rm tmp.zip  # unzip"
            ],
            "execution_count": 3,
            "outputs": [
              {
                "output_type": "display_data",
                "data": {
                  "text/plain": [
                    "  0%|          | 0.00/780M [00:00<?, ?B/s]"
                  ],
                  "application/vnd.jupyter.widget-view+json": {
                    "version_major": 2,
                    "version_minor": 0,
                    "model_id": "da0946bcefd9414fa282977f7f609e36"
                  },
                  "application/json": {
                    "n": 0,
                    "total": 818322941,
                    "elapsed": 0.020366430282592773,
                    "ncols": null,
                    "nrows": null,
                    "prefix": "",
                    "ascii": false,
                    "unit": "B",
                    "unit_scale": true,
                    "rate": null,
                    "bar_format": null,
                    "postfix": null,
                    "unit_divisor": 1024,
                    "initial": 0,
                    "colour": null
                  }
                },
                "metadata": {}
              }
            ]
          },
          {
            "cell_type": "code",
            "execution_count": null,
            "metadata": {
              "id": "X58w8JLpMnjH",
              "colab": {
                "base_uri": "https://localhost:8080/"
              },
              "outputId": "40d5d000-abee-46a0-c07d-1066e1662e01"
            },
            "outputs": [],
            "source": [
              "# Validate YOLOv5x on COCO val\n",
              "!python val.py --weights yolov5x.pt --data coco.yaml --img 640 --iou 0.65 --half"
            ],
            "execution_count": 4,
            "outputs": [
              {
                "output_type": "stream",
                "name": "stdout",
                "text": [
                  "\u001b[34m\u001b[1mval: \u001b[0mdata=/content/yolov5/data/coco.yaml, weights=['yolov5x.pt'], batch_size=32, imgsz=640, conf_thres=0.001, iou_thres=0.65, task=val, device=, workers=8, single_cls=False, augment=False, verbose=False, save_txt=False, save_hybrid=False, save_conf=False, save_json=True, project=runs/val, name=exp, exist_ok=False, half=True, dnn=False\n",
                  "YOLOv5 🚀 v6.2-41-g8665d55 Python-3.7.13 torch-1.12.1+cu113 CUDA:0 (Tesla V100-SXM2-16GB, 16160MiB)\n",
                  "\n",
                  "Downloading https://github.com/ultralytics/yolov5/releases/download/v6.2/yolov5x.pt to yolov5x.pt...\n",
                  "100% 166M/166M [00:10<00:00, 16.6MB/s]\n",
                  "\n",
                  "Fusing layers... \n",
                  "YOLOv5x summary: 444 layers, 86705005 parameters, 0 gradients\n",
                  "Downloading https://ultralytics.com/assets/Arial.ttf to /root/.config/Ultralytics/Arial.ttf...\n",
                  "100% 755k/755k [00:00<00:00, 1.39MB/s]\n",
                  "\u001b[34m\u001b[1mval: \u001b[0mScanning '/content/datasets/coco/val2017' images and labels...4952 found, 48 missing, 0 empty, 0 corrupt: 100% 5000/5000 [00:00<00:00, 10506.48it/s]\n",
                  "\u001b[34m\u001b[1mval: \u001b[0mNew cache created: /content/datasets/coco/val2017.cache\n",
                  "                 Class     Images  Instances          P          R     mAP@.5 mAP@.5:.95: 100% 157/157 [01:06<00:00,  2.36it/s]\n",
                  "                   all       5000      36335      0.743      0.625      0.683      0.504\n",
                  "Speed: 0.1ms pre-process, 4.6ms inference, 1.1ms NMS per image at shape (32, 3, 640, 640)\n",
                  "\n",
                  "Evaluating pycocotools mAP... saving runs/val/exp/yolov5x_predictions.json...\n",
                  "loading annotations into memory...\n",
                  "Done (t=0.38s)\n",
                  "creating index...\n",
                  "index created!\n",
                  "Loading and preparing results...\n",
                  "DONE (t=5.49s)\n",
                  "creating index...\n",
                  "index created!\n",
                  "Running per image evaluation...\n",
                  "Evaluate annotation type *bbox*\n",
                  "DONE (t=72.10s).\n",
                  "Accumulating evaluation results...\n",
                  "DONE (t=13.94s).\n",
                  " Average Precision  (AP) @[ IoU=0.50:0.95 | area=   all | maxDets=100 ] = 0.506\n",
                  " Average Precision  (AP) @[ IoU=0.50      | area=   all | maxDets=100 ] = 0.688\n",
                  " Average Precision  (AP) @[ IoU=0.75      | area=   all | maxDets=100 ] = 0.549\n",
                  " Average Precision  (AP) @[ IoU=0.50:0.95 | area= small | maxDets=100 ] = 0.340\n",
                  " Average Precision  (AP) @[ IoU=0.50:0.95 | area=medium | maxDets=100 ] = 0.558\n",
                  " Average Precision  (AP) @[ IoU=0.50:0.95 | area= large | maxDets=100 ] = 0.651\n",
                  " Average Recall     (AR) @[ IoU=0.50:0.95 | area=   all | maxDets=  1 ] = 0.382\n",
                  " Average Recall     (AR) @[ IoU=0.50:0.95 | area=   all | maxDets= 10 ] = 0.631\n",
                  " Average Recall     (AR) @[ IoU=0.50:0.95 | area=   all | maxDets=100 ] = 0.684\n",
                  " Average Recall     (AR) @[ IoU=0.50:0.95 | area= small | maxDets=100 ] = 0.528\n",
                  " Average Recall     (AR) @[ IoU=0.50:0.95 | area=medium | maxDets=100 ] = 0.737\n",
                  " Average Recall     (AR) @[ IoU=0.50:0.95 | area= large | maxDets=100 ] = 0.833\n",
                  "Results saved to \u001b[1mruns/val/exp\u001b[0m\n"
                ]
              }
            ]
          },
          {
            "cell_type": "code",
            "execution_count": null,
            "metadata": {
              "id": "gogI-kwi3Tye",
              "vscode": {
                "languageId": "python"
              }
            },
            "outputs": [],
            "source": [
              "# Profile\n",
              "from utils.torch_utils import profile\n",
              "\n",
              "m1 = lambda x: x * torch.sigmoid(x)\n",
              "m2 = torch.nn.SiLU()\n",
              "results = profile(input=torch.randn(16, 3, 640, 640), ops=[m1, m2], n=100)"
            ]
          },
          {
            "cell_type": "code",
            "source": [
              "#@title Select YOLOv5 🚀 logger {run: 'auto'}\n",
              "logger = 'TensorBoard' #@param ['TensorBoard', 'ClearML', 'W&B']\n",
              "\n",
              "if logger == 'TensorBoard':\n",
              "  %load_ext tensorboard\n",
              "  %tensorboard --logdir runs/train\n",
              "elif logger == 'ClearML':\n",
              "  %pip install -q clearml && clearml-init\n",
              "elif logger == 'W&B':\n",
              "  %pip install -q wandb\n",
              "  import wandb; wandb.login()"
            ],
            "metadata": {
              "id": "i3oKtE4g-aNn"
            },
            "execution_count": null,
            "metadata": {
              "id": "aq4DPWGu0Bl1",
              "vscode": {
                "languageId": "python"
              }
            },
            "outputs": [],
            "source": [
              "# Validate on COCO test. Zip results.json and submit to eval server at https://competitions.codalab.org/competitions/20794\n",
              "!bash data/scripts/get_coco.sh --test  # download COCO test-dev2017 (7GB - 40,000 images, test 20,000)\n",
              "!python val.py --weights yolov5x.pt --data coco.yaml --img 640 --iou 0.65 --half --task test"
            ]
          },
          {
            "cell_type": "code",
            "execution_count": null,
            "metadata": {
              "id": "VTRwsvA9u7ln",
              "vscode": {
                "languageId": "python"
              }
            },
            "outputs": [],
            "source": [
              "# TensorRT \n",
              "!pip install -U nvidia-tensorrt --index-url https://pypi.ngc.nvidia.com  # install\n",
              "!python export.py --weights yolov5s.pt --include engine --imgsz 640 --device 0  # export\n",
              "!python detect.py --weights yolov5s.engine --imgsz 640 --device 0  # inference"
            ]
          }
        ],
        "metadata": {
          "accelerator": "GPU",
          "colab": {
            "collapsed_sections": [],
            "include_colab_link": true,
            "machine_shape": "hm",
            "name": "YOLOv5 Tutorial",
            "provenance": [],
            "toc_visible": true
          },
          "kernelspec": {
            "display_name": "Python 3",
            "name": "python3"
          },
          "widgets": {
            "application/vnd.jupyter.widget-state+json": {
              "00737f5558eb4fbd968172acb978e54a": {
                "model_module": "@jupyter-widgets/base",
                "model_module_version": "1.2.0",
                "model_name": "LayoutModel",
                "state": {
                  "_model_module": "@jupyter-widgets/base",
                  "_model_module_version": "1.2.0",
                  "_model_name": "LayoutModel",
                  "_view_count": null,
                  "_view_module": "@jupyter-widgets/base",
                  "_view_module_version": "1.2.0",
                  "_view_name": "LayoutView",
                  "align_content": null,
                  "align_items": null,
                  "align_self": null,
                  "border": null,
                  "bottom": null,
                  "display": null,
                  "flex": null,
                  "flex_flow": null,
                  "grid_area": null,
                  "grid_auto_columns": null,
                  "grid_auto_flow": null,
                  "grid_auto_rows": null,
                  "grid_column": null,
                  "grid_gap": null,
                  "grid_row": null,
                  "grid_template_areas": null,
                  "grid_template_columns": null,
                  "grid_template_rows": null,
                  "height": null,
                  "justify_content": null,
                  "justify_items": null,
                  "left": null,
                  "margin": null,
                  "max_height": null,
                  "max_width": null,
                  "min_height": null,
                  "min_width": null,
                  "object_fit": null,
                  "object_position": null,
                  "order": null,
                  "overflow": null,
                  "overflow_x": null,
                  "overflow_y": null,
                  "padding": null,
                  "right": null,
                  "top": null,
                  "visibility": null,
                  "width": null
                }
              },
              "09c43ffe2c7e4bdc9489e83f9d82ab73": {
                "model_module": "@jupyter-widgets/controls",
                "model_module_version": "1.5.0",
                "model_name": "DescriptionStyleModel",
                "state": {
                  "_model_module": "@jupyter-widgets/controls",
                  "_model_module_version": "1.5.0",
                  "_model_name": "DescriptionStyleModel",
                  "_view_count": null,
                  "_view_module": "@jupyter-widgets/base",
                  "_view_module_version": "1.2.0",
                  "_view_name": "StyleView",
                  "description_width": ""
                }
              },
              "1413611b7f4f4ef99e4f541f5ca35ed6": {
                "model_module": "@jupyter-widgets/base",
                "model_module_version": "1.2.0",
                "model_name": "LayoutModel",
                "state": {
                  "_model_module": "@jupyter-widgets/base",
                  "_model_module_version": "1.2.0",
                  "_model_name": "LayoutModel",
                  "_view_count": null,
                  "_view_module": "@jupyter-widgets/base",
                  "_view_module_version": "1.2.0",
                  "_view_name": "LayoutView",
                  "align_content": null,
                  "align_items": null,
                  "align_self": null,
                  "border": null,
                  "bottom": null,
                  "display": null,
                  "flex": null,
                  "flex_flow": null,
                  "grid_area": null,
                  "grid_auto_columns": null,
                  "grid_auto_flow": null,
                  "grid_auto_rows": null,
                  "grid_column": null,
                  "grid_gap": null,
                  "grid_row": null,
                  "grid_template_areas": null,
                  "grid_template_columns": null,
                  "grid_template_rows": null,
                  "height": null,
                  "justify_content": null,
                  "justify_items": null,
                  "left": null,
                  "margin": null,
                  "max_height": null,
                  "max_width": null,
                  "min_height": null,
                  "min_width": null,
                  "object_fit": null,
                  "object_position": null,
                  "order": null,
                  "overflow": null,
                  "overflow_x": null,
                  "overflow_y": null,
                  "padding": null,
                  "right": null,
                  "top": null,
                  "visibility": null,
                  "width": null
                }
              },
              "6926db7e0035455f99e1dd4508c4b19c": {
                "model_module": "@jupyter-widgets/base",
                "model_module_version": "1.2.0",
                "model_name": "LayoutModel",
                "state": {
                  "_model_module": "@jupyter-widgets/base",
                  "_model_module_version": "1.2.0",
                  "_model_name": "LayoutModel",
                  "_view_count": null,
                  "_view_module": "@jupyter-widgets/base",
                  "_view_module_version": "1.2.0",
                  "_view_name": "LayoutView",
                  "align_content": null,
                  "align_items": null,
                  "align_self": null,
                  "border": null,
                  "bottom": null,
                  "display": null,
                  "flex": null,
                  "flex_flow": null,
                  "grid_area": null,
                  "grid_auto_columns": null,
                  "grid_auto_flow": null,
                  "grid_auto_rows": null,
                  "grid_column": null,
                  "grid_gap": null,
                  "grid_row": null,
                  "grid_template_areas": null,
                  "grid_template_columns": null,
                  "grid_template_rows": null,
                  "height": null,
                  "justify_content": null,
                  "justify_items": null,
                  "left": null,
                  "margin": null,
                  "max_height": null,
                  "max_width": null,
                  "min_height": null,
                  "min_width": null,
                  "object_fit": null,
                  "object_position": null,
                  "order": null,
                  "overflow": null,
                  "overflow_x": null,
                  "overflow_y": null,
                  "padding": null,
                  "right": null,
                  "top": null,
                  "visibility": null,
                  "width": null
                }
              },
              "6d6b90ead2db49b3bdf624b6ba9b44e9": {
                "model_module": "@jupyter-widgets/controls",
                "model_module_version": "1.5.0",
                "model_name": "HBoxModel",
                "state": {
                  "_dom_classes": [],
                  "_model_module": "@jupyter-widgets/controls",
                  "_model_module_version": "1.5.0",
                  "_model_name": "HBoxModel",
                  "_view_count": null,
                  "_view_module": "@jupyter-widgets/controls",
                  "_view_module_version": "1.5.0",
                  "_view_name": "HBoxView",
                  "box_style": "",
                  "children": [
                    "IPY_MODEL_cb77443edb9e43328a56aaa4413a0df3",
                    "IPY_MODEL_954c8b8699e143bf92be6bfc02fc52f6",
                    "IPY_MODEL_a64775946e13477f83d8bba6086385b9"
                  ],
                  "layout": "IPY_MODEL_1413611b7f4f4ef99e4f541f5ca35ed6"
                }
              },
              "954c8b8699e143bf92be6bfc02fc52f6": {
                "model_module": "@jupyter-widgets/controls",
                "model_module_version": "1.5.0",
                "model_name": "FloatProgressModel",
                "state": {
                  "_dom_classes": [],
                  "_model_module": "@jupyter-widgets/controls",
                  "_model_module_version": "1.5.0",
                  "_model_name": "FloatProgressModel",
                  "_view_count": null,
                  "_view_module": "@jupyter-widgets/controls",
                  "_view_module_version": "1.5.0",
                  "_view_name": "ProgressView",
                  "bar_style": "success",
                  "description": "",
                  "description_tooltip": null,
                  "layout": "IPY_MODEL_6926db7e0035455f99e1dd4508c4b19c",
                  "max": 818322941,
                  "min": 0,
                  "orientation": "horizontal",
                  "style": "IPY_MODEL_a6a52c9f828b458e97ddf7a11ae9275f",
                  "value": 818322941
                }
              },
              "a64775946e13477f83d8bba6086385b9": {
                "model_module": "@jupyter-widgets/controls",
                "model_module_version": "1.5.0",
                "model_name": "HTMLModel",
                "state": {
                  "_dom_classes": [],
                  "_model_module": "@jupyter-widgets/controls",
                  "_model_module_version": "1.5.0",
                  "_model_name": "HTMLModel",
                  "_view_count": null,
                  "_view_module": "@jupyter-widgets/controls",
                  "_view_module_version": "1.5.0",
                  "_view_name": "HTMLView",
                  "description": "",
                  "description_tooltip": null,
                  "layout": "IPY_MODEL_c4c7dc45a1c24dc4b2c709e21271a37e",
                  "placeholder": "​",
                  "style": "IPY_MODEL_09c43ffe2c7e4bdc9489e83f9d82ab73",
                  "value": " 780M/780M [01:12&lt;00:00, 23.8MB/s]"
                }
              },
              "outputId": "f0ce0354-7f50-4546-f3f9-672b4b522d59"
            },
            "source": [
              "# Train YOLOv5s on COCO128 for 3 epochs\n",
              "!python train.py --img 640 --batch 16 --epochs 3 --data coco128.yaml --weights yolov5s.pt --cache"
            ],
            "execution_count": 5,
            "outputs": [
              {
                "output_type": "stream",
                "name": "stdout",
                "text": [
                  "\u001b[34m\u001b[1mtrain: \u001b[0mweights=yolov5s.pt, cfg=, data=coco128.yaml, hyp=data/hyps/hyp.scratch-low.yaml, epochs=3, batch_size=16, imgsz=640, rect=False, resume=False, nosave=False, noval=False, noautoanchor=False, noplots=False, evolve=None, bucket=, cache=ram, image_weights=False, device=, multi_scale=False, single_cls=False, optimizer=SGD, sync_bn=False, workers=8, project=runs/train, name=exp, exist_ok=False, quad=False, cos_lr=False, label_smoothing=0.0, patience=100, freeze=[0], save_period=-1, seed=0, local_rank=-1, entity=None, upload_dataset=False, bbox_interval=-1, artifact_alias=latest\n",
                  "\u001b[34m\u001b[1mgithub: \u001b[0mup to date with https://github.com/ultralytics/yolov5 ✅\n",
                  "YOLOv5 🚀 v6.2-41-g8665d55 Python-3.7.13 torch-1.12.1+cu113 CUDA:0 (Tesla V100-SXM2-16GB, 16160MiB)\n",
                  "\n",
                  "\u001b[34m\u001b[1mhyperparameters: \u001b[0mlr0=0.01, lrf=0.01, momentum=0.937, weight_decay=0.0005, warmup_epochs=3.0, warmup_momentum=0.8, warmup_bias_lr=0.1, box=0.05, cls=0.5, cls_pw=1.0, obj=1.0, obj_pw=1.0, iou_t=0.2, anchor_t=4.0, fl_gamma=0.0, hsv_h=0.015, hsv_s=0.7, hsv_v=0.4, degrees=0.0, translate=0.1, scale=0.5, shear=0.0, perspective=0.0, flipud=0.0, fliplr=0.5, mosaic=1.0, mixup=0.0, copy_paste=0.0\n",
                  "\u001b[34m\u001b[1mWeights & Biases: \u001b[0mrun 'pip install wandb' to automatically track and visualize YOLOv5 🚀 runs in Weights & Biases\n",
                  "\u001b[34m\u001b[1mClearML: \u001b[0mrun 'pip install clearml' to automatically track, visualize and remotely train YOLOv5 🚀 in ClearML\n",
                  "\u001b[34m\u001b[1mTensorBoard: \u001b[0mStart with 'tensorboard --logdir runs/train', view at http://localhost:6006/\n",
                  "\n",
                  "Dataset not found ⚠️, missing paths ['/content/datasets/coco128/images/train2017']\n",
                  "Downloading https://ultralytics.com/assets/coco128.zip to coco128.zip...\n",
                  "100% 6.66M/6.66M [00:00<00:00, 76.7MB/s]\n",
                  "Dataset download success ✅ (0.5s), saved to \u001b[1m/content/datasets\u001b[0m\n",
                  "\n",
                  "                 from  n    params  module                                  arguments                     \n",
                  "  0                -1  1      3520  models.common.Conv                      [3, 32, 6, 2, 2]              \n",
                  "  1                -1  1     18560  models.common.Conv                      [32, 64, 3, 2]                \n",
                  "  2                -1  1     18816  models.common.C3                        [64, 64, 1]                   \n",
                  "  3                -1  1     73984  models.common.Conv                      [64, 128, 3, 2]               \n",
                  "  4                -1  2    115712  models.common.C3                        [128, 128, 2]                 \n",
                  "  5                -1  1    295424  models.common.Conv                      [128, 256, 3, 2]              \n",
                  "  6                -1  3    625152  models.common.C3                        [256, 256, 3]                 \n",
                  "  7                -1  1   1180672  models.common.Conv                      [256, 512, 3, 2]              \n",
                  "  8                -1  1   1182720  models.common.C3                        [512, 512, 1]                 \n",
                  "  9                -1  1    656896  models.common.SPPF                      [512, 512, 5]                 \n",
                  " 10                -1  1    131584  models.common.Conv                      [512, 256, 1, 1]              \n",
                  " 11                -1  1         0  torch.nn.modules.upsampling.Upsample    [None, 2, 'nearest']          \n",
                  " 12           [-1, 6]  1         0  models.common.Concat                    [1]                           \n",
                  " 13                -1  1    361984  models.common.C3                        [512, 256, 1, False]          \n",
                  " 14                -1  1     33024  models.common.Conv                      [256, 128, 1, 1]              \n",
                  " 15                -1  1         0  torch.nn.modules.upsampling.Upsample    [None, 2, 'nearest']          \n",
                  " 16           [-1, 4]  1         0  models.common.Concat                    [1]                           \n",
                  " 17                -1  1     90880  models.common.C3                        [256, 128, 1, False]          \n",
                  " 18                -1  1    147712  models.common.Conv                      [128, 128, 3, 2]              \n",
                  " 19          [-1, 14]  1         0  models.common.Concat                    [1]                           \n",
                  " 20                -1  1    296448  models.common.C3                        [256, 256, 1, False]          \n",
                  " 21                -1  1    590336  models.common.Conv                      [256, 256, 3, 2]              \n",
                  " 22          [-1, 10]  1         0  models.common.Concat                    [1]                           \n",
                  " 23                -1  1   1182720  models.common.C3                        [512, 512, 1, False]          \n",
                  " 24      [17, 20, 23]  1    229245  models.yolo.Detect                      [80, [[10, 13, 16, 30, 33, 23], [30, 61, 62, 45, 59, 119], [116, 90, 156, 198, 373, 326]], [128, 256, 512]]\n",
                  "Model summary: 270 layers, 7235389 parameters, 7235389 gradients, 16.6 GFLOPs\n",
                  "\n",
                  "Transferred 349/349 items from yolov5s.pt\n",
                  "\u001b[34m\u001b[1mAMP: \u001b[0mchecks passed ✅\n",
                  "\u001b[34m\u001b[1moptimizer:\u001b[0m SGD(lr=0.01) with parameter groups 57 weight(decay=0.0), 60 weight(decay=0.0005), 60 bias\n",
                  "\u001b[34m\u001b[1malbumentations: \u001b[0mBlur(p=0.01, blur_limit=(3, 7)), MedianBlur(p=0.01, blur_limit=(3, 7)), ToGray(p=0.01), CLAHE(p=0.01, clip_limit=(1, 4.0), tile_grid_size=(8, 8))\n",
                  "\u001b[34m\u001b[1mtrain: \u001b[0mScanning '/content/datasets/coco128/labels/train2017' images and labels...128 found, 0 missing, 2 empty, 0 corrupt: 100% 128/128 [00:00<00:00, 7984.87it/s]\n",
                  "\u001b[34m\u001b[1mtrain: \u001b[0mNew cache created: /content/datasets/coco128/labels/train2017.cache\n",
                  "\u001b[34m\u001b[1mtrain: \u001b[0mCaching images (0.1GB ram): 100% 128/128 [00:00<00:00, 1018.19it/s]\n",
                  "\u001b[34m\u001b[1mval: \u001b[0mScanning '/content/datasets/coco128/labels/train2017.cache' images and labels... 128 found, 0 missing, 2 empty, 0 corrupt: 100% 128/128 [00:00<?, ?it/s]\n",
                  "\u001b[34m\u001b[1mval: \u001b[0mCaching images (0.1GB ram): 100% 128/128 [00:00<00:00, 246.87it/s]\n",
                  "\n",
                  "\u001b[34m\u001b[1mAutoAnchor: \u001b[0m4.27 anchors/target, 0.994 Best Possible Recall (BPR). Current anchors are a good fit to dataset ✅\n",
                  "Plotting labels to runs/train/exp/labels.jpg... \n",
                  "Image sizes 640 train, 640 val\n",
                  "Using 8 dataloader workers\n",
                  "Logging results to \u001b[1mruns/train/exp\u001b[0m\n",
                  "Starting training for 3 epochs...\n",
                  "\n",
                  "      Epoch    GPU_mem   box_loss   obj_loss   cls_loss  Instances       Size\n",
                  "        0/2      3.77G    0.04529    0.06712    0.01835        323        640: 100% 8/8 [00:04<00:00,  1.96it/s]\n",
                  "                 Class     Images  Instances          P          R     mAP@.5 mAP@.5:.95: 100% 4/4 [00:00<00:00,  4.12it/s]\n",
                  "                   all        128        929      0.647      0.611       0.68      0.449\n",
                  "\n",
                  "      Epoch    GPU_mem   box_loss   obj_loss   cls_loss  Instances       Size\n",
                  "        1/2      4.79G    0.04244    0.06423    0.01611        236        640: 100% 8/8 [00:00<00:00,  8.08it/s]\n",
                  "                 Class     Images  Instances          P          R     mAP@.5 mAP@.5:.95: 100% 4/4 [00:00<00:00,  4.43it/s]\n",
                  "                   all        128        929      0.737      0.623       0.72      0.482\n",
                  "\n",
                  "      Epoch    GPU_mem   box_loss   obj_loss   cls_loss  Instances       Size\n",
                  "        2/2      4.79G    0.04695    0.06875     0.0173        189        640: 100% 8/8 [00:00<00:00,  8.87it/s]\n",
                  "                 Class     Images  Instances          P          R     mAP@.5 mAP@.5:.95: 100% 4/4 [00:00<00:00,  4.57it/s]\n",
                  "                   all        128        929       0.76      0.631      0.733      0.497\n",
                  "\n",
                  "3 epochs completed in 0.003 hours.\n",
                  "Optimizer stripped from runs/train/exp/weights/last.pt, 14.9MB\n",
                  "Optimizer stripped from runs/train/exp/weights/best.pt, 14.9MB\n",
                  "\n",
                  "Validating runs/train/exp/weights/best.pt...\n",
                  "Fusing layers... \n",
                  "Model summary: 213 layers, 7225885 parameters, 0 gradients, 16.4 GFLOPs\n",
                  "                 Class     Images  Instances          P          R     mAP@.5 mAP@.5:.95: 100% 4/4 [00:03<00:00,  1.25it/s]\n",
                  "                   all        128        929       0.76      0.631      0.733      0.497\n",
                  "                person        128        254      0.872      0.699      0.807      0.533\n",
                  "               bicycle        128          6      0.761      0.536      0.725      0.444\n",
                  "                   car        128         46      0.771      0.413      0.553      0.242\n",
                  "            motorcycle        128          5      0.795          1      0.928      0.592\n",
                  "              airplane        128          6      0.983          1      0.995      0.689\n",
                  "                   bus        128          7      0.648      0.714      0.755      0.691\n",
                  "                 train        128          3          1      0.586      0.995      0.603\n",
                  "                 truck        128         12      0.616      0.333      0.482      0.259\n",
                  "                  boat        128          6      0.921      0.333      0.524      0.211\n",
                  "         traffic light        128         14       0.76      0.229      0.374       0.21\n",
                  "             stop sign        128          2      0.824          1      0.995      0.821\n",
                  "                 bench        128          9      0.822      0.519      0.674      0.316\n",
                  "                  bird        128         16      0.973          1      0.995        0.6\n",
                  "                   cat        128          4      0.861          1      0.995      0.772\n",
                  "                   dog        128          9          1      0.666       0.88      0.645\n",
                  "                 horse        128          2      0.845          1      0.995      0.622\n",
                  "              elephant        128         17      0.923      0.882       0.93      0.716\n",
                  "                  bear        128          1       0.71          1      0.995      0.995\n",
                  "                 zebra        128          4      0.866          1      0.995      0.922\n",
                  "               giraffe        128          9      0.771      0.752      0.891      0.705\n",
                  "              backpack        128          6      0.888        0.5      0.753      0.294\n",
                  "              umbrella        128         18      0.876      0.784      0.899      0.539\n",
                  "               handbag        128         19        0.8       0.21      0.335      0.181\n",
                  "                   tie        128          7      0.798      0.714      0.787      0.478\n",
                  "              suitcase        128          4      0.662          1      0.945      0.581\n",
                  "               frisbee        128          5      0.727        0.8      0.759      0.701\n",
                  "                  skis        128          1          0          0     0.0585     0.0139\n",
                  "             snowboard        128          7      0.807      0.714      0.853      0.591\n",
                  "           sports ball        128          6      0.649      0.667      0.602      0.307\n",
                  "                  kite        128         10        0.7       0.47      0.543      0.212\n",
                  "          baseball bat        128          4          1      0.496      0.544      0.208\n",
                  "        baseball glove        128          7      0.619      0.429       0.47      0.313\n",
                  "            skateboard        128          5      0.847        0.6      0.712      0.496\n",
                  "         tennis racket        128          7      0.757      0.429      0.544       0.34\n",
                  "                bottle        128         18      0.546      0.334       0.53      0.259\n",
                  "            wine glass        128         16      0.716      0.875      0.907      0.528\n",
                  "                   cup        128         36      0.826      0.639      0.802      0.538\n",
                  "                  fork        128          6          1      0.329      0.496      0.364\n",
                  "                 knife        128         16      0.706      0.625      0.604      0.382\n",
                  "                 spoon        128         22      0.837      0.467      0.618       0.38\n",
                  "                  bowl        128         28      0.757      0.607      0.714      0.519\n",
                  "                banana        128          1      0.889          1      0.995      0.399\n",
                  "              sandwich        128          2          1          0      0.638       0.56\n",
                  "                orange        128          4          1      0.663      0.945      0.592\n",
                  "              broccoli        128         11      0.545      0.437      0.471      0.351\n",
                  "                carrot        128         24      0.701      0.585      0.697      0.454\n",
                  "               hot dog        128          2      0.501          1      0.995      0.995\n",
                  "                 pizza        128          5      0.809          1      0.962      0.747\n",
                  "                 donut        128         14       0.66          1       0.96      0.837\n",
                  "                  cake        128          4      0.871          1      0.995      0.822\n",
                  "                 chair        128         35      0.536      0.561      0.595      0.325\n",
                  "                 couch        128          6      0.931      0.667      0.828      0.539\n",
                  "          potted plant        128         14      0.733      0.786      0.823      0.495\n",
                  "                   bed        128          3      0.691      0.333       0.83      0.422\n",
                  "          dining table        128         13      0.621      0.255      0.513       0.34\n",
                  "                toilet        128          2      0.797          1      0.995      0.846\n",
                  "                    tv        128          2       0.57          1      0.995      0.796\n",
                  "                laptop        128          3          1          0      0.694      0.316\n",
                  "                 mouse        128          2          1          0      0.172     0.0862\n",
                  "                remote        128          8          1       0.62      0.634      0.551\n",
                  "            cell phone        128          8      0.591      0.375      0.425      0.216\n",
                  "             microwave        128          3      0.736          1      0.995      0.766\n",
                  "                  oven        128          5      0.333        0.4      0.438      0.299\n",
                  "                  sink        128          6      0.427      0.333      0.329       0.23\n",
                  "          refrigerator        128          5      0.559        0.8      0.798      0.565\n",
                  "                  book        128         29      0.558      0.241      0.307      0.155\n",
                  "                 clock        128          9      0.761      0.889      0.888      0.711\n",
                  "                  vase        128          2      0.287          1      0.995      0.895\n",
                  "              scissors        128          1          1          0      0.497     0.0574\n",
                  "            teddy bear        128         21      0.838      0.493      0.745      0.509\n",
                  "            toothbrush        128          5      0.789          1      0.928       0.59\n",
                  "Results saved to \u001b[1mruns/train/exp\u001b[0m\n"
                ]
              }
            }
          },
          {
            "cell_type": "markdown",
            "metadata": {
              "id": "DLI1JmHU7B0l"
            },
            "source": [
              "## Weights & Biases Logging\n",
              "\n",
              "[Weights & Biases](https://wandb.ai/site?utm_campaign=repo_yolo_notebook) (W&B) is integrated with YOLOv5 for real-time visualization and cloud logging of training runs. This allows for better run comparison and introspection, as well improved visibility and collaboration for teams. To enable W&B `pip install wandb`, and then train normally (you will be guided through setup on first use). \n",
              "\n",
              "During training you will see live updates at [https://wandb.ai/home](https://wandb.ai/home?utm_campaign=repo_yolo_notebook), and you can create and share detailed [Reports](https://wandb.ai/glenn-jocher/yolov5_tutorial/reports/YOLOv5-COCO128-Tutorial-Results--VmlldzozMDI5OTY) of your results. For more information see the [YOLOv5 Weights & Biases Tutorial](https://github.com/ultralytics/yolov5/issues/1289).  \n",
              "\n",
              "<a href=\"https://wandb.ai/glenn-jocher/yolov5_tutorial\">\n",
              "<img alt=\"Weights & Biases dashboard\" src=\"https://user-images.githubusercontent.com/26833433/182482859-288a9622-4661-48db-99de-650d1dead5c6.jpg\" width=\"1280\"/></a>"
            ]
          },
          {
            "cell_type": "markdown",
            "metadata": {
              "id": "-WPvRbS5Swl6"
            },
            "source": [
              "## Local Logging\n",
              "\n",
              "Training results are automatically logged with [Tensorboard](https://www.tensorflow.org/tensorboard) and [CSV](https://github.com/ultralytics/yolov5/pull/4148) loggers to `runs/train`, with a new experiment directory created for each new training as `runs/train/exp2`, `runs/train/exp3`, etc.\n",
              "\n",
              "This directory contains train and val statistics, mosaics, labels, predictions and augmentated mosaics, as well as metrics and charts including precision-recall (PR) curves and confusion matrices. \n",
              "\n",
              "<img alt=\"Local logging results\" src=\"https://user-images.githubusercontent.com/26833433/183222430-e1abd1b7-782c-4cde-b04d-ad52926bf818.jpg\" width=\"1280\"/>\n"
            ]
          },
          {
            "cell_type": "markdown",
            "metadata": {
              "id": "Zelyeqbyt3GD"
            },
            "source": [
              "# Environments\n",
              "\n",
              "YOLOv5 may be run in any of the following up-to-date verified environments (with all dependencies including [CUDA](https://developer.nvidia.com/cuda)/[CUDNN](https://developer.nvidia.com/cudnn), [Python](https://www.python.org/) and [PyTorch](https://pytorch.org/) preinstalled):\n",
              "\n",
              "- **Google Colab and Kaggle** notebooks with free GPU: <a href=\"https://colab.research.google.com/github/ultralytics/yolov5/blob/master/tutorial.ipynb\"><img src=\"https://colab.research.google.com/assets/colab-badge.svg\" alt=\"Open In Colab\"></a> <a href=\"https://www.kaggle.com/ultralytics/yolov5\"><img src=\"https://kaggle.com/static/images/open-in-kaggle.svg\" alt=\"Open In Kaggle\"></a>\n",
              "- **Google Cloud** Deep Learning VM. See [GCP Quickstart Guide](https://github.com/ultralytics/yolov5/wiki/GCP-Quickstart)\n",
              "- **Amazon** Deep Learning AMI. See [AWS Quickstart Guide](https://github.com/ultralytics/yolov5/wiki/AWS-Quickstart)\n",
              "- **Docker Image**. See [Docker Quickstart Guide](https://github.com/ultralytics/yolov5/wiki/Docker-Quickstart) <a href=\"https://hub.docker.com/r/ultralytics/yolov5\"><img src=\"https://img.shields.io/docker/pulls/ultralytics/yolov5?logo=docker\" alt=\"Docker Pulls\"></a>\n"
            ]
          },
          {
            "cell_type": "markdown",
            "metadata": {
              "id": "6Qu7Iesl0p54"
            },
            "source": [
              "# Status\n",
              "\n",
              "![CI CPU testing](https://github.com/ultralytics/yolov5/workflows/CI%20CPU%20testing/badge.svg)\n",
              "\n",
              "If this badge is green, all [YOLOv5 GitHub Actions](https://github.com/ultralytics/yolov5/actions) Continuous Integration (CI) tests are currently passing. CI tests verify correct operation of YOLOv5 training ([train.py](https://github.com/ultralytics/yolov5/blob/master/train.py)), testing ([val.py](https://github.com/ultralytics/yolov5/blob/master/val.py)), inference ([detect.py](https://github.com/ultralytics/yolov5/blob/master/detect.py)) and export ([export.py](https://github.com/ultralytics/yolov5/blob/master/export.py)) on macOS, Windows, and Ubuntu every 24 hours and on every commit.\n"
            ]
          },
          {
            "cell_type": "markdown",
            "metadata": {
              "id": "IEijrePND_2I"
            },
            "source": [
              "# Appendix\n",
              "\n",
              "Additional content below for PyTorch Hub, CI, reproducing results, profiling speeds, VOC training, classification training and TensorRT example."
            ]
          },
          {
            "cell_type": "code",
            "metadata": {
              "id": "GMusP4OAxFu6"
            },
            "source": [
              "import torch\n",
              "\n",
              "# PyTorch Hub Model\n",
              "model = torch.hub.load('ultralytics/yolov5', 'yolov5s')  # or yolov5n - yolov5x6, custom\n",
              "\n",
              "# Images\n",
              "img = 'https://ultralytics.com/images/zidane.jpg'  # or file, Path, PIL, OpenCV, numpy, list\n",
              "\n",
              "# Inference\n",
              "results = model(img)\n",
              "\n",
              "# Results\n",
              "results.print()  # or .show(), .save(), .crop(), .pandas(), etc."
            ],
            "execution_count": null,
            "outputs": []
          },
          {
            "cell_type": "code",
            "metadata": {
              "id": "FGH0ZjkGjejy"
            },
            "source": [
              "# YOLOv5 CI\n",
              "%%shell\n",
              "rm -rf runs  # remove runs/\n",
              "m=yolov5n  # official weights\n",
              "b=runs/train/exp/weights/best  # best.pt checkpoint\n",
              "python train.py --imgsz 64 --batch 32 --weights $m.pt --cfg $m.yaml --epochs 1 --device 0  # train\n",
              "for d in 0 cpu; do  # devices\n",
              "  for w in $m $b; do  # weights\n",
              "    python val.py --imgsz 64 --batch 32 --weights $w.pt --device $d  # val\n",
              "    python detect.py --imgsz 64 --weights $w.pt --device $d  # detect\n",
              "  done\n",
              "done\n",
              "python hubconf.py --model $m  # hub\n",
              "python models/tf.py --weights $m.pt  # build TF model\n",
              "python models/yolo.py --cfg $m.yaml  # build PyTorch model\n",
              "python export.py --weights $m.pt --img 64 --include torchscript  # export"
            ],
            "execution_count": null,
            "outputs": []
          },
          {
            "cell_type": "code",
            "metadata": {
              "id": "mcKoSIK2WSzj"
            },
            "source": [
              "# Reproduce\n",
              "for x in (f'yolov5{x}' for x in 'nsmlx'):\n",
              "  !python val.py --weights {x}.pt --data coco.yaml --img 640 --task speed  # speed\n",
              "  !python val.py --weights {x}.pt --data coco.yaml --img 640 --conf 0.001 --iou 0.65  # mAP"
            ],
            "execution_count": null,
            "outputs": []
          },
          {
            "cell_type": "code",
            "metadata": {
              "id": "gogI-kwi3Tye"
            },
            "source": [
              "# Profile\n",
              "from utils.torch_utils import profile\n",
              "\n",
              "m1 = lambda x: x * torch.sigmoid(x)\n",
              "m2 = torch.nn.SiLU()\n",
              "results = profile(input=torch.randn(16, 3, 640, 640), ops=[m1, m2], n=100)"
            ],
            "execution_count": null,
            "outputs": []
          },
          {
            "cell_type": "code",
            "metadata": {
              "id": "BSgFCAcMbk1R"
            },
            "source": [
              "# VOC\n",
              "for b, m in zip([64, 64, 64, 32, 16], [f'yolov5{x}' for x in 'nsmlx']):  # batch, model\n",
              "  !python train.py --batch {b} --weights {m}.pt --data VOC.yaml --epochs 50 --img 512 --hyp hyp.VOC.yaml --project VOC --name {m} --cache"
            ],
            "execution_count": null,
            "outputs": []
          },
          {
            "cell_type": "code",
            "source": [
              "# Classification train\n",
              "for m in [*(f'yolov5{x}-cls.pt' for x in 'nsmlx'), 'resnet50.pt', 'resnet101.pt', 'efficientnet_b0.pt', 'efficientnet_b1.pt']:\n",
              "  for d in 'mnist', 'fashion-mnist', 'cifar10', 'cifar100', 'imagenette160', 'imagenette320', 'imagenette', 'imagewoof160', 'imagewoof320', 'imagewoof':\n",
              "    !python classify/train.py --model {m} --data {d} --epochs 10 --project YOLOv5-cls --name {m}-{d}"
            ],
            "metadata": {
              "id": "UWGH7H6yakVl"
            },
            "execution_count": null,
            "outputs": []
          },
          {
            "cell_type": "code",
            "source": [
              "# Classification val\n",
              "!bash data/scripts/get_imagenet.sh --val  # download ImageNet val split (6.3G - 50000 images)\n",
              "!python classify/val.py --weights yolov5m-cls.pt --data ../datasets/imagenet --img 224  # validate"
            ],
            "metadata": {
              "id": "yYgOiFNHZx-1"
            },
            "execution_count": null,
            "outputs": []
          },
          {
            "cell_type": "code",
            "source": [
              "# Validate on COCO test. Zip results.json and submit to eval server at https://competitions.codalab.org/competitions/20794\n",
              "!bash data/scripts/get_coco.sh --test  # download COCO test-dev2017 (7G - 40000 images, test 20000)\n",
              "!python val.py --weights yolov5x.pt --data coco.yaml --img 640 --iou 0.65 --half --task test"
            ],
            "metadata": {
              "id": "aq4DPWGu0Bl1"
            },
            "execution_count": null,
            "outputs": []
          },
          {
            "cell_type": "code",
            "metadata": {
              "id": "VTRwsvA9u7ln"
            },
            "source": [
              "# TensorRT \n",
              "!pip install -U nvidia-tensorrt --index-url https://pypi.ngc.nvidia.com  # install\n",
              "!python export.py --weights yolov5s.pt --include engine --imgsz 640 --device 0  # export\n",
              "!python detect.py --weights yolov5s.engine --imgsz 640 --device 0  # inference"
            ],
            "execution_count": null,
            "outputs": []
          }
        },
        "nbformat": 4,
        "nbformat_minor": 0
      }
=======
        }
      }
    }
  },
  "cells": [
    {
      "cell_type": "markdown",
      "metadata": {
        "id": "t6MPjfT5NrKQ"
      },
      "source": [
        "<div align=\"center\">\n",
        "\n",
        "  <a href=\"https://ultralytics.com/yolov5\" target=\"_blank\">\n",
        "    <img width=\"1024\", src=\"https://github.com/ultralytics/assets/raw/master/yolov5/v62/splash_notebook.png\"></a>\n",
        "\n",
        "\n",
        "<br>\n",
        "  <a href=\"https://colab.research.google.com/github/ultralytics/yolov5/blob/master/tutorial.ipynb\"><img src=\"https://colab.research.google.com/assets/colab-badge.svg\" alt=\"Open In Colab\"></a>\n",
        "  <a href=\"https://www.kaggle.com/ultralytics/yolov5\"><img src=\"https://kaggle.com/static/images/open-in-kaggle.svg\" alt=\"Open In Kaggle\"></a>\n",
        "<br>\n",
        "\n",
        "This <a href=\"https://github.com/ultralytics/yolov5\">YOLOv5</a> 🚀 notebook by <a href=\"https://ultralytics.com\">Ultralytics</a> presents simple train, validate and predict examples to help start your AI adventure.<br>See <a href=\"https://github.com/ultralytics/yolov5/issues/new/choose\">GitHub</a> for community support or <a href=\"https://ultralytics.com/contact\">contact us</a> for professional support.\n",
        "\n",
        "</div>"
      ]
    },
    {
      "cell_type": "markdown",
      "metadata": {
        "id": "7mGmQbAO5pQb"
      },
      "source": [
        "# Setup\n",
        "\n",
        "Clone GitHub [repository](https://github.com/ultralytics/yolov5), install [dependencies](https://github.com/ultralytics/yolov5/blob/master/requirements.txt) and check PyTorch and GPU."
      ]
    },
    {
      "cell_type": "code",
      "metadata": {
        "id": "wbvMlHd_QwMG",
        "colab": {
          "base_uri": "https://localhost:8080/"
        },
        "outputId": "0f9ee467-cea4-48e8-9050-7a76ae1b6141"
      },
      "source": [
        "!git clone https://github.com/ultralytics/yolov5  # clone\n",
        "%cd yolov5\n",
        "%pip install -qr requirements.txt  # install\n",
        "\n",
        "import torch\n",
        "import utils\n",
        "display = utils.notebook_init()  # checks"
      ],
      "execution_count": 1,
      "outputs": [
        {
          "output_type": "stream",
          "name": "stderr",
          "text": [
            "YOLOv5 🚀 v6.2-56-g30e674b Python-3.7.13 torch-1.12.1+cu113 CUDA:0 (Tesla V100-SXM2-16GB, 16160MiB)\n"
          ]
        },
        {
          "output_type": "stream",
          "name": "stdout",
          "text": [
            "Setup complete ✅ (8 CPUs, 51.0 GB RAM, 37.4/166.8 GB disk)\n"
          ]
        }
      ]
    },
    {
      "cell_type": "markdown",
      "metadata": {
        "id": "4JnkELT0cIJg"
      },
      "source": [
        "# 1. Detect\n",
        "\n",
        "`detect.py` runs YOLOv5 inference on a variety of sources, downloading models automatically from the [latest YOLOv5 release](https://github.com/ultralytics/yolov5/releases), and saving results to `runs/detect`. Example inference sources are:\n",
        "\n",
        "```shell\n",
        "python detect.py --source 0  # webcam\n",
        "                          img.jpg  # image \n",
        "                          vid.mp4  # video\n",
        "                          path/  # directory\n",
        "                          'path/*.jpg'  # glob\n",
        "                          'https://youtu.be/Zgi9g1ksQHc'  # YouTube\n",
        "                          'rtsp://example.com/media.mp4'  # RTSP, RTMP, HTTP stream\n",
        "```"
      ]
    },
    {
      "cell_type": "code",
      "metadata": {
        "id": "zR9ZbuQCH7FX",
        "colab": {
          "base_uri": "https://localhost:8080/"
        },
        "outputId": "60647b99-e8d4-402c-f444-331bf6746da4"
      },
      "source": [
        "!python detect.py --weights yolov5s.pt --img 640 --conf 0.25 --source data/images\n",
        "# display.Image(filename='runs/detect/exp/zidane.jpg', width=600)"
      ],
      "execution_count": 2,
      "outputs": [
        {
          "output_type": "stream",
          "name": "stdout",
          "text": [
            "\u001b[34m\u001b[1mdetect: \u001b[0mweights=['yolov5s.pt'], source=data/images, data=data/coco128.yaml, imgsz=[640, 640], conf_thres=0.25, iou_thres=0.45, max_det=1000, device=, view_img=False, save_txt=False, save_conf=False, save_crop=False, nosave=False, classes=None, agnostic_nms=False, augment=False, visualize=False, update=False, project=runs/detect, name=exp, exist_ok=False, line_thickness=3, hide_labels=False, hide_conf=False, half=False, dnn=False\n",
            "YOLOv5 🚀 v6.2-56-g30e674b Python-3.7.13 torch-1.12.1+cu113 CUDA:0 (Tesla V100-SXM2-16GB, 16160MiB)\n",
            "\n",
            "Downloading https://github.com/ultralytics/yolov5/releases/download/v6.2/yolov5s.pt to yolov5s.pt...\n",
            "100% 14.1M/14.1M [00:00<00:00, 27.8MB/s]\n",
            "\n",
            "Fusing layers... \n",
            "YOLOv5s summary: 213 layers, 7225885 parameters, 0 gradients\n",
            "image 1/2 /content/yolov5/data/images/bus.jpg: 640x480 4 persons, 1 bus, 14.8ms\n",
            "image 2/2 /content/yolov5/data/images/zidane.jpg: 384x640 2 persons, 2 ties, 20.1ms\n",
            "Speed: 0.6ms pre-process, 17.4ms inference, 21.6ms NMS per image at shape (1, 3, 640, 640)\n",
            "Results saved to \u001b[1mruns/detect/exp\u001b[0m\n"
          ]
        }
      ]
    },
    {
      "cell_type": "markdown",
      "metadata": {
        "id": "hkAzDWJ7cWTr"
      },
      "source": [
        "&nbsp;&nbsp;&nbsp;&nbsp;&nbsp;&nbsp;&nbsp;&nbsp;\n",
        "<img align=\"left\" src=\"https://user-images.githubusercontent.com/26833433/127574988-6a558aa1-d268-44b9-bf6b-62d4c605cc72.jpg\" width=\"600\">"
      ]
    },
    {
      "cell_type": "markdown",
      "metadata": {
        "id": "0eq1SMWl6Sfn"
      },
      "source": [
        "# 2. Validate\n",
        "Validate a model's accuracy on the [COCO](https://cocodataset.org/#home) dataset's `val` or `test` splits. Models are downloaded automatically from the [latest YOLOv5 release](https://github.com/ultralytics/yolov5/releases). To show results by class use the `--verbose` flag."
      ]
    },
    {
      "cell_type": "code",
      "metadata": {
        "id": "WQPtK1QYVaD_",
        "colab": {
          "base_uri": "https://localhost:8080/",
          "height": 49,
          "referenced_widgets": [
            "9b8caa3522fc4cbab31e13b5dfc7808d",
            "574140e4c4bc48c9a171541a02cd0211",
            "35e03ce5090346c9ae602891470fc555",
            "c942c208e72d46568b476bb0f2d75496",
            "65881db1db8a4e9c930fab9172d45143",
            "60b913d755b34d638478e30705a2dde1",
            "0856bea36ec148b68522ff9c9eb258d8",
            "76879f6f2aa54637a7a07faeea2bd684",
            "0ace3934ec6f4d36a1b3a9e086390926",
            "d6b7a2243e0c4beca714d99dceec23d6",
            "5966ba6e6f114d8c9d8d1d6b1bd4f4c7"
          ]
        },
        "outputId": "102dabed-bc31-42fe-9133-d9ce28a2c01e"
      },
      "source": [
        "# Download COCO val\n",
        "torch.hub.download_url_to_file('https://ultralytics.com/assets/coco2017val.zip', 'tmp.zip')  # download (780M - 5000 images)\n",
        "!unzip -q tmp.zip -d ../datasets && rm tmp.zip  # unzip"
      ],
      "execution_count": 3,
      "outputs": [
        {
          "output_type": "display_data",
          "data": {
            "text/plain": [
              "  0%|          | 0.00/780M [00:00<?, ?B/s]"
            ],
            "application/vnd.jupyter.widget-view+json": {
              "version_major": 2,
              "version_minor": 0,
              "model_id": "9b8caa3522fc4cbab31e13b5dfc7808d"
            }
          },
          "metadata": {}
        }
      ]
    },
    {
      "cell_type": "code",
      "metadata": {
        "id": "X58w8JLpMnjH",
        "colab": {
          "base_uri": "https://localhost:8080/"
        },
        "outputId": "daf60b1b-b098-4657-c863-584f4c9cf078"
      },
      "source": [
        "# Validate YOLOv5s on COCO val\n",
        "!python val.py --weights yolov5s.pt --data coco.yaml --img 640 --half"
      ],
      "execution_count": 4,
      "outputs": [
        {
          "output_type": "stream",
          "name": "stdout",
          "text": [
            "\u001b[34m\u001b[1mval: \u001b[0mdata=/content/yolov5/data/coco.yaml, weights=['yolov5s.pt'], batch_size=32, imgsz=640, conf_thres=0.001, iou_thres=0.6, task=val, device=, workers=8, single_cls=False, augment=False, verbose=False, save_txt=False, save_hybrid=False, save_conf=False, save_json=True, project=runs/val, name=exp, exist_ok=False, half=True, dnn=False\n",
            "YOLOv5 🚀 v6.2-56-g30e674b Python-3.7.13 torch-1.12.1+cu113 CUDA:0 (Tesla V100-SXM2-16GB, 16160MiB)\n",
            "\n",
            "Fusing layers... \n",
            "YOLOv5s summary: 213 layers, 7225885 parameters, 0 gradients\n",
            "Downloading https://ultralytics.com/assets/Arial.ttf to /root/.config/Ultralytics/Arial.ttf...\n",
            "100% 755k/755k [00:00<00:00, 52.7MB/s]\n",
            "\u001b[34m\u001b[1mval: \u001b[0mScanning '/content/datasets/coco/val2017' images and labels...4952 found, 48 missing, 0 empty, 0 corrupt: 100% 5000/5000 [00:00<00:00, 10509.20it/s]\n",
            "\u001b[34m\u001b[1mval: \u001b[0mNew cache created: /content/datasets/coco/val2017.cache\n",
            "                 Class     Images  Instances          P          R     mAP@.5 mAP@.5:.95: 100% 157/157 [00:50<00:00,  3.10it/s]\n",
            "                   all       5000      36335       0.67      0.521      0.566      0.371\n",
            "Speed: 0.1ms pre-process, 1.0ms inference, 1.5ms NMS per image at shape (32, 3, 640, 640)\n",
            "\n",
            "Evaluating pycocotools mAP... saving runs/val/exp/yolov5s_predictions.json...\n",
            "loading annotations into memory...\n",
            "Done (t=0.81s)\n",
            "creating index...\n",
            "index created!\n",
            "Loading and preparing results...\n",
            "DONE (t=5.62s)\n",
            "creating index...\n",
            "index created!\n",
            "Running per image evaluation...\n",
            "Evaluate annotation type *bbox*\n",
            "DONE (t=77.03s).\n",
            "Accumulating evaluation results...\n",
            "DONE (t=14.63s).\n",
            " Average Precision  (AP) @[ IoU=0.50:0.95 | area=   all | maxDets=100 ] = 0.374\n",
            " Average Precision  (AP) @[ IoU=0.50      | area=   all | maxDets=100 ] = 0.572\n",
            " Average Precision  (AP) @[ IoU=0.75      | area=   all | maxDets=100 ] = 0.402\n",
            " Average Precision  (AP) @[ IoU=0.50:0.95 | area= small | maxDets=100 ] = 0.211\n",
            " Average Precision  (AP) @[ IoU=0.50:0.95 | area=medium | maxDets=100 ] = 0.423\n",
            " Average Precision  (AP) @[ IoU=0.50:0.95 | area= large | maxDets=100 ] = 0.489\n",
            " Average Recall     (AR) @[ IoU=0.50:0.95 | area=   all | maxDets=  1 ] = 0.311\n",
            " Average Recall     (AR) @[ IoU=0.50:0.95 | area=   all | maxDets= 10 ] = 0.516\n",
            " Average Recall     (AR) @[ IoU=0.50:0.95 | area=   all | maxDets=100 ] = 0.566\n",
            " Average Recall     (AR) @[ IoU=0.50:0.95 | area= small | maxDets=100 ] = 0.378\n",
            " Average Recall     (AR) @[ IoU=0.50:0.95 | area=medium | maxDets=100 ] = 0.625\n",
            " Average Recall     (AR) @[ IoU=0.50:0.95 | area= large | maxDets=100 ] = 0.724\n",
            "Results saved to \u001b[1mruns/val/exp\u001b[0m\n"
          ]
        }
      ]
    },
    {
      "cell_type": "markdown",
      "metadata": {
        "id": "ZY2VXXXu74w5"
      },
      "source": [
        "# 3. Train\n",
        "\n",
        "<p align=\"\"><a href=\"https://roboflow.com/?ref=ultralytics\"><img width=\"1000\" src=\"https://uploads-ssl.webflow.com/5f6bc60e665f54545a1e52a5/615627e5824c9c6195abfda9_computer-vision-cycle.png\"/></a></p>\n",
        "Close the active learning loop by sampling images from your inference conditions with the `roboflow` pip package\n",
        "<br><br>\n",
        "\n",
        "Train a YOLOv5s model on the [COCO128](https://www.kaggle.com/ultralytics/coco128) dataset with `--data coco128.yaml`, starting from pretrained `--weights yolov5s.pt`, or from randomly initialized `--weights '' --cfg yolov5s.yaml`.\n",
        "\n",
        "- **Pretrained [Models](https://github.com/ultralytics/yolov5/tree/master/models)** are downloaded\n",
        "automatically from the [latest YOLOv5 release](https://github.com/ultralytics/yolov5/releases)\n",
        "- **[Datasets](https://github.com/ultralytics/yolov5/tree/master/data)** available for autodownload include: [COCO](https://github.com/ultralytics/yolov5/blob/master/data/coco.yaml), [COCO128](https://github.com/ultralytics/yolov5/blob/master/data/coco128.yaml), [VOC](https://github.com/ultralytics/yolov5/blob/master/data/VOC.yaml), [Argoverse](https://github.com/ultralytics/yolov5/blob/master/data/Argoverse.yaml), [VisDrone](https://github.com/ultralytics/yolov5/blob/master/data/VisDrone.yaml), [GlobalWheat](https://github.com/ultralytics/yolov5/blob/master/data/GlobalWheat2020.yaml), [xView](https://github.com/ultralytics/yolov5/blob/master/data/xView.yaml), [Objects365](https://github.com/ultralytics/yolov5/blob/master/data/Objects365.yaml), [SKU-110K](https://github.com/ultralytics/yolov5/blob/master/data/SKU-110K.yaml).\n",
        "- **Training Results** are saved to `runs/train/` with incrementing run directories, i.e. `runs/train/exp2`, `runs/train/exp3` etc.\n",
        "<br><br>\n",
        "\n",
        "A **Mosaic Dataloader** is used for training which combines 4 images into 1 mosaic.\n",
        "\n",
        "## Train on Custom Data with Roboflow 🌟 NEW\n",
        "\n",
        "[Roboflow](https://roboflow.com/?ref=ultralytics) enables you to easily **organize, label, and prepare** a high quality dataset with your own custom data. Roboflow also makes it easy to establish an active learning pipeline, collaborate with your team on dataset improvement, and integrate directly into your model building workflow with the `roboflow` pip package.\n",
        "\n",
        "- Custom Training Example: [https://blog.roboflow.com/how-to-train-yolov5-on-a-custom-dataset/](https://blog.roboflow.com/how-to-train-yolov5-on-a-custom-dataset/?ref=ultralytics)\n",
        "- Custom Training Notebook: [![Open In Colab](https://colab.research.google.com/assets/colab-badge.svg)](https://colab.research.google.com/github/roboflow-ai/yolov5-custom-training-tutorial/blob/main/yolov5-custom-training.ipynb)\n",
        "<br>\n",
        "\n",
        "<p align=\"\"><a href=\"https://roboflow.com/?ref=ultralytics\"><img width=\"480\" src=\"https://uploads-ssl.webflow.com/5f6bc60e665f54545a1e52a5/6152a275ad4b4ac20cd2e21a_roboflow-annotate.gif\"/></a></p>Label images lightning fast (including with model-assisted labeling)"
      ]
    },
    {
      "cell_type": "code",
      "source": [
        "#@title Select YOLOv5 🚀 logger {run: 'auto'}\n",
        "logger = 'TensorBoard' #@param ['TensorBoard', 'ClearML', 'W&B']\n",
        "\n",
        "if logger == 'TensorBoard':\n",
        "  %load_ext tensorboard\n",
        "  %tensorboard --logdir runs/train\n",
        "elif logger == 'ClearML':\n",
        "  %pip install -q clearml && clearml-init\n",
        "elif logger == 'W&B':\n",
        "  %pip install -q wandb\n",
        "  import wandb; wandb.login()"
      ],
      "metadata": {
        "id": "i3oKtE4g-aNn"
      },
      "execution_count": null,
      "outputs": []
    },
    {
      "cell_type": "code",
      "metadata": {
        "id": "1NcFxRcFdJ_O",
        "colab": {
          "base_uri": "https://localhost:8080/"
        },
        "outputId": "baa6d4be-3379-4aab-844a-d5a5396c0e49"
      },
      "source": [
        "# Train YOLOv5s on COCO128 for 3 epochs\n",
        "!python train.py --img 640 --batch 16 --epochs 3 --data coco128.yaml --weights yolov5s.pt --cache"
      ],
      "execution_count": 5,
      "outputs": [
        {
          "output_type": "stream",
          "name": "stdout",
          "text": [
            "\u001b[34m\u001b[1mtrain: \u001b[0mweights=yolov5s.pt, cfg=, data=coco128.yaml, hyp=data/hyps/hyp.scratch-low.yaml, epochs=3, batch_size=16, imgsz=640, rect=False, resume=False, nosave=False, noval=False, noautoanchor=False, noplots=False, evolve=None, bucket=, cache=ram, image_weights=False, device=, multi_scale=False, single_cls=False, optimizer=SGD, sync_bn=False, workers=8, project=runs/train, name=exp, exist_ok=False, quad=False, cos_lr=False, label_smoothing=0.0, patience=100, freeze=[0], save_period=-1, seed=0, local_rank=-1, entity=None, upload_dataset=False, bbox_interval=-1, artifact_alias=latest\n",
            "\u001b[34m\u001b[1mgithub: \u001b[0mup to date with https://github.com/ultralytics/yolov5 ✅\n",
            "YOLOv5 🚀 v6.2-56-g30e674b Python-3.7.13 torch-1.12.1+cu113 CUDA:0 (Tesla V100-SXM2-16GB, 16160MiB)\n",
            "\n",
            "\u001b[34m\u001b[1mhyperparameters: \u001b[0mlr0=0.01, lrf=0.01, momentum=0.937, weight_decay=0.0005, warmup_epochs=3.0, warmup_momentum=0.8, warmup_bias_lr=0.1, box=0.05, cls=0.5, cls_pw=1.0, obj=1.0, obj_pw=1.0, iou_t=0.2, anchor_t=4.0, fl_gamma=0.0, hsv_h=0.015, hsv_s=0.7, hsv_v=0.4, degrees=0.0, translate=0.1, scale=0.5, shear=0.0, perspective=0.0, flipud=0.0, fliplr=0.5, mosaic=1.0, mixup=0.0, copy_paste=0.0\n",
            "\u001b[34m\u001b[1mWeights & Biases: \u001b[0mrun 'pip install wandb' to automatically track and visualize YOLOv5 🚀 runs in Weights & Biases\n",
            "\u001b[34m\u001b[1mClearML: \u001b[0mrun 'pip install clearml' to automatically track, visualize and remotely train YOLOv5 🚀 in ClearML\n",
            "\u001b[34m\u001b[1mTensorBoard: \u001b[0mStart with 'tensorboard --logdir runs/train', view at http://localhost:6006/\n",
            "\n",
            "Dataset not found ⚠️, missing paths ['/content/datasets/coco128/images/train2017']\n",
            "Downloading https://ultralytics.com/assets/coco128.zip to coco128.zip...\n",
            "100% 6.66M/6.66M [00:00<00:00, 41.1MB/s]\n",
            "Dataset download success ✅ (0.8s), saved to \u001b[1m/content/datasets\u001b[0m\n",
            "\n",
            "                 from  n    params  module                                  arguments                     \n",
            "  0                -1  1      3520  models.common.Conv                      [3, 32, 6, 2, 2]              \n",
            "  1                -1  1     18560  models.common.Conv                      [32, 64, 3, 2]                \n",
            "  2                -1  1     18816  models.common.C3                        [64, 64, 1]                   \n",
            "  3                -1  1     73984  models.common.Conv                      [64, 128, 3, 2]               \n",
            "  4                -1  2    115712  models.common.C3                        [128, 128, 2]                 \n",
            "  5                -1  1    295424  models.common.Conv                      [128, 256, 3, 2]              \n",
            "  6                -1  3    625152  models.common.C3                        [256, 256, 3]                 \n",
            "  7                -1  1   1180672  models.common.Conv                      [256, 512, 3, 2]              \n",
            "  8                -1  1   1182720  models.common.C3                        [512, 512, 1]                 \n",
            "  9                -1  1    656896  models.common.SPPF                      [512, 512, 5]                 \n",
            " 10                -1  1    131584  models.common.Conv                      [512, 256, 1, 1]              \n",
            " 11                -1  1         0  torch.nn.modules.upsampling.Upsample    [None, 2, 'nearest']          \n",
            " 12           [-1, 6]  1         0  models.common.Concat                    [1]                           \n",
            " 13                -1  1    361984  models.common.C3                        [512, 256, 1, False]          \n",
            " 14                -1  1     33024  models.common.Conv                      [256, 128, 1, 1]              \n",
            " 15                -1  1         0  torch.nn.modules.upsampling.Upsample    [None, 2, 'nearest']          \n",
            " 16           [-1, 4]  1         0  models.common.Concat                    [1]                           \n",
            " 17                -1  1     90880  models.common.C3                        [256, 128, 1, False]          \n",
            " 18                -1  1    147712  models.common.Conv                      [128, 128, 3, 2]              \n",
            " 19          [-1, 14]  1         0  models.common.Concat                    [1]                           \n",
            " 20                -1  1    296448  models.common.C3                        [256, 256, 1, False]          \n",
            " 21                -1  1    590336  models.common.Conv                      [256, 256, 3, 2]              \n",
            " 22          [-1, 10]  1         0  models.common.Concat                    [1]                           \n",
            " 23                -1  1   1182720  models.common.C3                        [512, 512, 1, False]          \n",
            " 24      [17, 20, 23]  1    229245  models.yolo.Detect                      [80, [[10, 13, 16, 30, 33, 23], [30, 61, 62, 45, 59, 119], [116, 90, 156, 198, 373, 326]], [128, 256, 512]]\n",
            "Model summary: 270 layers, 7235389 parameters, 7235389 gradients, 16.6 GFLOPs\n",
            "\n",
            "Transferred 349/349 items from yolov5s.pt\n",
            "\u001b[34m\u001b[1mAMP: \u001b[0mchecks passed ✅\n",
            "\u001b[34m\u001b[1moptimizer:\u001b[0m SGD(lr=0.01) with parameter groups 57 weight(decay=0.0), 60 weight(decay=0.0005), 60 bias\n",
            "\u001b[34m\u001b[1malbumentations: \u001b[0mBlur(p=0.01, blur_limit=(3, 7)), MedianBlur(p=0.01, blur_limit=(3, 7)), ToGray(p=0.01), CLAHE(p=0.01, clip_limit=(1, 4.0), tile_grid_size=(8, 8))\n",
            "\u001b[34m\u001b[1mtrain: \u001b[0mScanning '/content/datasets/coco128/labels/train2017' images and labels...128 found, 0 missing, 2 empty, 0 corrupt: 100% 128/128 [00:00<00:00, 9659.25it/s]\n",
            "\u001b[34m\u001b[1mtrain: \u001b[0mNew cache created: /content/datasets/coco128/labels/train2017.cache\n",
            "\u001b[34m\u001b[1mtrain: \u001b[0mCaching images (0.1GB ram): 100% 128/128 [00:00<00:00, 951.31it/s]\n",
            "\u001b[34m\u001b[1mval: \u001b[0mScanning '/content/datasets/coco128/labels/train2017.cache' images and labels... 128 found, 0 missing, 2 empty, 0 corrupt: 100% 128/128 [00:00<?, ?it/s]\n",
            "\u001b[34m\u001b[1mval: \u001b[0mCaching images (0.1GB ram): 100% 128/128 [00:00<00:00, 274.67it/s]\n",
            "\n",
            "\u001b[34m\u001b[1mAutoAnchor: \u001b[0m4.27 anchors/target, 0.994 Best Possible Recall (BPR). Current anchors are a good fit to dataset ✅\n",
            "Plotting labels to runs/train/exp/labels.jpg... \n",
            "Image sizes 640 train, 640 val\n",
            "Using 8 dataloader workers\n",
            "Logging results to \u001b[1mruns/train/exp\u001b[0m\n",
            "Starting training for 3 epochs...\n",
            "\n",
            "      Epoch    GPU_mem   box_loss   obj_loss   cls_loss  Instances       Size\n",
            "        0/2      3.44G    0.04529    0.06712    0.01835        323        640: 100% 8/8 [00:04<00:00,  1.71it/s]\n",
            "                 Class     Images  Instances          P          R     mAP@.5 mAP@.5:.95: 100% 4/4 [00:00<00:00,  4.02it/s]\n",
            "                   all        128        929      0.666      0.611      0.684      0.452\n",
            "\n",
            "      Epoch    GPU_mem   box_loss   obj_loss   cls_loss  Instances       Size\n",
            "        1/2      4.46G    0.04244    0.06423    0.01611        236        640: 100% 8/8 [00:01<00:00,  7.91it/s]\n",
            "                 Class     Images  Instances          P          R     mAP@.5 mAP@.5:.95: 100% 4/4 [00:00<00:00,  4.19it/s]\n",
            "                   all        128        929      0.746      0.626      0.722      0.481\n",
            "\n",
            "      Epoch    GPU_mem   box_loss   obj_loss   cls_loss  Instances       Size\n",
            "        2/2      4.46G    0.04695    0.06875     0.0173        189        640: 100% 8/8 [00:00<00:00,  8.05it/s]\n",
            "                 Class     Images  Instances          P          R     mAP@.5 mAP@.5:.95: 100% 4/4 [00:00<00:00,  4.29it/s]\n",
            "                   all        128        929      0.774      0.647      0.746      0.499\n",
            "\n",
            "3 epochs completed in 0.003 hours.\n",
            "Optimizer stripped from runs/train/exp/weights/last.pt, 14.9MB\n",
            "Optimizer stripped from runs/train/exp/weights/best.pt, 14.9MB\n",
            "\n",
            "Validating runs/train/exp/weights/best.pt...\n",
            "Fusing layers... \n",
            "Model summary: 213 layers, 7225885 parameters, 0 gradients, 16.4 GFLOPs\n",
            "                 Class     Images  Instances          P          R     mAP@.5 mAP@.5:.95: 100% 4/4 [00:03<00:00,  1.21it/s]\n",
            "                   all        128        929      0.774      0.647      0.746      0.499\n",
            "                person        128        254       0.87      0.697      0.806      0.534\n",
            "               bicycle        128          6      0.759      0.528      0.725      0.444\n",
            "                   car        128         46      0.774      0.413      0.554      0.239\n",
            "            motorcycle        128          5      0.791          1      0.962      0.595\n",
            "              airplane        128          6      0.981          1      0.995      0.689\n",
            "                   bus        128          7       0.65      0.714      0.755      0.691\n",
            "                 train        128          3          1      0.573      0.995      0.602\n",
            "                 truck        128         12      0.613      0.333      0.489      0.263\n",
            "                  boat        128          6      0.933      0.333      0.507      0.209\n",
            "         traffic light        128         14       0.76      0.228      0.367      0.209\n",
            "             stop sign        128          2      0.821          1      0.995      0.821\n",
            "                 bench        128          9      0.824      0.526      0.676       0.31\n",
            "                  bird        128         16      0.974          1      0.995      0.611\n",
            "                   cat        128          4      0.859          1      0.995      0.772\n",
            "                   dog        128          9          1      0.666      0.883      0.647\n",
            "                 horse        128          2       0.84          1      0.995      0.622\n",
            "              elephant        128         17      0.926      0.882       0.93      0.716\n",
            "                  bear        128          1      0.709          1      0.995      0.995\n",
            "                 zebra        128          4      0.866          1      0.995      0.922\n",
            "               giraffe        128          9      0.777      0.778      0.891      0.705\n",
            "              backpack        128          6      0.894        0.5      0.753      0.294\n",
            "              umbrella        128         18      0.876      0.783      0.899       0.54\n",
            "               handbag        128         19      0.799      0.209      0.335      0.179\n",
            "                   tie        128          7      0.782      0.714      0.787      0.478\n",
            "              suitcase        128          4      0.658          1      0.945      0.581\n",
            "               frisbee        128          5      0.726        0.8       0.76      0.701\n",
            "                  skis        128          1        0.8          1      0.995      0.103\n",
            "             snowboard        128          7      0.815      0.714      0.852      0.574\n",
            "           sports ball        128          6      0.649      0.667      0.602      0.307\n",
            "                  kite        128         10        0.7       0.47      0.546      0.206\n",
            "          baseball bat        128          4          1      0.497      0.544      0.182\n",
            "        baseball glove        128          7      0.598      0.429       0.47       0.31\n",
            "            skateboard        128          5      0.851        0.6      0.685      0.495\n",
            "         tennis racket        128          7      0.754      0.429      0.544       0.34\n",
            "                bottle        128         18      0.564      0.333       0.53      0.264\n",
            "            wine glass        128         16      0.715      0.875      0.907      0.528\n",
            "                   cup        128         36      0.825      0.639      0.803      0.535\n",
            "                  fork        128          6          1      0.329        0.5      0.384\n",
            "                 knife        128         16      0.706      0.625      0.666      0.405\n",
            "                 spoon        128         22      0.836      0.464      0.619      0.379\n",
            "                  bowl        128         28      0.763      0.607      0.717      0.516\n",
            "                banana        128          1      0.886          1      0.995      0.399\n",
            "              sandwich        128          2          1          0       0.62      0.546\n",
            "                orange        128          4          1       0.75      0.995      0.622\n",
            "              broccoli        128         11      0.548      0.443      0.467       0.35\n",
            "                carrot        128         24        0.7      0.585      0.699      0.458\n",
            "               hot dog        128          2      0.502          1      0.995      0.995\n",
            "                 pizza        128          5      0.813          1      0.962      0.747\n",
            "                 donut        128         14      0.662          1       0.96      0.838\n",
            "                  cake        128          4      0.868          1      0.995      0.822\n",
            "                 chair        128         35      0.538      0.571      0.594      0.322\n",
            "                 couch        128          6      0.924      0.667      0.828      0.538\n",
            "          potted plant        128         14      0.731      0.786      0.824      0.495\n",
            "                   bed        128          3      0.736      0.333       0.83      0.425\n",
            "          dining table        128         13      0.624      0.259      0.494      0.336\n",
            "                toilet        128          2       0.79          1      0.995      0.846\n",
            "                    tv        128          2      0.574          1      0.995      0.796\n",
            "                laptop        128          3          1          0      0.695      0.367\n",
            "                 mouse        128          2          1          0      0.173     0.0864\n",
            "                remote        128          8          1       0.62      0.634      0.557\n",
            "            cell phone        128          8      0.612      0.397      0.437      0.221\n",
            "             microwave        128          3      0.741          1      0.995      0.766\n",
            "                  oven        128          5       0.33        0.4      0.449        0.3\n",
            "                  sink        128          6      0.444      0.333      0.331      0.231\n",
            "          refrigerator        128          5      0.561        0.8      0.798      0.546\n",
            "                  book        128         29      0.635      0.276      0.355      0.164\n",
            "                 clock        128          9      0.766      0.889      0.888       0.73\n",
            "                  vase        128          2      0.303          1      0.995      0.895\n",
            "              scissors        128          1          1          0      0.332     0.0397\n",
            "            teddy bear        128         21      0.842      0.508      0.739      0.499\n",
            "            toothbrush        128          5      0.787          1      0.928       0.59\n",
            "Results saved to \u001b[1mruns/train/exp\u001b[0m\n"
          ]
        }
      ]
    },
    {
      "cell_type": "markdown",
      "metadata": {
        "id": "15glLzbQx5u0"
      },
      "source": [
        "# 4. Visualize"
      ]
    },
    {
      "cell_type": "markdown",
      "source": [
        "## ClearML Logging and Automation 🌟 NEW\n",
        "\n",
        "[ClearML](https://cutt.ly/yolov5-notebook-clearml) is completely integrated into YOLOv5 to track your experimentation, manage dataset versions and even remotely execute training runs. To enable ClearML (check cells above):\n",
        "\n",
        "- `pip install clearml`\n",
        "- run `clearml-init` to connect to a ClearML server (**deploy your own [open-source server](https://github.com/allegroai/clearml-server)**, or use our [free hosted server](https://cutt.ly/yolov5-notebook-clearml))\n",
        "\n",
        "You'll get all the great expected features from an experiment manager: live updates, model upload, experiment comparison etc. but ClearML also tracks uncommitted changes and installed packages for example. Thanks to that ClearML Tasks (which is what we call experiments) are also reproducible on different machines! With only 1 extra line, we can schedule a YOLOv5 training task on a queue to be executed by any number of ClearML Agents (workers).\n",
        "\n",
        "You can use ClearML Data to version your dataset and then pass it to YOLOv5 simply using its unique ID. This will help you keep track of your data without adding extra hassle. Explore the [ClearML Tutorial](https://github.com/ultralytics/yolov5/tree/master/utils/loggers/clearml) for details!\n",
        "\n",
        "<a href=\"https://cutt.ly/yolov5-notebook-clearml\">\n",
        "<img alt=\"ClearML Experiment Management UI\" src=\"https://github.com/thepycoder/clearml_screenshots/raw/main/scalars.jpg\" width=\"1280\"/></a>"
      ],
      "metadata": {
        "id": "Lay2WsTjNJzP"
      }
    },
    {
      "cell_type": "markdown",
      "metadata": {
        "id": "DLI1JmHU7B0l"
      },
      "source": [
        "## Weights & Biases Logging\n",
        "\n",
        "[Weights & Biases](https://wandb.ai/site?utm_campaign=repo_yolo_notebook) (W&B) is integrated with YOLOv5 for real-time visualization and cloud logging of training runs. This allows for better run comparison and introspection, as well improved visibility and collaboration for teams. To enable W&B `pip install wandb`, and then train normally (you will be guided through setup on first use). \n",
        "\n",
        "During training you will see live updates at [https://wandb.ai/home](https://wandb.ai/home?utm_campaign=repo_yolo_notebook), and you can create and share detailed [Reports](https://wandb.ai/glenn-jocher/yolov5_tutorial/reports/YOLOv5-COCO128-Tutorial-Results--VmlldzozMDI5OTY) of your results. For more information see the [YOLOv5 Weights & Biases Tutorial](https://github.com/ultralytics/yolov5/issues/1289).  \n",
        "\n",
        "<a href=\"https://wandb.ai/glenn-jocher/yolov5_tutorial\">\n",
        "<img alt=\"Weights & Biases dashboard\" src=\"https://user-images.githubusercontent.com/26833433/182482859-288a9622-4661-48db-99de-650d1dead5c6.jpg\" width=\"1280\"/></a>"
      ]
    },
    {
      "cell_type": "markdown",
      "metadata": {
        "id": "-WPvRbS5Swl6"
      },
      "source": [
        "## Local Logging\n",
        "\n",
        "Training results are automatically logged with [Tensorboard](https://www.tensorflow.org/tensorboard) and [CSV](https://github.com/ultralytics/yolov5/pull/4148) loggers to `runs/train`, with a new experiment directory created for each new training as `runs/train/exp2`, `runs/train/exp3`, etc.\n",
        "\n",
        "This directory contains train and val statistics, mosaics, labels, predictions and augmentated mosaics, as well as metrics and charts including precision-recall (PR) curves and confusion matrices. \n",
        "\n",
        "<img alt=\"Local logging results\" src=\"https://user-images.githubusercontent.com/26833433/183222430-e1abd1b7-782c-4cde-b04d-ad52926bf818.jpg\" width=\"1280\"/>\n"
      ]
    },
    {
      "cell_type": "markdown",
      "metadata": {
        "id": "Zelyeqbyt3GD"
      },
      "source": [
        "# Environments\n",
        "\n",
        "YOLOv5 may be run in any of the following up-to-date verified environments (with all dependencies including [CUDA](https://developer.nvidia.com/cuda)/[CUDNN](https://developer.nvidia.com/cudnn), [Python](https://www.python.org/) and [PyTorch](https://pytorch.org/) preinstalled):\n",
        "\n",
        "- **Google Colab and Kaggle** notebooks with free GPU: <a href=\"https://colab.research.google.com/github/ultralytics/yolov5/blob/master/tutorial.ipynb\"><img src=\"https://colab.research.google.com/assets/colab-badge.svg\" alt=\"Open In Colab\"></a> <a href=\"https://www.kaggle.com/ultralytics/yolov5\"><img src=\"https://kaggle.com/static/images/open-in-kaggle.svg\" alt=\"Open In Kaggle\"></a>\n",
        "- **Google Cloud** Deep Learning VM. See [GCP Quickstart Guide](https://github.com/ultralytics/yolov5/wiki/GCP-Quickstart)\n",
        "- **Amazon** Deep Learning AMI. See [AWS Quickstart Guide](https://github.com/ultralytics/yolov5/wiki/AWS-Quickstart)\n",
        "- **Docker Image**. See [Docker Quickstart Guide](https://github.com/ultralytics/yolov5/wiki/Docker-Quickstart) <a href=\"https://hub.docker.com/r/ultralytics/yolov5\"><img src=\"https://img.shields.io/docker/pulls/ultralytics/yolov5?logo=docker\" alt=\"Docker Pulls\"></a>\n"
      ]
    },
    {
      "cell_type": "markdown",
      "metadata": {
        "id": "6Qu7Iesl0p54"
      },
      "source": [
        "# Status\n",
        "\n",
        "![CI CPU testing](https://github.com/ultralytics/yolov5/workflows/CI%20CPU%20testing/badge.svg)\n",
        "\n",
        "If this badge is green, all [YOLOv5 GitHub Actions](https://github.com/ultralytics/yolov5/actions) Continuous Integration (CI) tests are currently passing. CI tests verify correct operation of YOLOv5 training ([train.py](https://github.com/ultralytics/yolov5/blob/master/train.py)), testing ([val.py](https://github.com/ultralytics/yolov5/blob/master/val.py)), inference ([detect.py](https://github.com/ultralytics/yolov5/blob/master/detect.py)) and export ([export.py](https://github.com/ultralytics/yolov5/blob/master/export.py)) on macOS, Windows, and Ubuntu every 24 hours and on every commit.\n"
      ]
    },
    {
      "cell_type": "markdown",
      "metadata": {
        "id": "IEijrePND_2I"
      },
      "source": [
        "# Appendix\n",
        "\n",
        "Additional content below for PyTorch Hub, CI, reproducing results, profiling speeds, VOC training, classification training and TensorRT example."
      ]
    },
    {
      "cell_type": "code",
      "metadata": {
        "id": "GMusP4OAxFu6"
      },
      "source": [
        "import torch\n",
        "\n",
        "# PyTorch Hub Model\n",
        "model = torch.hub.load('ultralytics/yolov5', 'yolov5s')  # or yolov5n - yolov5x6, custom\n",
        "\n",
        "# Images\n",
        "img = 'https://ultralytics.com/images/zidane.jpg'  # or file, Path, PIL, OpenCV, numpy, list\n",
        "\n",
        "# Inference\n",
        "results = model(img)\n",
        "\n",
        "# Results\n",
        "results.print()  # or .show(), .save(), .crop(), .pandas(), etc."
      ],
      "execution_count": null,
      "outputs": []
    },
    {
      "cell_type": "code",
      "metadata": {
        "id": "FGH0ZjkGjejy"
      },
      "source": [
        "# YOLOv5 CI\n",
        "%%shell\n",
        "rm -rf runs  # remove runs/\n",
        "m=yolov5n  # official weights\n",
        "b=runs/train/exp/weights/best  # best.pt checkpoint\n",
        "python train.py --imgsz 64 --batch 32 --weights $m.pt --cfg $m.yaml --epochs 1 --device 0  # train\n",
        "for d in 0 cpu; do  # devices\n",
        "  for w in $m $b; do  # weights\n",
        "    python val.py --imgsz 64 --batch 32 --weights $w.pt --device $d  # val\n",
        "    python detect.py --imgsz 64 --weights $w.pt --device $d  # detect\n",
        "  done\n",
        "done\n",
        "python hubconf.py --model $m  # hub\n",
        "python models/tf.py --weights $m.pt  # build TF model\n",
        "python models/yolo.py --cfg $m.yaml  # build PyTorch model\n",
        "python export.py --weights $m.pt --img 64 --include torchscript  # export"
      ],
      "execution_count": null,
      "outputs": []
    },
    {
      "cell_type": "code",
      "metadata": {
        "id": "mcKoSIK2WSzj"
      },
      "source": [
        "# Reproduce\n",
        "for x in (f'yolov5{x}' for x in 'nsmlx'):\n",
        "  !python val.py --weights {x}.pt --data coco.yaml --img 640 --task speed  # speed\n",
        "  !python val.py --weights {x}.pt --data coco.yaml --img 640 --conf 0.001 --iou 0.65  # mAP"
      ],
      "execution_count": null,
      "outputs": []
    },
    {
      "cell_type": "code",
      "metadata": {
        "id": "gogI-kwi3Tye"
      },
      "source": [
        "# Profile\n",
        "from utils.torch_utils import profile\n",
        "\n",
        "m1 = lambda x: x * torch.sigmoid(x)\n",
        "m2 = torch.nn.SiLU()\n",
        "results = profile(input=torch.randn(16, 3, 640, 640), ops=[m1, m2], n=100)"
      ],
      "execution_count": null,
      "outputs": []
    },
    {
      "cell_type": "code",
      "metadata": {
        "id": "BSgFCAcMbk1R"
      },
      "source": [
        "# VOC\n",
        "for b, m in zip([64, 64, 64, 32, 16], [f'yolov5{x}' for x in 'nsmlx']):  # batch, model\n",
        "  !python train.py --batch {b} --weights {m}.pt --data VOC.yaml --epochs 50 --img 512 --hyp hyp.VOC.yaml --project VOC --name {m} --cache"
      ],
      "execution_count": null,
      "outputs": []
    },
    {
      "cell_type": "code",
      "source": [
        "# Classification train\n",
        "for m in [*(f'yolov5{x}-cls.pt' for x in 'nsmlx'), 'resnet50.pt', 'resnet101.pt', 'efficientnet_b0.pt', 'efficientnet_b1.pt']:\n",
        "  for d in 'mnist', 'fashion-mnist', 'cifar10', 'cifar100', 'imagenette160', 'imagenette320', 'imagenette', 'imagewoof160', 'imagewoof320', 'imagewoof':\n",
        "    !python classify/train.py --model {m} --data {d} --epochs 10 --project YOLOv5-cls --name {m}-{d}"
      ],
      "metadata": {
        "id": "UWGH7H6yakVl"
      },
      "execution_count": null,
      "outputs": []
    },
    {
      "cell_type": "code",
      "source": [
        "# Classification val\n",
        "!bash data/scripts/get_imagenet.sh --val  # download ImageNet val split (6.3G - 50000 images)\n",
        "!python classify/val.py --weights yolov5m-cls.pt --data ../datasets/imagenet --img 224  # validate"
      ],
      "metadata": {
        "id": "yYgOiFNHZx-1"
      },
      "execution_count": null,
      "outputs": []
    },
    {
      "cell_type": "code",
      "source": [
        "# Validate on COCO test. Zip results.json and submit to eval server at https://competitions.codalab.org/competitions/20794\n",
        "!bash data/scripts/get_coco.sh --test  # download COCO test-dev2017 (7G - 40000 images, test 20000)\n",
        "!python val.py --weights yolov5x.pt --data coco.yaml --img 640 --iou 0.65 --half --task test"
      ],
      "metadata": {
        "id": "aq4DPWGu0Bl1"
      },
      "execution_count": null,
      "outputs": []
    },
    {
      "cell_type": "code",
      "metadata": {
        "id": "VTRwsvA9u7ln"
      },
      "source": [
        "# TensorRT \n",
        "!pip install -U nvidia-tensorrt --index-url https://pypi.ngc.nvidia.com  # install\n",
        "!python export.py --weights yolov5s.pt --include engine --imgsz 640 --device 0  # export\n",
        "!python detect.py --weights yolov5s.engine --imgsz 640 --device 0  # inference"
      ],
      "execution_count": null,
      "outputs": []
    }
  ]
}
>>>>>>> f2b8f3fe
<|MERGE_RESOLUTION|>--- conflicted
+++ resolved
@@ -1,16 +1,4 @@
 {
-<<<<<<< HEAD
-  "cells": [
-    {
-      "cell_type": "markdown",
-      "metadata": {
-        "colab_type": "text",
-        "id": "view-in-github"
-      },
-      "source": [
-        "<a href=\"https://colab.research.google.com/github/ultralytics/yolov5/blob/master/tutorial.ipynb\" target=\"_parent\"><img src=\"https://colab.research.google.com/assets/colab-badge.svg\" alt=\"Open In Colab\"/></a>"
-      ]
-=======
   "nbformat": 4,
   "nbformat_minor": 0,
   "metadata": {
@@ -20,20 +8,10 @@
       "collapsed_sections": [],
       "machine_shape": "hm",
       "toc_visible": true
->>>>>>> f2b8f3fe
-    },
-    {
-      "cell_type": "markdown",
-      "metadata": {
-        "id": "t6MPjfT5NrKQ"
-      },
-      "source": [
-        "<a align=\"left\" href=\"https://ultralytics.com/yolov5\" target=\"_blank\">\n",
-        "<img width=\"1024\", src=\"https://user-images.githubusercontent.com/26833433/125273437-35b3fc00-e30d-11eb-9079-46f313325424.png\"></a>\n",
-        "\n",
-        "This is the **official YOLOv5 🚀 notebook** by **Ultralytics**, and is freely available for redistribution under the [GPL-3.0 license](https://choosealicense.com/licenses/gpl-3.0/). \n",
-        "For more information please visit https://github.com/ultralytics/yolov5 and https://ultralytics.com. Thank you!"
-      ]
+    },
+    "kernelspec": {
+      "name": "python3",
+      "display_name": "Python 3"
     },
     "accelerator": "GPU",
     "widgets": {
@@ -379,1575 +357,6 @@
             "_view_name": "StyleView",
             "description_width": ""
           }
-<<<<<<< HEAD
-    {
-            "cell_type": "markdown",
-            "metadata": {
-              "id": "7mGmQbAO5pQb"
-            },
-            "source": [
-              "# Setup\n",
-              "\n",
-              "Clone repo, install dependencies and check PyTorch and GPU."
-            ]
-          },
-          {
-            "cell_type": "code",
-            "execution_count": null,
-            "metadata": {
-              "colab": {
-                "base_uri": "https://localhost:8080/"
-              },
-              "id": "wbvMlHd_QwMG",
-              "outputId": "508de90c-846e-495d-c7d6-50681af62a98",
-              "vscode": {
-                "languageId": "python"
-              }
-            },
-            "outputs": [
-              {
-                "name": "stderr",
-                "output_type": "stream",
-                "text": [
-                  "YOLOv5 🚀 v6.2-15-g61adf01 Python-3.7.13 torch-1.12.1+cu113 CUDA:0 (Tesla V100-SXM2-16GB, 16160MiB)\n"
-                ]
-              },
-              {
-                "name": "stdout",
-                "output_type": "stream",
-                "text": [
-                  "Setup complete ✅ (8 CPUs, 51.0 GB RAM, 37.4/166.8 GB disk)\n"
-                ]
-              }
-            ],
-            "source": [
-              "!git clone https://github.com/ultralytics/yolov5  # clone\n",
-              "%cd yolov5\n",
-              "%pip install -qr requirements.txt  # install\n",
-              "\n",
-              "import torch\n",
-              "import utils\n",
-              "display = utils.notebook_init()  # checks"
-            ]
-          },
-          {
-            "cell_type": "markdown",
-            "metadata": {
-              "id": "4JnkELT0cIJg"
-            },
-            "source": [
-              "# 1. Detect\n",
-              "\n",
-              "`detect.py` runs YOLOv5 inference on a variety of sources, downloading models automatically from the [latest YOLOv5 release](https://github.com/ultralytics/yolov5/releases), and saving results to `runs/detect`. Example inference sources are:\n",
-              "\n",
-              "```shell\n",
-              "python detect.py --source 0  # webcam\n",
-              "                          img.jpg  # image \n",
-              "                          vid.mp4  # video\n",
-              "                          path/  # directory\n",
-              "                          'path/*.jpg'  # glob\n",
-              "                          'https://youtu.be/Zgi9g1ksQHc'  # YouTube\n",
-              "                          'rtsp://example.com/media.mp4'  # RTSP, RTMP, HTTP stream\n",
-              "```"
-            ]
-          },
-          {
-            "cell_type": "code",
-            "execution_count": null,
-            "metadata": {
-              "colab": {
-                "base_uri": "https://localhost:8080/"
-              },
-              "id": "zR9ZbuQCH7FX",
-              "outputId": "93881540-331e-4890-cd38-4c2776933238",
-              "vscode": {
-                "languageId": "python"
-              }
-            },
-            "outputs": [
-              {
-                "name": "stdout",
-                "output_type": "stream",
-                "text": [
-                  "\u001b[34m\u001b[1mdetect: \u001b[0mweights=['yolov5s.pt'], source=data/images, data=data/coco128.yaml, imgsz=[640, 640], conf_thres=0.25, iou_thres=0.45, max_det=1000, device=, view_img=False, save_txt=False, save_conf=False, save_crop=False, nosave=False, classes=None, agnostic_nms=False, augment=False, visualize=False, update=False, project=runs/detect, name=exp, exist_ok=False, line_thickness=3, hide_labels=False, hide_conf=False, half=False, dnn=False\n",
-                  "YOLOv5 🚀 v6.2-15-g61adf01 Python-3.7.13 torch-1.12.1+cu113 CUDA:0 (Tesla V100-SXM2-16GB, 16160MiB)\n",
-                  "\n",
-                  "Downloading https://github.com/ultralytics/yolov5/releases/download/v6.2/yolov5s.pt to yolov5s.pt...\n",
-                  "100% 14.1M/14.1M [00:00<00:00, 39.3MB/s]\n",
-                  "\n",
-                  "Fusing layers... \n",
-                  "YOLOv5s summary: 213 layers, 7225885 parameters, 0 gradients\n",
-                  "image 1/2 /content/yolov5/data/images/bus.jpg: 640x480 4 persons, 1 bus, 14.9ms\n",
-                  "image 2/2 /content/yolov5/data/images/zidane.jpg: 384x640 2 persons, 2 ties, 22.0ms\n",
-                  "Speed: 0.6ms pre-process, 18.4ms inference, 24.1ms NMS per image at shape (1, 3, 640, 640)\n",
-                  "Results saved to \u001b[1mruns/detect/exp\u001b[0m\n"
-                ]
-              }
-            ],
-            "source": [
-              "!python detect.py --weights yolov5s.pt --img 640 --conf 0.25 --source data/images\n",
-              "# display.Image(filename='runs/detect/exp/zidane.jpg', width=600)"
-            ]
-          },
-          {
-            "cell_type": "markdown",
-            "metadata": {
-              "id": "hkAzDWJ7cWTr"
-            },
-            "source": [
-              "&nbsp;&nbsp;&nbsp;&nbsp;&nbsp;&nbsp;&nbsp;&nbsp;\n",
-              "<img align=\"left\" src=\"https://user-images.githubusercontent.com/26833433/127574988-6a558aa1-d268-44b9-bf6b-62d4c605cc72.jpg\" width=\"600\">"
-            ]
-          },
-          {
-            "cell_type": "markdown",
-            "metadata": {
-              "id": "0eq1SMWl6Sfn"
-            },
-            "source": [
-              "# 2. Validate\n",
-              "Validate a model's accuracy on the [COCO](https://cocodataset.org/#home) dataset's `val` or `test` splits. Models are downloaded automatically from the [latest YOLOv5 release](https://github.com/ultralytics/yolov5/releases). To show results by class use the `--verbose` flag."
-            ]
-          },
-          {
-            "cell_type": "code",
-            "execution_count": null,
-            "metadata": {
-              "colab": {
-                "base_uri": "https://localhost:8080/",
-                "height": 49,
-                "referenced_widgets": [
-                  "6d6b90ead2db49b3bdf624b6ba9b44e9",
-                  "cb77443edb9e43328a56aaa4413a0df3",
-                  "954c8b8699e143bf92be6bfc02fc52f6",
-                  "a64775946e13477f83d8bba6086385b9",
-                  "1413611b7f4f4ef99e4f541f5ca35ed6",
-                  "00737f5558eb4fbd968172acb978e54a",
-                  "f03e5ddfd1c04bedaf68ab02c3f6f0ea",
-                  "6926db7e0035455f99e1dd4508c4b19c",
-                  "a6a52c9f828b458e97ddf7a11ae9275f",
-                  "c4c7dc45a1c24dc4b2c709e21271a37e",
-                  "09c43ffe2c7e4bdc9489e83f9d82ab73"
-                ]
-              },
-              "id": "WQPtK1QYVaD_",
-              "outputId": "ed2ca46e-a1a9-4a16-c449-859278d8aa18",
-              "vscode": {
-                "languageId": "python"
-              }
-            },
-            "outputs": [
-              {
-                "data": {
-                  "application/vnd.jupyter.widget-view+json": {
-                    "model_id": "6d6b90ead2db49b3bdf624b6ba9b44e9",
-                    "version_major": 2,
-                    "version_minor": 0
-                  },
-                  "text/plain": [
-                    "  0%|          | 0.00/780M [00:00<?, ?B/s]"
-                  ]
-                },
-                "metadata": {},
-                "output_type": "display_data"
-              }
-            ],
-            "source": [
-              "# Download COCO val\n",
-              "torch.hub.download_url_to_file('https://ultralytics.com/assets/coco2017val.zip', 'tmp.zip')  # download COCO val (1GB - 5000 images)\n",
-              "!unzip -q tmp.zip -d ../datasets && rm tmp.zip  # unzip"
-            ]
-          },
-          {
-            "cell_type": "code",
-            "execution_count": null,
-            "metadata": {
-              "colab": {
-                "base_uri": "https://localhost:8080/"
-              },
-              "id": "X58w8JLpMnjH",
-              "outputId": "19a590ef-363e-424c-d9ce-78bbe0593cd5",
-              "vscode": {
-                "languageId": "python"
-              }
-            },
-            "outputs": [
-              {
-                "name": "stdout",
-                "output_type": "stream",
-                "text": [
-                  "\u001b[34m\u001b[1mval: \u001b[0mdata=/content/yolov5/data/coco.yaml, weights=['yolov5x.pt'], batch_size=32, imgsz=640, conf_thres=0.001, iou_thres=0.65, task=val, device=, workers=8, single_cls=False, augment=False, verbose=False, save_txt=False, save_hybrid=False, save_conf=False, save_json=True, project=runs/val, name=exp, exist_ok=False, half=True, dnn=False\n",
-                  "YOLOv5 🚀 v6.2-15-g61adf01 Python-3.7.13 torch-1.12.1+cu113 CUDA:0 (Tesla V100-SXM2-16GB, 16160MiB)\n",
-                  "\n",
-                  "Downloading https://github.com/ultralytics/yolov5/releases/download/v6.2/yolov5x.pt to yolov5x.pt...\n",
-                  "100% 166M/166M [00:06<00:00, 28.1MB/s]\n",
-                  "\n",
-                  "Fusing layers... \n",
-                  "YOLOv5x summary: 444 layers, 86705005 parameters, 0 gradients\n",
-                  "Downloading https://ultralytics.com/assets/Arial.ttf to /root/.config/Ultralytics/Arial.ttf...\n",
-                  "100% 755k/755k [00:00<00:00, 47.3MB/s]\n",
-                  "\u001b[34m\u001b[1mval: \u001b[0mScanning '/content/datasets/coco/val2017' images and labels...4952 found, 48 missing, 0 empty, 0 corrupt: 100% 5000/5000 [00:00<00:00, 10756.32it/s]\n",
-                  "\u001b[34m\u001b[1mval: \u001b[0mNew cache created: /content/datasets/coco/val2017.cache\n",
-                  "               Class     Images     Labels          P          R     mAP@.5 mAP@.5:.95: 100% 157/157 [01:07<00:00,  2.33it/s]\n",
-                  "                 all       5000      36335      0.743      0.625      0.683      0.504\n",
-                  "Speed: 0.1ms pre-process, 4.6ms inference, 1.2ms NMS per image at shape (32, 3, 640, 640)\n",
-                  "\n",
-                  "Evaluating pycocotools mAP... saving runs/val/exp/yolov5x_predictions.json...\n",
-                  "loading annotations into memory...\n",
-                  "Done (t=0.41s)\n",
-                  "creating index...\n",
-                  "index created!\n",
-                  "Loading and preparing results...\n",
-                  "DONE (t=5.64s)\n",
-                  "creating index...\n",
-                  "index created!\n",
-                  "Running per image evaluation...\n",
-                  "Evaluate annotation type *bbox*\n",
-                  "DONE (t=76.80s).\n",
-                  "Accumulating evaluation results...\n",
-                  "DONE (t=14.61s).\n",
-                  " Average Precision  (AP) @[ IoU=0.50:0.95 | area=   all | maxDets=100 ] = 0.506\n",
-                  " Average Precision  (AP) @[ IoU=0.50      | area=   all | maxDets=100 ] = 0.688\n",
-                  " Average Precision  (AP) @[ IoU=0.75      | area=   all | maxDets=100 ] = 0.549\n",
-                  " Average Precision  (AP) @[ IoU=0.50:0.95 | area= small | maxDets=100 ] = 0.340\n",
-                  " Average Precision  (AP) @[ IoU=0.50:0.95 | area=medium | maxDets=100 ] = 0.558\n",
-                  " Average Precision  (AP) @[ IoU=0.50:0.95 | area= large | maxDets=100 ] = 0.651\n",
-                  " Average Recall     (AR) @[ IoU=0.50:0.95 | area=   all | maxDets=  1 ] = 0.382\n",
-                  " Average Recall     (AR) @[ IoU=0.50:0.95 | area=   all | maxDets= 10 ] = 0.631\n",
-                  " Average Recall     (AR) @[ IoU=0.50:0.95 | area=   all | maxDets=100 ] = 0.684\n",
-                  " Average Recall     (AR) @[ IoU=0.50:0.95 | area= small | maxDets=100 ] = 0.528\n",
-                  " Average Recall     (AR) @[ IoU=0.50:0.95 | area=medium | maxDets=100 ] = 0.737\n",
-                  " Average Recall     (AR) @[ IoU=0.50:0.95 | area= large | maxDets=100 ] = 0.833\n",
-                  "Results saved to \u001b[1mruns/val/exp\u001b[0m\n"
-                ]
-              }
-            ],
-            "source": [
-              "# Validate YOLOv5x on COCO val\n",
-              "!python val.py --weights yolov5x.pt --data coco.yaml --img 640 --iou 0.65 --half"
-            ]
-          },
-          {
-            "cell_type": "markdown",
-            "metadata": {
-              "id": "ZY2VXXXu74w5"
-            },
-            "source": [
-              "# 3. Train\n",
-              "\n",
-              "<p align=\"\"><a href=\"https://roboflow.com/?ref=ultralytics\"><img width=\"1000\" src=\"https://uploads-ssl.webflow.com/5f6bc60e665f54545a1e52a5/615627e5824c9c6195abfda9_computer-vision-cycle.png\"/></a></p>\n",
-              "Close the active learning loop by sampling images from your inference conditions with the `roboflow` pip package\n",
-              "<br><br>\n",
-              "\n",
-              "Train a YOLOv5s model on the [COCO128](https://www.kaggle.com/ultralytics/coco128) dataset with `--data coco128.yaml`, starting from pretrained `--weights yolov5s.pt`, or from randomly initialized `--weights '' --cfg yolov5s.yaml`.\n",
-              "\n",
-              "- **Pretrained [Models](https://github.com/ultralytics/yolov5/tree/master/models)** are downloaded\n",
-              "automatically from the [latest YOLOv5 release](https://github.com/ultralytics/yolov5/releases)\n",
-              "- **[Datasets](https://github.com/ultralytics/yolov5/tree/master/data)** available for autodownload include: [COCO](https://github.com/ultralytics/yolov5/blob/master/data/coco.yaml), [COCO128](https://github.com/ultralytics/yolov5/blob/master/data/coco128.yaml), [VOC](https://github.com/ultralytics/yolov5/blob/master/data/VOC.yaml), [Argoverse](https://github.com/ultralytics/yolov5/blob/master/data/Argoverse.yaml), [VisDrone](https://github.com/ultralytics/yolov5/blob/master/data/VisDrone.yaml), [GlobalWheat](https://github.com/ultralytics/yolov5/blob/master/data/GlobalWheat2020.yaml), [xView](https://github.com/ultralytics/yolov5/blob/master/data/xView.yaml), [Objects365](https://github.com/ultralytics/yolov5/blob/master/data/Objects365.yaml), [SKU-110K](https://github.com/ultralytics/yolov5/blob/master/data/SKU-110K.yaml).\n",
-              "- **Training Results** are saved to `runs/train/` with incrementing run directories, i.e. `runs/train/exp2`, `runs/train/exp3` etc.\n",
-              "<br><br>\n",
-              "\n",
-              "A **Mosaic Dataloader** is used for training which combines 4 images into 1 mosaic.\n",
-              "\n",
-              "## Train on Custom Data with Roboflow 🌟 NEW\n",
-              "\n",
-              "[Roboflow](https://roboflow.com/?ref=ultralytics) enables you to easily **organize, label, and prepare** a high quality dataset with your own custom data. Roboflow also makes it easy to establish an active learning pipeline, collaborate with your team on dataset improvement, and integrate directly into your model building workflow with the `roboflow` pip package.\n",
-              "\n",
-              "- Custom Training Example: [https://blog.roboflow.com/how-to-train-yolov5-on-a-custom-dataset/](https://blog.roboflow.com/how-to-train-yolov5-on-a-custom-dataset/?ref=ultralytics)\n",
-              "- Custom Training Notebook: [![Open In Colab](https://colab.research.google.com/assets/colab-badge.svg)](https://colab.research.google.com/github/roboflow-ai/yolov5-custom-training-tutorial/blob/main/yolov5-custom-training.ipynb)\n",
-              "<br>\n",
-              "\n",
-              "<p align=\"\"><a href=\"https://roboflow.com/?ref=ultralytics\"><img width=\"480\" src=\"https://uploads-ssl.webflow.com/5f6bc60e665f54545a1e52a5/6152a275ad4b4ac20cd2e21a_roboflow-annotate.gif\"/></a></p>Label images lightning fast (including with model-assisted labeling)"
-            ]
-          },
-          {
-            "cell_type": "code",
-            "execution_count": null,
-            "metadata": {
-              "id": "bOy5KI2ncnWd",
-              "vscode": {
-                "languageId": "python"
-              }
-            },
-            "outputs": [],
-            "source": [
-              "# Tensorboard  (optional)\n",
-              "%load_ext tensorboard\n",
-              "%tensorboard --logdir runs/train"
-            ]
-          },
-          {
-            "cell_type": "code",
-            "execution_count": null,
-            "metadata": {
-              "id": "DQhI6vvaRWjR",
-              "vscode": {
-                "languageId": "python"
-              }
-            },
-            "outputs": [],
-            "source": [
-              "# ClearML  (optional)\n",
-              "%pip install -q clearml\n",
-              "!clearml-init"
-            ]
-          },
-          {
-            "cell_type": "code",
-            "execution_count": null,
-            "metadata": {
-              "id": "2fLAV42oNb7M",
-              "vscode": {
-                "languageId": "python"
-              }
-            },
-            "outputs": [],
-            "source": [
-              "# Weights & Biases  (optional)\n",
-              "%pip install -q wandb\n",
-              "import wandb\n",
-              "wandb.login()"
-            ]
-          },
-          {
-            "cell_type": "code",
-            "execution_count": null,
-            "metadata": {
-              "colab": {
-                "base_uri": "https://localhost:8080/"
-              },
-              "id": "1NcFxRcFdJ_O",
-              "outputId": "47759d5e-34f0-4a6a-c714-ff533391cfff",
-              "vscode": {
-                "languageId": "python"
-              }
-            },
-            "outputs": [
-              {
-                "name": "stdout",
-                "output_type": "stream",
-                "text": [
-                  "\u001b[34m\u001b[1mtrain: \u001b[0mweights=yolov5s.pt, cfg=, data=coco128.yaml, hyp=data/hyps/hyp.scratch-low.yaml, epochs=3, batch_size=16, imgsz=640, rect=False, resume=False, nosave=False, noval=False, noautoanchor=False, noplots=False, evolve=None, bucket=, cache=ram, image_weights=False, device=, multi_scale=False, single_cls=False, optimizer=SGD, sync_bn=False, workers=8, project=runs/train, name=exp, exist_ok=False, quad=False, cos_lr=False, label_smoothing=0.0, patience=100, freeze=[0], save_period=-1, seed=0, local_rank=-1, entity=None, upload_dataset=False, bbox_interval=-1, artifact_alias=latest\n",
-                  "\u001b[34m\u001b[1mgithub: \u001b[0mup to date with https://github.com/ultralytics/yolov5 ✅\n",
-                  "YOLOv5 🚀 v6.2-15-g61adf01 Python-3.7.13 torch-1.12.1+cu113 CUDA:0 (Tesla V100-SXM2-16GB, 16160MiB)\n",
-                  "\n",
-                  "\u001b[34m\u001b[1mhyperparameters: \u001b[0mlr0=0.01, lrf=0.01, momentum=0.937, weight_decay=0.0005, warmup_epochs=3.0, warmup_momentum=0.8, warmup_bias_lr=0.1, box=0.05, cls=0.5, cls_pw=1.0, obj=1.0, obj_pw=1.0, iou_t=0.2, anchor_t=4.0, fl_gamma=0.0, hsv_h=0.015, hsv_s=0.7, hsv_v=0.4, degrees=0.0, translate=0.1, scale=0.5, shear=0.0, perspective=0.0, flipud=0.0, fliplr=0.5, mosaic=1.0, mixup=0.0, copy_paste=0.0\n",
-                  "\u001b[34m\u001b[1mWeights & Biases: \u001b[0mrun 'pip install wandb' to automatically track and visualize YOLOv5 🚀 runs in Weights & Biases\n",
-                  "\u001b[34m\u001b[1mClearML: \u001b[0mrun 'pip install clearml' to automatically track, visualize and remotely train YOLOv5 🚀 in ClearML\n",
-                  "\u001b[34m\u001b[1mTensorBoard: \u001b[0mStart with 'tensorboard --logdir runs/train', view at http://localhost:6006/\n",
-                  "\n",
-                  "Dataset not found ⚠️, missing paths ['/content/datasets/coco128/images/train2017']\n",
-                  "Downloading https://ultralytics.com/assets/coco128.zip to coco128.zip...\n",
-                  "100% 6.66M/6.66M [00:00<00:00, 75.3MB/s]\n",
-                  "Dataset download success ✅ (0.7s), saved to \u001b[1m/content/datasets\u001b[0m\n",
-                  "\n",
-                  "                 from  n    params  module                                  arguments                     \n",
-                  "  0                -1  1      3520  models.common.Conv                      [3, 32, 6, 2, 2]              \n",
-                  "  1                -1  1     18560  models.common.Conv                      [32, 64, 3, 2]                \n",
-                  "  2                -1  1     18816  models.common.C3                        [64, 64, 1]                   \n",
-                  "  3                -1  1     73984  models.common.Conv                      [64, 128, 3, 2]               \n",
-                  "  4                -1  2    115712  models.common.C3                        [128, 128, 2]                 \n",
-                  "  5                -1  1    295424  models.common.Conv                      [128, 256, 3, 2]              \n",
-                  "  6                -1  3    625152  models.common.C3                        [256, 256, 3]                 \n",
-                  "  7                -1  1   1180672  models.common.Conv                      [256, 512, 3, 2]              \n",
-                  "  8                -1  1   1182720  models.common.C3                        [512, 512, 1]                 \n",
-                  "  9                -1  1    656896  models.common.SPPF                      [512, 512, 5]                 \n",
-                  " 10                -1  1    131584  models.common.Conv                      [512, 256, 1, 1]              \n",
-                  " 11                -1  1         0  torch.nn.modules.upsampling.Upsample    [None, 2, 'nearest']          \n",
-                  " 12           [-1, 6]  1         0  models.common.Concat                    [1]                           \n",
-                  " 13                -1  1    361984  models.common.C3                        [512, 256, 1, False]          \n",
-                  " 14                -1  1     33024  models.common.Conv                      [256, 128, 1, 1]              \n",
-                  " 15                -1  1         0  torch.nn.modules.upsampling.Upsample    [None, 2, 'nearest']          \n",
-                  " 16           [-1, 4]  1         0  models.common.Concat                    [1]                           \n",
-                  " 17                -1  1     90880  models.common.C3                        [256, 128, 1, False]          \n",
-                  " 18                -1  1    147712  models.common.Conv                      [128, 128, 3, 2]              \n",
-                  " 19          [-1, 14]  1         0  models.common.Concat                    [1]                           \n",
-                  " 20                -1  1    296448  models.common.C3                        [256, 256, 1, False]          \n",
-                  " 21                -1  1    590336  models.common.Conv                      [256, 256, 3, 2]              \n",
-                  " 22          [-1, 10]  1         0  models.common.Concat                    [1]                           \n",
-                  " 23                -1  1   1182720  models.common.C3                        [512, 512, 1, False]          \n",
-                  " 24      [17, 20, 23]  1    229245  models.yolo.Detect                      [80, [[10, 13, 16, 30, 33, 23], [30, 61, 62, 45, 59, 119], [116, 90, 156, 198, 373, 326]], [128, 256, 512]]\n",
-                  "Model summary: 270 layers, 7235389 parameters, 7235389 gradients, 16.6 GFLOPs\n",
-                  "\n",
-                  "Transferred 349/349 items from yolov5s.pt\n",
-                  "\u001b[34m\u001b[1mAMP: \u001b[0mchecks passed ✅\n",
-                  "\u001b[34m\u001b[1moptimizer:\u001b[0m SGD(lr=0.01) with parameter groups 57 weight(decay=0.0), 60 weight(decay=0.0005), 60 bias\n",
-                  "\u001b[34m\u001b[1malbumentations: \u001b[0mBlur(p=0.01, blur_limit=(3, 7)), MedianBlur(p=0.01, blur_limit=(3, 7)), ToGray(p=0.01), CLAHE(p=0.01, clip_limit=(1, 4.0), tile_grid_size=(8, 8))\n",
-                  "\u001b[34m\u001b[1mtrain: \u001b[0mScanning '/content/datasets/coco128/labels/train2017' images and labels...128 found, 0 missing, 2 empty, 0 corrupt: 100% 128/128 [00:00<00:00, 7246.20it/s]\n",
-                  "\u001b[34m\u001b[1mtrain: \u001b[0mNew cache created: /content/datasets/coco128/labels/train2017.cache\n",
-                  "\u001b[34m\u001b[1mtrain: \u001b[0mCaching images (0.1GB ram): 100% 128/128 [00:00<00:00, 986.21it/s]\n",
-                  "\u001b[34m\u001b[1mval: \u001b[0mScanning '/content/datasets/coco128/labels/train2017.cache' images and labels... 128 found, 0 missing, 2 empty, 0 corrupt: 100% 128/128 [00:00<?, ?it/s]\n",
-                  "\u001b[34m\u001b[1mval: \u001b[0mCaching images (0.1GB ram): 100% 128/128 [00:00<00:00, 269.10it/s]\n",
-                  "Plotting labels to runs/train/exp/labels.jpg... \n",
-                  "\n",
-                  "\u001b[34m\u001b[1mAutoAnchor: \u001b[0m4.27 anchors/target, 0.994 Best Possible Recall (BPR). Current anchors are a good fit to dataset ✅\n",
-                  "Image sizes 640 train, 640 val\n",
-                  "Using 8 dataloader workers\n",
-                  "Logging results to \u001b[1mruns/train/exp\u001b[0m\n",
-                  "Starting training for 3 epochs...\n",
-                  "\n",
-                  "     Epoch   gpu_mem       box       obj       cls    labels  img_size\n",
-                  "       0/2     3.76G   0.04529   0.06712   0.01835       323       640: 100% 8/8 [00:04<00:00,  1.65it/s]\n",
-                  "               Class     Images     Labels          P          R     mAP@.5 mAP@.5:.95: 100% 4/4 [00:00<00:00,  4.07it/s]\n",
-                  "                 all        128        929      0.666      0.611      0.684      0.452\n",
-                  "\n",
-                  "     Epoch   gpu_mem       box       obj       cls    labels  img_size\n",
-                  "       1/2     4.79G   0.04244   0.06423   0.01611       236       640: 100% 8/8 [00:01<00:00,  7.60it/s]\n",
-                  "               Class     Images     Labels          P          R     mAP@.5 mAP@.5:.95: 100% 4/4 [00:01<00:00,  3.90it/s]\n",
-                  "                 all        128        929      0.746      0.626      0.722      0.481\n",
-                  "\n",
-                  "     Epoch   gpu_mem       box       obj       cls    labels  img_size\n",
-                  "       2/2     4.79G   0.04695   0.06875    0.0173       189       640: 100% 8/8 [00:00<00:00,  8.49it/s]\n",
-                  "               Class     Images     Labels          P          R     mAP@.5 mAP@.5:.95: 100% 4/4 [00:00<00:00,  4.24it/s]\n",
-                  "                 all        128        929      0.774      0.647      0.746      0.499\n",
-                  "\n",
-                  "3 epochs completed in 0.003 hours.\n",
-                  "Optimizer stripped from runs/train/exp/weights/last.pt, 14.9MB\n",
-                  "Optimizer stripped from runs/train/exp/weights/best.pt, 14.9MB\n",
-                  "\n",
-                  "Validating runs/train/exp/weights/best.pt...\n",
-                  "Fusing layers... \n",
-                  "Model summary: 213 layers, 7225885 parameters, 0 gradients, 16.4 GFLOPs\n",
-                  "               Class     Images     Labels          P          R     mAP@.5 mAP@.5:.95: 100% 4/4 [00:03<00:00,  1.11it/s]\n",
-                  "                 all        128        929      0.774      0.647      0.746      0.499\n",
-                  "              person        128        254       0.87      0.697      0.806      0.534\n",
-                  "             bicycle        128          6      0.759      0.528      0.725      0.444\n",
-                  "                 car        128         46      0.774      0.413      0.554      0.239\n",
-                  "          motorcycle        128          5      0.791          1      0.962      0.595\n",
-                  "            airplane        128          6      0.981          1      0.995      0.689\n",
-                  "                 bus        128          7       0.65      0.714      0.755      0.691\n",
-                  "               train        128          3          1      0.573      0.995      0.602\n",
-                  "               truck        128         12      0.613      0.333      0.489      0.263\n",
-                  "                boat        128          6      0.933      0.333      0.507      0.209\n",
-                  "       traffic light        128         14       0.76      0.228      0.367      0.209\n",
-                  "           stop sign        128          2      0.821          1      0.995      0.821\n",
-                  "               bench        128          9      0.824      0.526      0.676       0.31\n",
-                  "                bird        128         16      0.974          1      0.995      0.611\n",
-                  "                 cat        128          4      0.859          1      0.995      0.772\n",
-                  "                 dog        128          9          1      0.666      0.883      0.647\n",
-                  "               horse        128          2       0.84          1      0.995      0.622\n",
-                  "            elephant        128         17      0.926      0.882       0.93      0.716\n",
-                  "                bear        128          1      0.709          1      0.995      0.995\n",
-                  "               zebra        128          4      0.866          1      0.995      0.922\n",
-                  "             giraffe        128          9      0.777      0.778      0.891      0.705\n",
-                  "            backpack        128          6      0.894        0.5      0.753      0.294\n",
-                  "            umbrella        128         18      0.876      0.783      0.899       0.54\n",
-                  "             handbag        128         19      0.799      0.209      0.335      0.179\n",
-                  "                 tie        128          7      0.782      0.714      0.787      0.478\n",
-                  "            suitcase        128          4      0.658          1      0.945      0.581\n",
-                  "             frisbee        128          5      0.726        0.8       0.76      0.701\n",
-                  "                skis        128          1        0.8          1      0.995      0.103\n",
-                  "           snowboard        128          7      0.815      0.714      0.852      0.574\n",
-                  "         sports ball        128          6      0.649      0.667      0.602      0.307\n",
-                  "                kite        128         10        0.7       0.47      0.546      0.206\n",
-                  "        baseball bat        128          4          1      0.497      0.544      0.182\n",
-                  "      baseball glove        128          7      0.598      0.429       0.47       0.31\n",
-                  "          skateboard        128          5      0.851        0.6      0.685      0.495\n",
-                  "       tennis racket        128          7      0.754      0.429      0.544       0.34\n",
-                  "              bottle        128         18      0.564      0.333       0.53      0.264\n",
-                  "          wine glass        128         16      0.715      0.875      0.907      0.528\n",
-                  "                 cup        128         36      0.825      0.639      0.803      0.535\n",
-                  "                fork        128          6          1      0.329        0.5      0.384\n",
-                  "               knife        128         16      0.706      0.625      0.666      0.405\n",
-                  "               spoon        128         22      0.836      0.464      0.619      0.379\n",
-                  "                bowl        128         28      0.763      0.607      0.717      0.516\n",
-                  "              banana        128          1      0.886          1      0.995      0.399\n",
-                  "            sandwich        128          2          1          0       0.62      0.546\n",
-                  "              orange        128          4          1       0.75      0.995      0.622\n",
-                  "            broccoli        128         11      0.548      0.443      0.467       0.35\n",
-                  "              carrot        128         24        0.7      0.585      0.699      0.458\n",
-                  "             hot dog        128          2      0.502          1      0.995      0.995\n",
-                  "               pizza        128          5      0.813          1      0.962      0.747\n",
-                  "               donut        128         14      0.662          1       0.96      0.838\n",
-                  "                cake        128          4      0.868          1      0.995      0.822\n",
-                  "               chair        128         35      0.538      0.571      0.594      0.322\n",
-                  "               couch        128          6      0.924      0.667      0.828      0.538\n",
-                  "        potted plant        128         14      0.731      0.786      0.824      0.495\n",
-                  "                 bed        128          3      0.736      0.333       0.83      0.425\n",
-                  "        dining table        128         13      0.624      0.259      0.494      0.336\n",
-                  "              toilet        128          2       0.79          1      0.995      0.846\n",
-                  "                  tv        128          2      0.574          1      0.995      0.796\n",
-                  "              laptop        128          3          1          0      0.695      0.367\n",
-                  "               mouse        128          2          1          0      0.173     0.0864\n",
-                  "              remote        128          8          1       0.62      0.634      0.557\n",
-                  "          cell phone        128          8      0.612      0.397      0.437      0.221\n",
-                  "           microwave        128          3      0.741          1      0.995      0.766\n",
-                  "                oven        128          5       0.33        0.4      0.449        0.3\n",
-                  "                sink        128          6      0.444      0.333      0.331      0.231\n",
-                  "        refrigerator        128          5      0.561        0.8      0.798      0.546\n",
-                  "                book        128         29      0.635      0.276      0.355      0.164\n",
-                  "               clock        128          9      0.766      0.889      0.888       0.73\n",
-                  "                vase        128          2      0.303          1      0.995      0.895\n",
-                  "            scissors        128          1          1          0      0.332     0.0397\n",
-                  "          teddy bear        128         21      0.842      0.508      0.739      0.499\n",
-                  "          toothbrush        128          5      0.787          1      0.928       0.59\n",
-                  "Results saved to \u001b[1mruns/train/exp\u001b[0m\n"
-                ]
-              }
-            ],
-            "source": [
-              "# Train YOLOv5s on COCO128 for 3 epochs\n",
-              "!python train.py --img 640 --batch 16 --epochs 3 --data coco128.yaml --weights yolov5s.pt --cache"
-            ]
-          },
-          {
-            "cell_type": "markdown",
-            "metadata": {
-              "id": "15glLzbQx5u0"
-            },
-            "source": [
-              "# 4. Visualize"
-            ]
-          },
-          {
-            "cell_type": "markdown",
-            "metadata": {},
-            "source": [
-              "## Comet ML Logging and Visualization\n",
-              "\n",
-              "[Comet]() is fully integrated into YOLOv5 and allows you to take full advantage of Comet's Experiment Management capabilities. \n",
-              "\n",
-              "With this integration you can now:\n",
-              "\n",
-              "1. Automatically track your model hyperparameters and metrics in real time.\n",
-              "    - Comet supports logging batch level training metrics\n",
-              "    - Logging command line arguments and `.yaml` configuration  files \n",
-              "2. Save your model checkpoints to Comet. \n",
-              "3. Save your datasets to [Comet Artifacts]()\n",
-              "4. Visualize model predictions using the Comet Confusion Matrix and [Custom Panels]()\n",
-              "5. Start new Experiment from saved checkpoints. \n",
-              "6. Resume interrupted runs from previously saved Experiments\n",
-              "7. Traing your model directly from datasets saved in Comet Artifacts\n",
-              "\n",
-              "To start logging, first install Comet:\n",
-              "\n",
-              "```shell\n",
-              "pip install comet_ml\n",
-              "``` \n",
-              "\n",
-              "Then set your credentials \n",
-              "```shell\n",
-              "export COMET_API_KEY=<Your API Key>\n",
-              "export COMET_PROJECT_NAME=<Your Project Name>\n",
-              "```\n",
-              "\n",
-              "Then go ahead and run your YOLOv5 script!\n",
-              "```shell\n",
-              "python train.py --img 640 --batch 16 --epochs 5 --data coco128.yaml --weights yolov5s.pt\n",
-              "```\n",
-              "[]()\n",
-              "\n",
-              "For more information on how to can configure YOLOv5 with Comet, check out our [documentation]()!. "
-            ]
-          },
-          {
-            "cell_type": "markdown",
-            "metadata": {
-              "id": "Lay2WsTjNJzP"
-            },
-            "source": [
-              "## ClearML Logging and Automation 🌟 NEW\n",
-              "\n",
-              "[ClearML](https://cutt.ly/yolov5-notebook-clearml) is completely integrated into YOLOv5 to track your experimentation, manage dataset versions and even remotely execute training runs. To enable ClearML (check cells above):\n",
-              "\n",
-              "- `pip install clearml`\n",
-              "- run `clearml-init` to connect to a ClearML server (**deploy your own [open-source server](https://github.com/allegroai/clearml-server)**, or use our [free hosted server](https://cutt.ly/yolov5-notebook-clearml))\n",
-              "\n",
-              "You'll get all the great expected features from an experiment manager: live updates, model upload, experiment comparison etc. but ClearML also tracks uncommitted changes and installed packages for example. Thanks to that ClearML Tasks (which is what we call experiments) are also reproducible on different machines! With only 1 extra line, we can schedule a YOLOv5 training task on a queue to be executed by any number of ClearML Agents (workers).\n",
-              "\n",
-              "You can use ClearML Data to version your dataset and then pass it to YOLOv5 simply using its unique ID. This will help you keep track of your data without adding extra hassle. Explore the [ClearML Tutorial](https://github.com/ultralytics/yolov5/tree/master/utils/loggers/clearml) for details!\n",
-              "\n",
-              "<a href=\"https://cutt.ly/yolov5-notebook-clearml\">\n",
-              "<img alt=\"ClearML Experiment Management UI\" src=\"https://github.com/thepycoder/clearml_screenshots/raw/main/scalars.jpg\" width=\"1280\"/></a>"
-            ]
-          },
-          {
-            "cell_type": "markdown",
-            "metadata": {
-              "id": "DLI1JmHU7B0l"
-            },
-            "source": [
-              "## Weights & Biases Logging\n",
-              "\n",
-              "[Weights & Biases](https://wandb.ai/site?utm_campaign=repo_yolo_notebook) (W&B) is integrated with YOLOv5 for real-time visualization and cloud logging of training runs. This allows for better run comparison and introspection, as well improved visibility and collaboration for teams. To enable W&B `pip install wandb`, and then train normally (you will be guided through setup on first use). \n",
-              "\n",
-              "During training you will see live updates at [https://wandb.ai/home](https://wandb.ai/home?utm_campaign=repo_yolo_notebook), and you can create and share detailed [Reports](https://wandb.ai/glenn-jocher/yolov5_tutorial/reports/YOLOv5-COCO128-Tutorial-Results--VmlldzozMDI5OTY) of your results. For more information see the [YOLOv5 Weights & Biases Tutorial](https://github.com/ultralytics/yolov5/issues/1289).  \n",
-              "\n",
-              "<a href=\"https://wandb.ai/glenn-jocher/yolov5_tutorial\">\n",
-              "<img alt=\"Weights & Biases dashboard\" src=\"https://user-images.githubusercontent.com/26833433/182482859-288a9622-4661-48db-99de-650d1dead5c6.jpg\" width=\"1280\"/></a>"
-            ]
-          },
-          {
-            "cell_type": "markdown",
-            "metadata": {
-              "id": "wbvMlHd_QwMG",
-              "colab": {
-                "base_uri": "https://localhost:8080/"
-              },
-              "outputId": "4200fd6f-c6f5-4505-a4f9-a918f3ed1f86"
-            },
-            "source": [
-              "## Local Logging\n",
-              "\n",
-              "import torch\n",
-              "import utils\n",
-              "display = utils.notebook_init()  # checks"
-            ],
-            "execution_count": 1,
-            "outputs": [
-              {
-                "output_type": "stream",
-                "name": "stderr",
-                "text": [
-                  "YOLOv5 🚀 v6.2-41-g8665d55 Python-3.7.13 torch-1.12.1+cu113 CUDA:0 (Tesla V100-SXM2-16GB, 16160MiB)\n"
-                ]
-              },
-              {
-                "output_type": "stream",
-                "name": "stdout",
-                "text": [
-                  "Setup complete ✅ (8 CPUs, 51.0 GB RAM, 37.4/166.8 GB disk)\n"
-                ]
-              }
-            ]
-          },
-          {
-            "cell_type": "markdown",
-            "metadata": {
-              "id": "Zelyeqbyt3GD"
-            },
-            "source": [
-              "# Environments\n",
-              "\n",
-              "YOLOv5 may be run in any of the following up-to-date verified environments (with all dependencies including [CUDA](https://developer.nvidia.com/cuda)/[CUDNN](https://developer.nvidia.com/cudnn), [Python](https://www.python.org/) and [PyTorch](https://pytorch.org/) preinstalled):\n",
-              "\n",
-              "- **Google Colab and Kaggle** notebooks with free GPU: <a href=\"https://colab.research.google.com/github/ultralytics/yolov5/blob/master/tutorial.ipynb\"><img src=\"https://colab.research.google.com/assets/colab-badge.svg\" alt=\"Open In Colab\"></a> <a href=\"https://www.kaggle.com/ultralytics/yolov5\"><img src=\"https://kaggle.com/static/images/open-in-kaggle.svg\" alt=\"Open In Kaggle\"></a>\n",
-              "- **Google Cloud** Deep Learning VM. See [GCP Quickstart Guide](https://github.com/ultralytics/yolov5/wiki/GCP-Quickstart)\n",
-              "- **Amazon** Deep Learning AMI. See [AWS Quickstart Guide](https://github.com/ultralytics/yolov5/wiki/AWS-Quickstart)\n",
-              "- **Docker Image**. See [Docker Quickstart Guide](https://github.com/ultralytics/yolov5/wiki/Docker-Quickstart) <a href=\"https://hub.docker.com/r/ultralytics/yolov5\"><img src=\"https://img.shields.io/docker/pulls/ultralytics/yolov5?logo=docker\" alt=\"Docker Pulls\"></a>\n"
-            ]
-          },
-          {
-            "cell_type": "markdown",
-            "metadata": {
-              "id": "zR9ZbuQCH7FX",
-              "colab": {
-                "base_uri": "https://localhost:8080/"
-              },
-              "outputId": "1af15107-bcd1-4e8f-b5bd-0ee1a737e051"
-            },
-            "source": [
-              "!python detect.py --weights yolov5s.pt --img 640 --conf 0.25 --source data/images\n",
-              "# display.Image(filename='runs/detect/exp/zidane.jpg', width=600)"
-            ],
-            "execution_count": 2,
-            "outputs": [
-              {
-                "output_type": "stream",
-                "name": "stdout",
-                "text": [
-                  "\u001b[34m\u001b[1mdetect: \u001b[0mweights=['yolov5s.pt'], source=data/images, data=data/coco128.yaml, imgsz=[640, 640], conf_thres=0.25, iou_thres=0.45, max_det=1000, device=, view_img=False, save_txt=False, save_conf=False, save_crop=False, nosave=False, classes=None, agnostic_nms=False, augment=False, visualize=False, update=False, project=runs/detect, name=exp, exist_ok=False, line_thickness=3, hide_labels=False, hide_conf=False, half=False, dnn=False\n",
-                  "YOLOv5 🚀 v6.2-41-g8665d55 Python-3.7.13 torch-1.12.1+cu113 CUDA:0 (Tesla V100-SXM2-16GB, 16160MiB)\n",
-                  "\n",
-                  "Downloading https://github.com/ultralytics/yolov5/releases/download/v6.2/yolov5s.pt to yolov5s.pt...\n",
-                  "100% 14.1M/14.1M [00:00<00:00, 41.7MB/s]\n",
-                  "\n",
-                  "Fusing layers... \n",
-                  "YOLOv5s summary: 213 layers, 7225885 parameters, 0 gradients\n",
-                  "image 1/2 /content/yolov5/data/images/bus.jpg: 640x480 4 persons, 1 bus, 14.5ms\n",
-                  "image 2/2 /content/yolov5/data/images/zidane.jpg: 384x640 2 persons, 2 ties, 18.9ms\n",
-                  "Speed: 0.5ms pre-process, 16.7ms inference, 21.4ms NMS per image at shape (1, 3, 640, 640)\n",
-                  "Results saved to \u001b[1mruns/detect/exp\u001b[0m\n"
-                ]
-              }
-            ]
-          },
-          {
-            "cell_type": "markdown",
-            "metadata": {
-              "id": "IEijrePND_2I"
-            },
-            "source": [
-              "# Appendix\n",
-              "\n",
-              "Additional content below for PyTorch Hub, CI, reproducing results, profiling speeds, VOC training, classification training and TensorRT example."
-            ]
-          },
-          {
-            "cell_type": "code",
-            "execution_count": null,
-            "metadata": {
-              "id": "GMusP4OAxFu6",
-              "vscode": {
-                "languageId": "python"
-              }
-            },
-            "outputs": [],
-            "source": [
-              "import torch\n",
-              "\n",
-              "# PyTorch Hub Model\n",
-              "model = torch.hub.load('ultralytics/yolov5', 'yolov5s')  # or yolov5n - yolov5x6, custom\n",
-              "\n",
-              "# Images\n",
-              "img = 'https://ultralytics.com/images/zidane.jpg'  # or file, Path, PIL, OpenCV, numpy, list\n",
-              "\n",
-              "# Inference\n",
-              "results = model(img)\n",
-              "\n",
-              "# Results\n",
-              "results.print()  # or .show(), .save(), .crop(), .pandas(), etc."
-            ]
-          },
-          {
-            "cell_type": "code",
-            "execution_count": null,
-            "metadata": {
-              "id": "WQPtK1QYVaD_",
-              "colab": {
-                "base_uri": "https://localhost:8080/",
-                "height": 17,
-                "referenced_widgets": [
-                  "da0946bcefd9414fa282977f7f609e36",
-                  "7838c0af44244ccc906c413cea0989d7",
-                  "309ea78b3e814198b4080beb878d5329",
-                  "b2d1d998e5db4ca1a36280902e1647c7",
-                  "e7d7f56c77884717ba122f1d603c0852",
-                  "abf60d6b8ea847f9bb358ae2b045458b",
-                  "379196a2761b4a29aca8ef088dc60c10",
-                  "52b546a356e54174a95049b30cb52c81",
-                  "0889e134327e4aa0a8719d03a0d6941b",
-                  "30f22a3e42d24f10ad9851f40a6703f3",
-                  "648b3512bb7d4ccca5d75af36c133e92"
-                ]
-              },
-              "outputId": "5f129105-eca5-4f33-fb1d-981255f814ad"
-            },
-            "outputs": [],
-            "source": [
-              "# Download COCO val\n",
-              "torch.hub.download_url_to_file('https://ultralytics.com/assets/coco2017val.zip', 'tmp.zip')  # download (780M - 5000 images)\n",
-              "!unzip -q tmp.zip -d ../datasets && rm tmp.zip  # unzip"
-            ],
-            "execution_count": 3,
-            "outputs": [
-              {
-                "output_type": "display_data",
-                "data": {
-                  "text/plain": [
-                    "  0%|          | 0.00/780M [00:00<?, ?B/s]"
-                  ],
-                  "application/vnd.jupyter.widget-view+json": {
-                    "version_major": 2,
-                    "version_minor": 0,
-                    "model_id": "da0946bcefd9414fa282977f7f609e36"
-                  },
-                  "application/json": {
-                    "n": 0,
-                    "total": 818322941,
-                    "elapsed": 0.020366430282592773,
-                    "ncols": null,
-                    "nrows": null,
-                    "prefix": "",
-                    "ascii": false,
-                    "unit": "B",
-                    "unit_scale": true,
-                    "rate": null,
-                    "bar_format": null,
-                    "postfix": null,
-                    "unit_divisor": 1024,
-                    "initial": 0,
-                    "colour": null
-                  }
-                },
-                "metadata": {}
-              }
-            ]
-          },
-          {
-            "cell_type": "code",
-            "execution_count": null,
-            "metadata": {
-              "id": "X58w8JLpMnjH",
-              "colab": {
-                "base_uri": "https://localhost:8080/"
-              },
-              "outputId": "40d5d000-abee-46a0-c07d-1066e1662e01"
-            },
-            "outputs": [],
-            "source": [
-              "# Validate YOLOv5x on COCO val\n",
-              "!python val.py --weights yolov5x.pt --data coco.yaml --img 640 --iou 0.65 --half"
-            ],
-            "execution_count": 4,
-            "outputs": [
-              {
-                "output_type": "stream",
-                "name": "stdout",
-                "text": [
-                  "\u001b[34m\u001b[1mval: \u001b[0mdata=/content/yolov5/data/coco.yaml, weights=['yolov5x.pt'], batch_size=32, imgsz=640, conf_thres=0.001, iou_thres=0.65, task=val, device=, workers=8, single_cls=False, augment=False, verbose=False, save_txt=False, save_hybrid=False, save_conf=False, save_json=True, project=runs/val, name=exp, exist_ok=False, half=True, dnn=False\n",
-                  "YOLOv5 🚀 v6.2-41-g8665d55 Python-3.7.13 torch-1.12.1+cu113 CUDA:0 (Tesla V100-SXM2-16GB, 16160MiB)\n",
-                  "\n",
-                  "Downloading https://github.com/ultralytics/yolov5/releases/download/v6.2/yolov5x.pt to yolov5x.pt...\n",
-                  "100% 166M/166M [00:10<00:00, 16.6MB/s]\n",
-                  "\n",
-                  "Fusing layers... \n",
-                  "YOLOv5x summary: 444 layers, 86705005 parameters, 0 gradients\n",
-                  "Downloading https://ultralytics.com/assets/Arial.ttf to /root/.config/Ultralytics/Arial.ttf...\n",
-                  "100% 755k/755k [00:00<00:00, 1.39MB/s]\n",
-                  "\u001b[34m\u001b[1mval: \u001b[0mScanning '/content/datasets/coco/val2017' images and labels...4952 found, 48 missing, 0 empty, 0 corrupt: 100% 5000/5000 [00:00<00:00, 10506.48it/s]\n",
-                  "\u001b[34m\u001b[1mval: \u001b[0mNew cache created: /content/datasets/coco/val2017.cache\n",
-                  "                 Class     Images  Instances          P          R     mAP@.5 mAP@.5:.95: 100% 157/157 [01:06<00:00,  2.36it/s]\n",
-                  "                   all       5000      36335      0.743      0.625      0.683      0.504\n",
-                  "Speed: 0.1ms pre-process, 4.6ms inference, 1.1ms NMS per image at shape (32, 3, 640, 640)\n",
-                  "\n",
-                  "Evaluating pycocotools mAP... saving runs/val/exp/yolov5x_predictions.json...\n",
-                  "loading annotations into memory...\n",
-                  "Done (t=0.38s)\n",
-                  "creating index...\n",
-                  "index created!\n",
-                  "Loading and preparing results...\n",
-                  "DONE (t=5.49s)\n",
-                  "creating index...\n",
-                  "index created!\n",
-                  "Running per image evaluation...\n",
-                  "Evaluate annotation type *bbox*\n",
-                  "DONE (t=72.10s).\n",
-                  "Accumulating evaluation results...\n",
-                  "DONE (t=13.94s).\n",
-                  " Average Precision  (AP) @[ IoU=0.50:0.95 | area=   all | maxDets=100 ] = 0.506\n",
-                  " Average Precision  (AP) @[ IoU=0.50      | area=   all | maxDets=100 ] = 0.688\n",
-                  " Average Precision  (AP) @[ IoU=0.75      | area=   all | maxDets=100 ] = 0.549\n",
-                  " Average Precision  (AP) @[ IoU=0.50:0.95 | area= small | maxDets=100 ] = 0.340\n",
-                  " Average Precision  (AP) @[ IoU=0.50:0.95 | area=medium | maxDets=100 ] = 0.558\n",
-                  " Average Precision  (AP) @[ IoU=0.50:0.95 | area= large | maxDets=100 ] = 0.651\n",
-                  " Average Recall     (AR) @[ IoU=0.50:0.95 | area=   all | maxDets=  1 ] = 0.382\n",
-                  " Average Recall     (AR) @[ IoU=0.50:0.95 | area=   all | maxDets= 10 ] = 0.631\n",
-                  " Average Recall     (AR) @[ IoU=0.50:0.95 | area=   all | maxDets=100 ] = 0.684\n",
-                  " Average Recall     (AR) @[ IoU=0.50:0.95 | area= small | maxDets=100 ] = 0.528\n",
-                  " Average Recall     (AR) @[ IoU=0.50:0.95 | area=medium | maxDets=100 ] = 0.737\n",
-                  " Average Recall     (AR) @[ IoU=0.50:0.95 | area= large | maxDets=100 ] = 0.833\n",
-                  "Results saved to \u001b[1mruns/val/exp\u001b[0m\n"
-                ]
-              }
-            ]
-          },
-          {
-            "cell_type": "code",
-            "execution_count": null,
-            "metadata": {
-              "id": "gogI-kwi3Tye",
-              "vscode": {
-                "languageId": "python"
-              }
-            },
-            "outputs": [],
-            "source": [
-              "# Profile\n",
-              "from utils.torch_utils import profile\n",
-              "\n",
-              "m1 = lambda x: x * torch.sigmoid(x)\n",
-              "m2 = torch.nn.SiLU()\n",
-              "results = profile(input=torch.randn(16, 3, 640, 640), ops=[m1, m2], n=100)"
-            ]
-          },
-          {
-            "cell_type": "code",
-            "source": [
-              "#@title Select YOLOv5 🚀 logger {run: 'auto'}\n",
-              "logger = 'TensorBoard' #@param ['TensorBoard', 'ClearML', 'W&B']\n",
-              "\n",
-              "if logger == 'TensorBoard':\n",
-              "  %load_ext tensorboard\n",
-              "  %tensorboard --logdir runs/train\n",
-              "elif logger == 'ClearML':\n",
-              "  %pip install -q clearml && clearml-init\n",
-              "elif logger == 'W&B':\n",
-              "  %pip install -q wandb\n",
-              "  import wandb; wandb.login()"
-            ],
-            "metadata": {
-              "id": "i3oKtE4g-aNn"
-            },
-            "execution_count": null,
-            "metadata": {
-              "id": "aq4DPWGu0Bl1",
-              "vscode": {
-                "languageId": "python"
-              }
-            },
-            "outputs": [],
-            "source": [
-              "# Validate on COCO test. Zip results.json and submit to eval server at https://competitions.codalab.org/competitions/20794\n",
-              "!bash data/scripts/get_coco.sh --test  # download COCO test-dev2017 (7GB - 40,000 images, test 20,000)\n",
-              "!python val.py --weights yolov5x.pt --data coco.yaml --img 640 --iou 0.65 --half --task test"
-            ]
-          },
-          {
-            "cell_type": "code",
-            "execution_count": null,
-            "metadata": {
-              "id": "VTRwsvA9u7ln",
-              "vscode": {
-                "languageId": "python"
-              }
-            },
-            "outputs": [],
-            "source": [
-              "# TensorRT \n",
-              "!pip install -U nvidia-tensorrt --index-url https://pypi.ngc.nvidia.com  # install\n",
-              "!python export.py --weights yolov5s.pt --include engine --imgsz 640 --device 0  # export\n",
-              "!python detect.py --weights yolov5s.engine --imgsz 640 --device 0  # inference"
-            ]
-          }
-        ],
-        "metadata": {
-          "accelerator": "GPU",
-          "colab": {
-            "collapsed_sections": [],
-            "include_colab_link": true,
-            "machine_shape": "hm",
-            "name": "YOLOv5 Tutorial",
-            "provenance": [],
-            "toc_visible": true
-          },
-          "kernelspec": {
-            "display_name": "Python 3",
-            "name": "python3"
-          },
-          "widgets": {
-            "application/vnd.jupyter.widget-state+json": {
-              "00737f5558eb4fbd968172acb978e54a": {
-                "model_module": "@jupyter-widgets/base",
-                "model_module_version": "1.2.0",
-                "model_name": "LayoutModel",
-                "state": {
-                  "_model_module": "@jupyter-widgets/base",
-                  "_model_module_version": "1.2.0",
-                  "_model_name": "LayoutModel",
-                  "_view_count": null,
-                  "_view_module": "@jupyter-widgets/base",
-                  "_view_module_version": "1.2.0",
-                  "_view_name": "LayoutView",
-                  "align_content": null,
-                  "align_items": null,
-                  "align_self": null,
-                  "border": null,
-                  "bottom": null,
-                  "display": null,
-                  "flex": null,
-                  "flex_flow": null,
-                  "grid_area": null,
-                  "grid_auto_columns": null,
-                  "grid_auto_flow": null,
-                  "grid_auto_rows": null,
-                  "grid_column": null,
-                  "grid_gap": null,
-                  "grid_row": null,
-                  "grid_template_areas": null,
-                  "grid_template_columns": null,
-                  "grid_template_rows": null,
-                  "height": null,
-                  "justify_content": null,
-                  "justify_items": null,
-                  "left": null,
-                  "margin": null,
-                  "max_height": null,
-                  "max_width": null,
-                  "min_height": null,
-                  "min_width": null,
-                  "object_fit": null,
-                  "object_position": null,
-                  "order": null,
-                  "overflow": null,
-                  "overflow_x": null,
-                  "overflow_y": null,
-                  "padding": null,
-                  "right": null,
-                  "top": null,
-                  "visibility": null,
-                  "width": null
-                }
-              },
-              "09c43ffe2c7e4bdc9489e83f9d82ab73": {
-                "model_module": "@jupyter-widgets/controls",
-                "model_module_version": "1.5.0",
-                "model_name": "DescriptionStyleModel",
-                "state": {
-                  "_model_module": "@jupyter-widgets/controls",
-                  "_model_module_version": "1.5.0",
-                  "_model_name": "DescriptionStyleModel",
-                  "_view_count": null,
-                  "_view_module": "@jupyter-widgets/base",
-                  "_view_module_version": "1.2.0",
-                  "_view_name": "StyleView",
-                  "description_width": ""
-                }
-              },
-              "1413611b7f4f4ef99e4f541f5ca35ed6": {
-                "model_module": "@jupyter-widgets/base",
-                "model_module_version": "1.2.0",
-                "model_name": "LayoutModel",
-                "state": {
-                  "_model_module": "@jupyter-widgets/base",
-                  "_model_module_version": "1.2.0",
-                  "_model_name": "LayoutModel",
-                  "_view_count": null,
-                  "_view_module": "@jupyter-widgets/base",
-                  "_view_module_version": "1.2.0",
-                  "_view_name": "LayoutView",
-                  "align_content": null,
-                  "align_items": null,
-                  "align_self": null,
-                  "border": null,
-                  "bottom": null,
-                  "display": null,
-                  "flex": null,
-                  "flex_flow": null,
-                  "grid_area": null,
-                  "grid_auto_columns": null,
-                  "grid_auto_flow": null,
-                  "grid_auto_rows": null,
-                  "grid_column": null,
-                  "grid_gap": null,
-                  "grid_row": null,
-                  "grid_template_areas": null,
-                  "grid_template_columns": null,
-                  "grid_template_rows": null,
-                  "height": null,
-                  "justify_content": null,
-                  "justify_items": null,
-                  "left": null,
-                  "margin": null,
-                  "max_height": null,
-                  "max_width": null,
-                  "min_height": null,
-                  "min_width": null,
-                  "object_fit": null,
-                  "object_position": null,
-                  "order": null,
-                  "overflow": null,
-                  "overflow_x": null,
-                  "overflow_y": null,
-                  "padding": null,
-                  "right": null,
-                  "top": null,
-                  "visibility": null,
-                  "width": null
-                }
-              },
-              "6926db7e0035455f99e1dd4508c4b19c": {
-                "model_module": "@jupyter-widgets/base",
-                "model_module_version": "1.2.0",
-                "model_name": "LayoutModel",
-                "state": {
-                  "_model_module": "@jupyter-widgets/base",
-                  "_model_module_version": "1.2.0",
-                  "_model_name": "LayoutModel",
-                  "_view_count": null,
-                  "_view_module": "@jupyter-widgets/base",
-                  "_view_module_version": "1.2.0",
-                  "_view_name": "LayoutView",
-                  "align_content": null,
-                  "align_items": null,
-                  "align_self": null,
-                  "border": null,
-                  "bottom": null,
-                  "display": null,
-                  "flex": null,
-                  "flex_flow": null,
-                  "grid_area": null,
-                  "grid_auto_columns": null,
-                  "grid_auto_flow": null,
-                  "grid_auto_rows": null,
-                  "grid_column": null,
-                  "grid_gap": null,
-                  "grid_row": null,
-                  "grid_template_areas": null,
-                  "grid_template_columns": null,
-                  "grid_template_rows": null,
-                  "height": null,
-                  "justify_content": null,
-                  "justify_items": null,
-                  "left": null,
-                  "margin": null,
-                  "max_height": null,
-                  "max_width": null,
-                  "min_height": null,
-                  "min_width": null,
-                  "object_fit": null,
-                  "object_position": null,
-                  "order": null,
-                  "overflow": null,
-                  "overflow_x": null,
-                  "overflow_y": null,
-                  "padding": null,
-                  "right": null,
-                  "top": null,
-                  "visibility": null,
-                  "width": null
-                }
-              },
-              "6d6b90ead2db49b3bdf624b6ba9b44e9": {
-                "model_module": "@jupyter-widgets/controls",
-                "model_module_version": "1.5.0",
-                "model_name": "HBoxModel",
-                "state": {
-                  "_dom_classes": [],
-                  "_model_module": "@jupyter-widgets/controls",
-                  "_model_module_version": "1.5.0",
-                  "_model_name": "HBoxModel",
-                  "_view_count": null,
-                  "_view_module": "@jupyter-widgets/controls",
-                  "_view_module_version": "1.5.0",
-                  "_view_name": "HBoxView",
-                  "box_style": "",
-                  "children": [
-                    "IPY_MODEL_cb77443edb9e43328a56aaa4413a0df3",
-                    "IPY_MODEL_954c8b8699e143bf92be6bfc02fc52f6",
-                    "IPY_MODEL_a64775946e13477f83d8bba6086385b9"
-                  ],
-                  "layout": "IPY_MODEL_1413611b7f4f4ef99e4f541f5ca35ed6"
-                }
-              },
-              "954c8b8699e143bf92be6bfc02fc52f6": {
-                "model_module": "@jupyter-widgets/controls",
-                "model_module_version": "1.5.0",
-                "model_name": "FloatProgressModel",
-                "state": {
-                  "_dom_classes": [],
-                  "_model_module": "@jupyter-widgets/controls",
-                  "_model_module_version": "1.5.0",
-                  "_model_name": "FloatProgressModel",
-                  "_view_count": null,
-                  "_view_module": "@jupyter-widgets/controls",
-                  "_view_module_version": "1.5.0",
-                  "_view_name": "ProgressView",
-                  "bar_style": "success",
-                  "description": "",
-                  "description_tooltip": null,
-                  "layout": "IPY_MODEL_6926db7e0035455f99e1dd4508c4b19c",
-                  "max": 818322941,
-                  "min": 0,
-                  "orientation": "horizontal",
-                  "style": "IPY_MODEL_a6a52c9f828b458e97ddf7a11ae9275f",
-                  "value": 818322941
-                }
-              },
-              "a64775946e13477f83d8bba6086385b9": {
-                "model_module": "@jupyter-widgets/controls",
-                "model_module_version": "1.5.0",
-                "model_name": "HTMLModel",
-                "state": {
-                  "_dom_classes": [],
-                  "_model_module": "@jupyter-widgets/controls",
-                  "_model_module_version": "1.5.0",
-                  "_model_name": "HTMLModel",
-                  "_view_count": null,
-                  "_view_module": "@jupyter-widgets/controls",
-                  "_view_module_version": "1.5.0",
-                  "_view_name": "HTMLView",
-                  "description": "",
-                  "description_tooltip": null,
-                  "layout": "IPY_MODEL_c4c7dc45a1c24dc4b2c709e21271a37e",
-                  "placeholder": "​",
-                  "style": "IPY_MODEL_09c43ffe2c7e4bdc9489e83f9d82ab73",
-                  "value": " 780M/780M [01:12&lt;00:00, 23.8MB/s]"
-                }
-              },
-              "outputId": "f0ce0354-7f50-4546-f3f9-672b4b522d59"
-            },
-            "source": [
-              "# Train YOLOv5s on COCO128 for 3 epochs\n",
-              "!python train.py --img 640 --batch 16 --epochs 3 --data coco128.yaml --weights yolov5s.pt --cache"
-            ],
-            "execution_count": 5,
-            "outputs": [
-              {
-                "output_type": "stream",
-                "name": "stdout",
-                "text": [
-                  "\u001b[34m\u001b[1mtrain: \u001b[0mweights=yolov5s.pt, cfg=, data=coco128.yaml, hyp=data/hyps/hyp.scratch-low.yaml, epochs=3, batch_size=16, imgsz=640, rect=False, resume=False, nosave=False, noval=False, noautoanchor=False, noplots=False, evolve=None, bucket=, cache=ram, image_weights=False, device=, multi_scale=False, single_cls=False, optimizer=SGD, sync_bn=False, workers=8, project=runs/train, name=exp, exist_ok=False, quad=False, cos_lr=False, label_smoothing=0.0, patience=100, freeze=[0], save_period=-1, seed=0, local_rank=-1, entity=None, upload_dataset=False, bbox_interval=-1, artifact_alias=latest\n",
-                  "\u001b[34m\u001b[1mgithub: \u001b[0mup to date with https://github.com/ultralytics/yolov5 ✅\n",
-                  "YOLOv5 🚀 v6.2-41-g8665d55 Python-3.7.13 torch-1.12.1+cu113 CUDA:0 (Tesla V100-SXM2-16GB, 16160MiB)\n",
-                  "\n",
-                  "\u001b[34m\u001b[1mhyperparameters: \u001b[0mlr0=0.01, lrf=0.01, momentum=0.937, weight_decay=0.0005, warmup_epochs=3.0, warmup_momentum=0.8, warmup_bias_lr=0.1, box=0.05, cls=0.5, cls_pw=1.0, obj=1.0, obj_pw=1.0, iou_t=0.2, anchor_t=4.0, fl_gamma=0.0, hsv_h=0.015, hsv_s=0.7, hsv_v=0.4, degrees=0.0, translate=0.1, scale=0.5, shear=0.0, perspective=0.0, flipud=0.0, fliplr=0.5, mosaic=1.0, mixup=0.0, copy_paste=0.0\n",
-                  "\u001b[34m\u001b[1mWeights & Biases: \u001b[0mrun 'pip install wandb' to automatically track and visualize YOLOv5 🚀 runs in Weights & Biases\n",
-                  "\u001b[34m\u001b[1mClearML: \u001b[0mrun 'pip install clearml' to automatically track, visualize and remotely train YOLOv5 🚀 in ClearML\n",
-                  "\u001b[34m\u001b[1mTensorBoard: \u001b[0mStart with 'tensorboard --logdir runs/train', view at http://localhost:6006/\n",
-                  "\n",
-                  "Dataset not found ⚠️, missing paths ['/content/datasets/coco128/images/train2017']\n",
-                  "Downloading https://ultralytics.com/assets/coco128.zip to coco128.zip...\n",
-                  "100% 6.66M/6.66M [00:00<00:00, 76.7MB/s]\n",
-                  "Dataset download success ✅ (0.5s), saved to \u001b[1m/content/datasets\u001b[0m\n",
-                  "\n",
-                  "                 from  n    params  module                                  arguments                     \n",
-                  "  0                -1  1      3520  models.common.Conv                      [3, 32, 6, 2, 2]              \n",
-                  "  1                -1  1     18560  models.common.Conv                      [32, 64, 3, 2]                \n",
-                  "  2                -1  1     18816  models.common.C3                        [64, 64, 1]                   \n",
-                  "  3                -1  1     73984  models.common.Conv                      [64, 128, 3, 2]               \n",
-                  "  4                -1  2    115712  models.common.C3                        [128, 128, 2]                 \n",
-                  "  5                -1  1    295424  models.common.Conv                      [128, 256, 3, 2]              \n",
-                  "  6                -1  3    625152  models.common.C3                        [256, 256, 3]                 \n",
-                  "  7                -1  1   1180672  models.common.Conv                      [256, 512, 3, 2]              \n",
-                  "  8                -1  1   1182720  models.common.C3                        [512, 512, 1]                 \n",
-                  "  9                -1  1    656896  models.common.SPPF                      [512, 512, 5]                 \n",
-                  " 10                -1  1    131584  models.common.Conv                      [512, 256, 1, 1]              \n",
-                  " 11                -1  1         0  torch.nn.modules.upsampling.Upsample    [None, 2, 'nearest']          \n",
-                  " 12           [-1, 6]  1         0  models.common.Concat                    [1]                           \n",
-                  " 13                -1  1    361984  models.common.C3                        [512, 256, 1, False]          \n",
-                  " 14                -1  1     33024  models.common.Conv                      [256, 128, 1, 1]              \n",
-                  " 15                -1  1         0  torch.nn.modules.upsampling.Upsample    [None, 2, 'nearest']          \n",
-                  " 16           [-1, 4]  1         0  models.common.Concat                    [1]                           \n",
-                  " 17                -1  1     90880  models.common.C3                        [256, 128, 1, False]          \n",
-                  " 18                -1  1    147712  models.common.Conv                      [128, 128, 3, 2]              \n",
-                  " 19          [-1, 14]  1         0  models.common.Concat                    [1]                           \n",
-                  " 20                -1  1    296448  models.common.C3                        [256, 256, 1, False]          \n",
-                  " 21                -1  1    590336  models.common.Conv                      [256, 256, 3, 2]              \n",
-                  " 22          [-1, 10]  1         0  models.common.Concat                    [1]                           \n",
-                  " 23                -1  1   1182720  models.common.C3                        [512, 512, 1, False]          \n",
-                  " 24      [17, 20, 23]  1    229245  models.yolo.Detect                      [80, [[10, 13, 16, 30, 33, 23], [30, 61, 62, 45, 59, 119], [116, 90, 156, 198, 373, 326]], [128, 256, 512]]\n",
-                  "Model summary: 270 layers, 7235389 parameters, 7235389 gradients, 16.6 GFLOPs\n",
-                  "\n",
-                  "Transferred 349/349 items from yolov5s.pt\n",
-                  "\u001b[34m\u001b[1mAMP: \u001b[0mchecks passed ✅\n",
-                  "\u001b[34m\u001b[1moptimizer:\u001b[0m SGD(lr=0.01) with parameter groups 57 weight(decay=0.0), 60 weight(decay=0.0005), 60 bias\n",
-                  "\u001b[34m\u001b[1malbumentations: \u001b[0mBlur(p=0.01, blur_limit=(3, 7)), MedianBlur(p=0.01, blur_limit=(3, 7)), ToGray(p=0.01), CLAHE(p=0.01, clip_limit=(1, 4.0), tile_grid_size=(8, 8))\n",
-                  "\u001b[34m\u001b[1mtrain: \u001b[0mScanning '/content/datasets/coco128/labels/train2017' images and labels...128 found, 0 missing, 2 empty, 0 corrupt: 100% 128/128 [00:00<00:00, 7984.87it/s]\n",
-                  "\u001b[34m\u001b[1mtrain: \u001b[0mNew cache created: /content/datasets/coco128/labels/train2017.cache\n",
-                  "\u001b[34m\u001b[1mtrain: \u001b[0mCaching images (0.1GB ram): 100% 128/128 [00:00<00:00, 1018.19it/s]\n",
-                  "\u001b[34m\u001b[1mval: \u001b[0mScanning '/content/datasets/coco128/labels/train2017.cache' images and labels... 128 found, 0 missing, 2 empty, 0 corrupt: 100% 128/128 [00:00<?, ?it/s]\n",
-                  "\u001b[34m\u001b[1mval: \u001b[0mCaching images (0.1GB ram): 100% 128/128 [00:00<00:00, 246.87it/s]\n",
-                  "\n",
-                  "\u001b[34m\u001b[1mAutoAnchor: \u001b[0m4.27 anchors/target, 0.994 Best Possible Recall (BPR). Current anchors are a good fit to dataset ✅\n",
-                  "Plotting labels to runs/train/exp/labels.jpg... \n",
-                  "Image sizes 640 train, 640 val\n",
-                  "Using 8 dataloader workers\n",
-                  "Logging results to \u001b[1mruns/train/exp\u001b[0m\n",
-                  "Starting training for 3 epochs...\n",
-                  "\n",
-                  "      Epoch    GPU_mem   box_loss   obj_loss   cls_loss  Instances       Size\n",
-                  "        0/2      3.77G    0.04529    0.06712    0.01835        323        640: 100% 8/8 [00:04<00:00,  1.96it/s]\n",
-                  "                 Class     Images  Instances          P          R     mAP@.5 mAP@.5:.95: 100% 4/4 [00:00<00:00,  4.12it/s]\n",
-                  "                   all        128        929      0.647      0.611       0.68      0.449\n",
-                  "\n",
-                  "      Epoch    GPU_mem   box_loss   obj_loss   cls_loss  Instances       Size\n",
-                  "        1/2      4.79G    0.04244    0.06423    0.01611        236        640: 100% 8/8 [00:00<00:00,  8.08it/s]\n",
-                  "                 Class     Images  Instances          P          R     mAP@.5 mAP@.5:.95: 100% 4/4 [00:00<00:00,  4.43it/s]\n",
-                  "                   all        128        929      0.737      0.623       0.72      0.482\n",
-                  "\n",
-                  "      Epoch    GPU_mem   box_loss   obj_loss   cls_loss  Instances       Size\n",
-                  "        2/2      4.79G    0.04695    0.06875     0.0173        189        640: 100% 8/8 [00:00<00:00,  8.87it/s]\n",
-                  "                 Class     Images  Instances          P          R     mAP@.5 mAP@.5:.95: 100% 4/4 [00:00<00:00,  4.57it/s]\n",
-                  "                   all        128        929       0.76      0.631      0.733      0.497\n",
-                  "\n",
-                  "3 epochs completed in 0.003 hours.\n",
-                  "Optimizer stripped from runs/train/exp/weights/last.pt, 14.9MB\n",
-                  "Optimizer stripped from runs/train/exp/weights/best.pt, 14.9MB\n",
-                  "\n",
-                  "Validating runs/train/exp/weights/best.pt...\n",
-                  "Fusing layers... \n",
-                  "Model summary: 213 layers, 7225885 parameters, 0 gradients, 16.4 GFLOPs\n",
-                  "                 Class     Images  Instances          P          R     mAP@.5 mAP@.5:.95: 100% 4/4 [00:03<00:00,  1.25it/s]\n",
-                  "                   all        128        929       0.76      0.631      0.733      0.497\n",
-                  "                person        128        254      0.872      0.699      0.807      0.533\n",
-                  "               bicycle        128          6      0.761      0.536      0.725      0.444\n",
-                  "                   car        128         46      0.771      0.413      0.553      0.242\n",
-                  "            motorcycle        128          5      0.795          1      0.928      0.592\n",
-                  "              airplane        128          6      0.983          1      0.995      0.689\n",
-                  "                   bus        128          7      0.648      0.714      0.755      0.691\n",
-                  "                 train        128          3          1      0.586      0.995      0.603\n",
-                  "                 truck        128         12      0.616      0.333      0.482      0.259\n",
-                  "                  boat        128          6      0.921      0.333      0.524      0.211\n",
-                  "         traffic light        128         14       0.76      0.229      0.374       0.21\n",
-                  "             stop sign        128          2      0.824          1      0.995      0.821\n",
-                  "                 bench        128          9      0.822      0.519      0.674      0.316\n",
-                  "                  bird        128         16      0.973          1      0.995        0.6\n",
-                  "                   cat        128          4      0.861          1      0.995      0.772\n",
-                  "                   dog        128          9          1      0.666       0.88      0.645\n",
-                  "                 horse        128          2      0.845          1      0.995      0.622\n",
-                  "              elephant        128         17      0.923      0.882       0.93      0.716\n",
-                  "                  bear        128          1       0.71          1      0.995      0.995\n",
-                  "                 zebra        128          4      0.866          1      0.995      0.922\n",
-                  "               giraffe        128          9      0.771      0.752      0.891      0.705\n",
-                  "              backpack        128          6      0.888        0.5      0.753      0.294\n",
-                  "              umbrella        128         18      0.876      0.784      0.899      0.539\n",
-                  "               handbag        128         19        0.8       0.21      0.335      0.181\n",
-                  "                   tie        128          7      0.798      0.714      0.787      0.478\n",
-                  "              suitcase        128          4      0.662          1      0.945      0.581\n",
-                  "               frisbee        128          5      0.727        0.8      0.759      0.701\n",
-                  "                  skis        128          1          0          0     0.0585     0.0139\n",
-                  "             snowboard        128          7      0.807      0.714      0.853      0.591\n",
-                  "           sports ball        128          6      0.649      0.667      0.602      0.307\n",
-                  "                  kite        128         10        0.7       0.47      0.543      0.212\n",
-                  "          baseball bat        128          4          1      0.496      0.544      0.208\n",
-                  "        baseball glove        128          7      0.619      0.429       0.47      0.313\n",
-                  "            skateboard        128          5      0.847        0.6      0.712      0.496\n",
-                  "         tennis racket        128          7      0.757      0.429      0.544       0.34\n",
-                  "                bottle        128         18      0.546      0.334       0.53      0.259\n",
-                  "            wine glass        128         16      0.716      0.875      0.907      0.528\n",
-                  "                   cup        128         36      0.826      0.639      0.802      0.538\n",
-                  "                  fork        128          6          1      0.329      0.496      0.364\n",
-                  "                 knife        128         16      0.706      0.625      0.604      0.382\n",
-                  "                 spoon        128         22      0.837      0.467      0.618       0.38\n",
-                  "                  bowl        128         28      0.757      0.607      0.714      0.519\n",
-                  "                banana        128          1      0.889          1      0.995      0.399\n",
-                  "              sandwich        128          2          1          0      0.638       0.56\n",
-                  "                orange        128          4          1      0.663      0.945      0.592\n",
-                  "              broccoli        128         11      0.545      0.437      0.471      0.351\n",
-                  "                carrot        128         24      0.701      0.585      0.697      0.454\n",
-                  "               hot dog        128          2      0.501          1      0.995      0.995\n",
-                  "                 pizza        128          5      0.809          1      0.962      0.747\n",
-                  "                 donut        128         14       0.66          1       0.96      0.837\n",
-                  "                  cake        128          4      0.871          1      0.995      0.822\n",
-                  "                 chair        128         35      0.536      0.561      0.595      0.325\n",
-                  "                 couch        128          6      0.931      0.667      0.828      0.539\n",
-                  "          potted plant        128         14      0.733      0.786      0.823      0.495\n",
-                  "                   bed        128          3      0.691      0.333       0.83      0.422\n",
-                  "          dining table        128         13      0.621      0.255      0.513       0.34\n",
-                  "                toilet        128          2      0.797          1      0.995      0.846\n",
-                  "                    tv        128          2       0.57          1      0.995      0.796\n",
-                  "                laptop        128          3          1          0      0.694      0.316\n",
-                  "                 mouse        128          2          1          0      0.172     0.0862\n",
-                  "                remote        128          8          1       0.62      0.634      0.551\n",
-                  "            cell phone        128          8      0.591      0.375      0.425      0.216\n",
-                  "             microwave        128          3      0.736          1      0.995      0.766\n",
-                  "                  oven        128          5      0.333        0.4      0.438      0.299\n",
-                  "                  sink        128          6      0.427      0.333      0.329       0.23\n",
-                  "          refrigerator        128          5      0.559        0.8      0.798      0.565\n",
-                  "                  book        128         29      0.558      0.241      0.307      0.155\n",
-                  "                 clock        128          9      0.761      0.889      0.888      0.711\n",
-                  "                  vase        128          2      0.287          1      0.995      0.895\n",
-                  "              scissors        128          1          1          0      0.497     0.0574\n",
-                  "            teddy bear        128         21      0.838      0.493      0.745      0.509\n",
-                  "            toothbrush        128          5      0.789          1      0.928       0.59\n",
-                  "Results saved to \u001b[1mruns/train/exp\u001b[0m\n"
-                ]
-              }
-            }
-          },
-          {
-            "cell_type": "markdown",
-            "metadata": {
-              "id": "DLI1JmHU7B0l"
-            },
-            "source": [
-              "## Weights & Biases Logging\n",
-              "\n",
-              "[Weights & Biases](https://wandb.ai/site?utm_campaign=repo_yolo_notebook) (W&B) is integrated with YOLOv5 for real-time visualization and cloud logging of training runs. This allows for better run comparison and introspection, as well improved visibility and collaboration for teams. To enable W&B `pip install wandb`, and then train normally (you will be guided through setup on first use). \n",
-              "\n",
-              "During training you will see live updates at [https://wandb.ai/home](https://wandb.ai/home?utm_campaign=repo_yolo_notebook), and you can create and share detailed [Reports](https://wandb.ai/glenn-jocher/yolov5_tutorial/reports/YOLOv5-COCO128-Tutorial-Results--VmlldzozMDI5OTY) of your results. For more information see the [YOLOv5 Weights & Biases Tutorial](https://github.com/ultralytics/yolov5/issues/1289).  \n",
-              "\n",
-              "<a href=\"https://wandb.ai/glenn-jocher/yolov5_tutorial\">\n",
-              "<img alt=\"Weights & Biases dashboard\" src=\"https://user-images.githubusercontent.com/26833433/182482859-288a9622-4661-48db-99de-650d1dead5c6.jpg\" width=\"1280\"/></a>"
-            ]
-          },
-          {
-            "cell_type": "markdown",
-            "metadata": {
-              "id": "-WPvRbS5Swl6"
-            },
-            "source": [
-              "## Local Logging\n",
-              "\n",
-              "Training results are automatically logged with [Tensorboard](https://www.tensorflow.org/tensorboard) and [CSV](https://github.com/ultralytics/yolov5/pull/4148) loggers to `runs/train`, with a new experiment directory created for each new training as `runs/train/exp2`, `runs/train/exp3`, etc.\n",
-              "\n",
-              "This directory contains train and val statistics, mosaics, labels, predictions and augmentated mosaics, as well as metrics and charts including precision-recall (PR) curves and confusion matrices. \n",
-              "\n",
-              "<img alt=\"Local logging results\" src=\"https://user-images.githubusercontent.com/26833433/183222430-e1abd1b7-782c-4cde-b04d-ad52926bf818.jpg\" width=\"1280\"/>\n"
-            ]
-          },
-          {
-            "cell_type": "markdown",
-            "metadata": {
-              "id": "Zelyeqbyt3GD"
-            },
-            "source": [
-              "# Environments\n",
-              "\n",
-              "YOLOv5 may be run in any of the following up-to-date verified environments (with all dependencies including [CUDA](https://developer.nvidia.com/cuda)/[CUDNN](https://developer.nvidia.com/cudnn), [Python](https://www.python.org/) and [PyTorch](https://pytorch.org/) preinstalled):\n",
-              "\n",
-              "- **Google Colab and Kaggle** notebooks with free GPU: <a href=\"https://colab.research.google.com/github/ultralytics/yolov5/blob/master/tutorial.ipynb\"><img src=\"https://colab.research.google.com/assets/colab-badge.svg\" alt=\"Open In Colab\"></a> <a href=\"https://www.kaggle.com/ultralytics/yolov5\"><img src=\"https://kaggle.com/static/images/open-in-kaggle.svg\" alt=\"Open In Kaggle\"></a>\n",
-              "- **Google Cloud** Deep Learning VM. See [GCP Quickstart Guide](https://github.com/ultralytics/yolov5/wiki/GCP-Quickstart)\n",
-              "- **Amazon** Deep Learning AMI. See [AWS Quickstart Guide](https://github.com/ultralytics/yolov5/wiki/AWS-Quickstart)\n",
-              "- **Docker Image**. See [Docker Quickstart Guide](https://github.com/ultralytics/yolov5/wiki/Docker-Quickstart) <a href=\"https://hub.docker.com/r/ultralytics/yolov5\"><img src=\"https://img.shields.io/docker/pulls/ultralytics/yolov5?logo=docker\" alt=\"Docker Pulls\"></a>\n"
-            ]
-          },
-          {
-            "cell_type": "markdown",
-            "metadata": {
-              "id": "6Qu7Iesl0p54"
-            },
-            "source": [
-              "# Status\n",
-              "\n",
-              "![CI CPU testing](https://github.com/ultralytics/yolov5/workflows/CI%20CPU%20testing/badge.svg)\n",
-              "\n",
-              "If this badge is green, all [YOLOv5 GitHub Actions](https://github.com/ultralytics/yolov5/actions) Continuous Integration (CI) tests are currently passing. CI tests verify correct operation of YOLOv5 training ([train.py](https://github.com/ultralytics/yolov5/blob/master/train.py)), testing ([val.py](https://github.com/ultralytics/yolov5/blob/master/val.py)), inference ([detect.py](https://github.com/ultralytics/yolov5/blob/master/detect.py)) and export ([export.py](https://github.com/ultralytics/yolov5/blob/master/export.py)) on macOS, Windows, and Ubuntu every 24 hours and on every commit.\n"
-            ]
-          },
-          {
-            "cell_type": "markdown",
-            "metadata": {
-              "id": "IEijrePND_2I"
-            },
-            "source": [
-              "# Appendix\n",
-              "\n",
-              "Additional content below for PyTorch Hub, CI, reproducing results, profiling speeds, VOC training, classification training and TensorRT example."
-            ]
-          },
-          {
-            "cell_type": "code",
-            "metadata": {
-              "id": "GMusP4OAxFu6"
-            },
-            "source": [
-              "import torch\n",
-              "\n",
-              "# PyTorch Hub Model\n",
-              "model = torch.hub.load('ultralytics/yolov5', 'yolov5s')  # or yolov5n - yolov5x6, custom\n",
-              "\n",
-              "# Images\n",
-              "img = 'https://ultralytics.com/images/zidane.jpg'  # or file, Path, PIL, OpenCV, numpy, list\n",
-              "\n",
-              "# Inference\n",
-              "results = model(img)\n",
-              "\n",
-              "# Results\n",
-              "results.print()  # or .show(), .save(), .crop(), .pandas(), etc."
-            ],
-            "execution_count": null,
-            "outputs": []
-          },
-          {
-            "cell_type": "code",
-            "metadata": {
-              "id": "FGH0ZjkGjejy"
-            },
-            "source": [
-              "# YOLOv5 CI\n",
-              "%%shell\n",
-              "rm -rf runs  # remove runs/\n",
-              "m=yolov5n  # official weights\n",
-              "b=runs/train/exp/weights/best  # best.pt checkpoint\n",
-              "python train.py --imgsz 64 --batch 32 --weights $m.pt --cfg $m.yaml --epochs 1 --device 0  # train\n",
-              "for d in 0 cpu; do  # devices\n",
-              "  for w in $m $b; do  # weights\n",
-              "    python val.py --imgsz 64 --batch 32 --weights $w.pt --device $d  # val\n",
-              "    python detect.py --imgsz 64 --weights $w.pt --device $d  # detect\n",
-              "  done\n",
-              "done\n",
-              "python hubconf.py --model $m  # hub\n",
-              "python models/tf.py --weights $m.pt  # build TF model\n",
-              "python models/yolo.py --cfg $m.yaml  # build PyTorch model\n",
-              "python export.py --weights $m.pt --img 64 --include torchscript  # export"
-            ],
-            "execution_count": null,
-            "outputs": []
-          },
-          {
-            "cell_type": "code",
-            "metadata": {
-              "id": "mcKoSIK2WSzj"
-            },
-            "source": [
-              "# Reproduce\n",
-              "for x in (f'yolov5{x}' for x in 'nsmlx'):\n",
-              "  !python val.py --weights {x}.pt --data coco.yaml --img 640 --task speed  # speed\n",
-              "  !python val.py --weights {x}.pt --data coco.yaml --img 640 --conf 0.001 --iou 0.65  # mAP"
-            ],
-            "execution_count": null,
-            "outputs": []
-          },
-          {
-            "cell_type": "code",
-            "metadata": {
-              "id": "gogI-kwi3Tye"
-            },
-            "source": [
-              "# Profile\n",
-              "from utils.torch_utils import profile\n",
-              "\n",
-              "m1 = lambda x: x * torch.sigmoid(x)\n",
-              "m2 = torch.nn.SiLU()\n",
-              "results = profile(input=torch.randn(16, 3, 640, 640), ops=[m1, m2], n=100)"
-            ],
-            "execution_count": null,
-            "outputs": []
-          },
-          {
-            "cell_type": "code",
-            "metadata": {
-              "id": "BSgFCAcMbk1R"
-            },
-            "source": [
-              "# VOC\n",
-              "for b, m in zip([64, 64, 64, 32, 16], [f'yolov5{x}' for x in 'nsmlx']):  # batch, model\n",
-              "  !python train.py --batch {b} --weights {m}.pt --data VOC.yaml --epochs 50 --img 512 --hyp hyp.VOC.yaml --project VOC --name {m} --cache"
-            ],
-            "execution_count": null,
-            "outputs": []
-          },
-          {
-            "cell_type": "code",
-            "source": [
-              "# Classification train\n",
-              "for m in [*(f'yolov5{x}-cls.pt' for x in 'nsmlx'), 'resnet50.pt', 'resnet101.pt', 'efficientnet_b0.pt', 'efficientnet_b1.pt']:\n",
-              "  for d in 'mnist', 'fashion-mnist', 'cifar10', 'cifar100', 'imagenette160', 'imagenette320', 'imagenette', 'imagewoof160', 'imagewoof320', 'imagewoof':\n",
-              "    !python classify/train.py --model {m} --data {d} --epochs 10 --project YOLOv5-cls --name {m}-{d}"
-            ],
-            "metadata": {
-              "id": "UWGH7H6yakVl"
-            },
-            "execution_count": null,
-            "outputs": []
-          },
-          {
-            "cell_type": "code",
-            "source": [
-              "# Classification val\n",
-              "!bash data/scripts/get_imagenet.sh --val  # download ImageNet val split (6.3G - 50000 images)\n",
-              "!python classify/val.py --weights yolov5m-cls.pt --data ../datasets/imagenet --img 224  # validate"
-            ],
-            "metadata": {
-              "id": "yYgOiFNHZx-1"
-            },
-            "execution_count": null,
-            "outputs": []
-          },
-          {
-            "cell_type": "code",
-            "source": [
-              "# Validate on COCO test. Zip results.json and submit to eval server at https://competitions.codalab.org/competitions/20794\n",
-              "!bash data/scripts/get_coco.sh --test  # download COCO test-dev2017 (7G - 40000 images, test 20000)\n",
-              "!python val.py --weights yolov5x.pt --data coco.yaml --img 640 --iou 0.65 --half --task test"
-            ],
-            "metadata": {
-              "id": "aq4DPWGu0Bl1"
-            },
-            "execution_count": null,
-            "outputs": []
-          },
-          {
-            "cell_type": "code",
-            "metadata": {
-              "id": "VTRwsvA9u7ln"
-            },
-            "source": [
-              "# TensorRT \n",
-              "!pip install -U nvidia-tensorrt --index-url https://pypi.ngc.nvidia.com  # install\n",
-              "!python export.py --weights yolov5s.pt --include engine --imgsz 640 --device 0  # export\n",
-              "!python detect.py --weights yolov5s.engine --imgsz 640 --device 0  # inference"
-            ],
-            "execution_count": null,
-            "outputs": []
-          }
-        },
-        "nbformat": 4,
-        "nbformat_minor": 0
-      }
-=======
         }
       }
     }
@@ -2687,5 +1096,4 @@
       "outputs": []
     }
   ]
-}
->>>>>>> f2b8f3fe
+}