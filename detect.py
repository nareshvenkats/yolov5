--- conflicted
+++ resolved
@@ -125,15 +125,11 @@
     vid_path, vid_writer = [None] * bs, [None] * bs
 
     # Run inference
-<<<<<<< HEAD
     if polygon:
         if device.type != 'cpu':
             model(torch.zeros(1, 3, imgsz[0],imgsz[1]).to(device).type_as(next(model.parameters())))  # run once
     else:
-        model.warmup(imgsz=(1, 3, *imgsz), half=half)  # warmup
-=======
-    model.warmup(imgsz=(1 if pt else bs, 3, *imgsz), half=half)  # warmup
->>>>>>> aff02819
+        model.warmup(imgsz=(1 if pt else bs, 3, *imgsz), half=half)  # warmup
     dt, seen = [0.0, 0.0, 0.0], 0
     for path, im, im0s, vid_cap, s in dataset:
         t1 = time_sync()
