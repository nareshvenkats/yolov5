# YOLOv5 🚀 by Ultralytics, GPL-3.0 license
"""
Dataloaders and dataset utils
"""

import glob
import hashlib
import json
import os
import random
import shutil
import time
from itertools import repeat
from multiprocessing.pool import Pool, ThreadPool
from pathlib import Path
from threading import Thread
from zipfile import ZipFile

import cv2
import numpy as np
import torch
import torch.nn.functional as F
import yaml
from PIL import ExifTags, Image, ImageOps
from torch.utils.data import Dataset
from tqdm import tqdm

from utils.augmentations import Albumentations, augment_hsv, copy_paste, letterbox, mixup, random_perspective
from utils.general import (LOGGER, check_dataset, check_requirements, check_yaml, clean_str, segments2boxes, xyn2xy,
                           xywh2xyxy, xywhn2xyxy, xyxy2xywhn)
from utils.torch_utils import torch_distributed_zero_first

# Parameters
HELP_URL = 'https://github.com/ultralytics/yolov5/wiki/Train-Custom-Data'
IMG_FORMATS = ['bmp', 'jpg', 'jpeg', 'png', 'tif', 'tiff', 'dng', 'webp', 'mpo']  # acceptable image suffixes
VID_FORMATS = ['mov', 'avi', 'mp4', 'mpg', 'mpeg', 'm4v', 'wmv', 'mkv']  # acceptable video suffixes
NUM_THREADS = min(8, os.cpu_count())  # number of multiprocessing threads

# Get orientation exif tag
for orientation in ExifTags.TAGS.keys():
    if ExifTags.TAGS[orientation] == 'Orientation':
        break


def get_hash(paths):
    # Returns a single hash value of a list of paths (files or dirs)
    size = sum(os.path.getsize(p) for p in paths if os.path.exists(p))  # sizes
    h = hashlib.md5(str(size).encode())  # hash sizes
    h.update(''.join(paths).encode())  # hash paths
    return h.hexdigest()  # return hash


def exif_size(img):
    # Returns exif-corrected PIL size
    s = img.size  # (width, height)
    try:
        rotation = dict(img._getexif().items())[orientation]
        if rotation == 6:  # rotation 270
            s = (s[1], s[0])
        elif rotation == 8:  # rotation 90
            s = (s[1], s[0])
    except:
        pass

    return s


def exif_transpose(image):
    """
    Transpose a PIL image accordingly if it has an EXIF Orientation tag.
    Inplace version of https://github.com/python-pillow/Pillow/blob/master/src/PIL/ImageOps.py exif_transpose()

    :param image: The image to transpose.
    :return: An image.
    """
    exif = image.getexif()
    orientation = exif.get(0x0112, 1)  # default 1
    if orientation > 1:
        method = {2: Image.FLIP_LEFT_RIGHT,
                  3: Image.ROTATE_180,
                  4: Image.FLIP_TOP_BOTTOM,
                  5: Image.TRANSPOSE,
                  6: Image.ROTATE_270,
                  7: Image.TRANSVERSE,
                  8: Image.ROTATE_90,
                  }.get(orientation)
        if method is not None:
            image = image.transpose(method)
            del exif[0x0112]
            image.info["exif"] = exif.tobytes()
    return image


def create_dataloader(path, imgsz, batch_size, stride, single_cls=False, hyp=None, augment=False, cache=False, pad=0.0,
                      rect=False, rank=-1, workers=8, image_weights=False, quad=False, prefix=''):
    # Make sure only the first process in DDP process the dataset first, and the following others can use the cache
    with torch_distributed_zero_first(rank):
        dataset = LoadImagesAndLabels(path, imgsz, batch_size,
                                      augment=augment,  # augment images
                                      hyp=hyp,  # augmentation hyperparameters
                                      rect=rect,  # rectangular training
                                      cache_images=cache,
                                      single_cls=single_cls,
                                      stride=int(stride),
                                      pad=pad,
                                      image_weights=image_weights,
                                      prefix=prefix)

    batch_size = min(batch_size, len(dataset))
    nw = min([os.cpu_count(), batch_size if batch_size > 1 else 0, workers])  # number of workers
    sampler = torch.utils.data.distributed.DistributedSampler(dataset) if rank != -1 else None
    loader = torch.utils.data.DataLoader if image_weights else InfiniteDataLoader
    # Use torch.utils.data.DataLoader() if dataset.properties will update during training else InfiniteDataLoader()
    dataloader = loader(dataset,
                        batch_size=batch_size,
                        num_workers=nw,
                        sampler=sampler,
                        pin_memory=True,
                        collate_fn=LoadImagesAndLabels.collate_fn4 if quad else LoadImagesAndLabels.collate_fn)
    return dataloader, dataset


class InfiniteDataLoader(torch.utils.data.dataloader.DataLoader):
    """ Dataloader that reuses workers

    Uses same syntax as vanilla DataLoader
    """

    def __init__(self, *args, **kwargs):
        super().__init__(*args, **kwargs)
        object.__setattr__(self, 'batch_sampler', _RepeatSampler(self.batch_sampler))
        self.iterator = super().__iter__()

    def __len__(self):
        return len(self.batch_sampler.sampler)

    def __iter__(self):
        for i in range(len(self)):
            yield next(self.iterator)


class _RepeatSampler:
    """ Sampler that repeats forever

    Args:
        sampler (Sampler)
    """

    def __init__(self, sampler):
        self.sampler = sampler

    def __iter__(self):
        while True:
            yield from iter(self.sampler)


<<<<<<< HEAD
class LoadImages:  # for inference
    def __init__(self, path, img_size=640, stride=32, auto=True):
        p = str(Path(path).absolute())  # os-agnostic absolute path
=======
class LoadImages:
    # YOLOv5 image/video dataloader, i.e. `python detect.py --source image.jpg/vid.mp4`
    def __init__(self, path, img_size=640, stride=32, auto=True):
        p = str(Path(path).resolve())  # os-agnostic absolute path
>>>>>>> def7a0fd
        if '*' in p:
            files = sorted(glob.glob(p, recursive=True))  # glob
        elif os.path.isdir(p):
            files = sorted(glob.glob(os.path.join(p, '*.*')))  # dir
        elif os.path.isfile(p):
            files = [p]  # files
        else:
            raise Exception(f'ERROR: {p} does not exist')

        images = [x for x in files if x.split('.')[-1].lower() in IMG_FORMATS]
        videos = [x for x in files if x.split('.')[-1].lower() in VID_FORMATS]
        ni, nv = len(images), len(videos)

        self.img_size = img_size
        self.stride = stride
        self.files = images + videos
        self.nf = ni + nv  # number of files
        self.video_flag = [False] * ni + [True] * nv
        self.mode = 'image'
        self.auto = auto
        if any(videos):
            self.new_video(videos[0])  # new video
        else:
            self.cap = None
        assert self.nf > 0, f'No images or videos found in {p}. ' \
                            f'Supported formats are:\nimages: {IMG_FORMATS}\nvideos: {VID_FORMATS}'

    def __iter__(self):
        self.count = 0
        return self

    def __next__(self):
        if self.count == self.nf:
            raise StopIteration
        path = self.files[self.count]

        if self.video_flag[self.count]:
            # Read video
            self.mode = 'video'
            ret_val, img0 = self.cap.read()
            if not ret_val:
                self.count += 1
                self.cap.release()
                if self.count == self.nf:  # last video
                    raise StopIteration
                else:
                    path = self.files[self.count]
                    self.new_video(path)
                    ret_val, img0 = self.cap.read()

            self.frame += 1
            s = f'video {self.count + 1}/{self.nf} ({self.frame}/{self.frames}) {path}: '

        else:
            # Read image
            self.count += 1
            img0 = cv2.imread(path)  # BGR
            assert img0 is not None, f'Image Not Found {path}'
            s = f'image {self.count}/{self.nf} {path}: '

        # Padded resize
        img = letterbox(img0, self.img_size, stride=self.stride, auto=self.auto)[0]

        # Convert
        img = img.transpose((2, 0, 1))[::-1]  # HWC to CHW, BGR to RGB
        img = np.ascontiguousarray(img)

        return path, img, img0, self.cap, s

    def new_video(self, path):
        self.frame = 0
        self.cap = cv2.VideoCapture(path)
        self.frames = int(self.cap.get(cv2.CAP_PROP_FRAME_COUNT))

    def __len__(self):
        return self.nf  # number of files


class LoadWebcam:  # for inference
    # YOLOv5 local webcam dataloader, i.e. `python detect.py --source 0`
    def __init__(self, pipe='0', img_size=640, stride=32):
        self.img_size = img_size
        self.stride = stride
        self.pipe = eval(pipe) if pipe.isnumeric() else pipe
        self.cap = cv2.VideoCapture(self.pipe)  # video capture object
        self.cap.set(cv2.CAP_PROP_BUFFERSIZE, 3)  # set buffer size

    def __iter__(self):
        self.count = -1
        return self

    def __next__(self):
        self.count += 1
        if cv2.waitKey(1) == ord('q'):  # q to quit
            self.cap.release()
            cv2.destroyAllWindows()
            raise StopIteration

        # Read frame
        ret_val, img0 = self.cap.read()
        img0 = cv2.flip(img0, 1)  # flip left-right

        # Print
        assert ret_val, f'Camera Error {self.pipe}'
        img_path = 'webcam.jpg'
        s = f'webcam {self.count}: '

        # Padded resize
        img = letterbox(img0, self.img_size, stride=self.stride)[0]

        # Convert
        img = img.transpose((2, 0, 1))[::-1]  # HWC to CHW, BGR to RGB
        img = np.ascontiguousarray(img)

        return img_path, img, img0, None, s

    def __len__(self):
        return 0


<<<<<<< HEAD
class LoadStreams:  # multiple IP or RTSP cameras
=======
class LoadStreams:
    # YOLOv5 streamloader, i.e. `python detect.py --source 'rtsp://example.com/media.mp4'  # RTSP, RTMP, HTTP streams`
>>>>>>> def7a0fd
    def __init__(self, sources='streams.txt', img_size=640, stride=32, auto=True):
        self.mode = 'stream'
        self.img_size = img_size
        self.stride = stride

        if os.path.isfile(sources):
            with open(sources) as f:
                sources = [x.strip() for x in f.read().strip().splitlines() if len(x.strip())]
        else:
            sources = [sources]

        n = len(sources)
        self.imgs, self.fps, self.frames, self.threads = [None] * n, [0] * n, [0] * n, [None] * n
        self.sources = [clean_str(x) for x in sources]  # clean source names for later
        self.auto = auto
        for i, s in enumerate(sources):  # index, source
            # Start thread to read frames from video stream
            st = f'{i + 1}/{n}: {s}... '
            if 'youtube.com/' in s or 'youtu.be/' in s:  # if source is YouTube video
                check_requirements(('pafy', 'youtube_dl'))
                import pafy
                s = pafy.new(s).getbest(preftype="mp4").url  # YouTube URL
            s = eval(s) if s.isnumeric() else s  # i.e. s = '0' local webcam
            cap = cv2.VideoCapture(s)
            assert cap.isOpened(), f'{st}Failed to open {s}'
            w = int(cap.get(cv2.CAP_PROP_FRAME_WIDTH))
            h = int(cap.get(cv2.CAP_PROP_FRAME_HEIGHT))
            self.fps[i] = max(cap.get(cv2.CAP_PROP_FPS) % 100, 0) or 30.0  # 30 FPS fallback
            self.frames[i] = max(int(cap.get(cv2.CAP_PROP_FRAME_COUNT)), 0) or float('inf')  # infinite stream fallback

            _, self.imgs[i] = cap.read()  # guarantee first frame
            self.threads[i] = Thread(target=self.update, args=([i, cap, s]), daemon=True)
            LOGGER.info(f"{st} Success ({self.frames[i]} frames {w}x{h} at {self.fps[i]:.2f} FPS)")
            self.threads[i].start()
        LOGGER.info('')  # newline

        # check for common shapes
<<<<<<< HEAD
        s = np.stack([letterbox(x, self.img_size, stride=self.stride, auto=self.auto)[0].shape for x in self.imgs], 0)  # shapes
=======
        s = np.stack([letterbox(x, self.img_size, stride=self.stride, auto=self.auto)[0].shape for x in self.imgs])
>>>>>>> def7a0fd
        self.rect = np.unique(s, axis=0).shape[0] == 1  # rect inference if all shapes equal
        if not self.rect:
            LOGGER.warning('WARNING: Stream shapes differ. For optimal performance supply similarly-shaped streams.')

    def update(self, i, cap, stream):
        # Read stream `i` frames in daemon thread
        n, f, read = 0, self.frames[i], 1  # frame number, frame array, inference every 'read' frame
        while cap.isOpened() and n < f:
            n += 1
            # _, self.imgs[index] = cap.read()
            cap.grab()
            if n % read == 0:
                success, im = cap.retrieve()
                if success:
                    self.imgs[i] = im
                else:
                    LOGGER.warning('WARNING: Video stream unresponsive, please check your IP camera connection.')
                    self.imgs[i] *= 0
                    cap.open(stream)  # re-open stream if signal was lost
            time.sleep(1 / self.fps[i])  # wait time

    def __iter__(self):
        self.count = -1
        return self

    def __next__(self):
        self.count += 1
        if not all(x.is_alive() for x in self.threads) or cv2.waitKey(1) == ord('q'):  # q to quit
            cv2.destroyAllWindows()
            raise StopIteration

        # Letterbox
        img0 = self.imgs.copy()
        img = [letterbox(x, self.img_size, stride=self.stride, auto=self.rect and self.auto)[0] for x in img0]

        # Stack
        img = np.stack(img, 0)

        # Convert
        img = img[..., ::-1].transpose((0, 3, 1, 2))  # BGR to RGB, BHWC to BCHW
        img = np.ascontiguousarray(img)

        return self.sources, img, img0, None, ''

    def __len__(self):
        return len(self.sources)  # 1E12 frames = 32 streams at 30 FPS for 30 years


def img2label_paths(img_paths):
    # Define label paths as a function of image paths
    sa, sb = os.sep + 'images' + os.sep, os.sep + 'labels' + os.sep  # /images/, /labels/ substrings
    return [sb.join(x.rsplit(sa, 1)).rsplit('.', 1)[0] + '.txt' for x in img_paths]


class LoadImagesAndLabels(Dataset):
    # YOLOv5 train_loader/val_loader, loads images and labels for training and validation
    cache_version = 0.6  # dataset labels *.cache version

    def __init__(self, path, img_size=640, batch_size=16, augment=False, hyp=None, rect=False, image_weights=False,
                 cache_images=False, single_cls=False, stride=32, pad=0.0, prefix=''):
        self.img_size = img_size
        self.augment = augment
        self.hyp = hyp
        self.image_weights = image_weights
        self.rect = False if image_weights else rect
        self.mosaic = self.augment and not self.rect  # load 4 images at a time into a mosaic (only during training)
        self.mosaic_border = [-img_size // 2, -img_size // 2]
        self.stride = stride
        self.path = path
        self.albumentations = Albumentations() if augment else None

        try:
            f = []  # image files
            for p in path if isinstance(path, list) else [path]:
                p = Path(p)  # os-agnostic
                if p.is_dir():  # dir
                    f += glob.glob(str(p / '**' / '*.*'), recursive=True)
                    # f = list(p.rglob('*.*'))  # pathlib
                elif p.is_file():  # file
                    with open(p) as t:
                        t = t.read().strip().splitlines()
                        parent = str(p.parent) + os.sep
                        f += [x.replace('./', parent) if x.startswith('./') else x for x in t]  # local to global path
                        # f += [p.parent / x.lstrip(os.sep) for x in t]  # local to global path (pathlib)
                else:
                    raise Exception(f'{prefix}{p} does not exist')
            self.img_files = sorted(x.replace('/', os.sep) for x in f if x.split('.')[-1].lower() in IMG_FORMATS)
            # self.img_files = sorted([x for x in f if x.suffix[1:].lower() in IMG_FORMATS])  # pathlib
            assert self.img_files, f'{prefix}No images found'
        except Exception as e:
            raise Exception(f'{prefix}Error loading data from {path}: {e}\nSee {HELP_URL}')

        # Check cache
        self.label_files = img2label_paths(self.img_files)  # labels
        cache_path = (p if p.is_file() else Path(self.label_files[0]).parent).with_suffix('.cache')
        try:
            cache, exists = np.load(cache_path, allow_pickle=True).item(), True  # load dict
            assert cache['version'] == self.cache_version  # same version
            assert cache['hash'] == get_hash(self.label_files + self.img_files)  # same hash
        except:
            cache, exists = self.cache_labels(cache_path, prefix), False  # cache

        # Display cache
        nf, nm, ne, nc, n = cache.pop('results')  # found, missing, empty, corrupted, total
        if exists:
            d = f"Scanning '{cache_path}' images and labels... {nf} found, {nm} missing, {ne} empty, {nc} corrupted"
            tqdm(None, desc=prefix + d, total=n, initial=n)  # display cache results
            if cache['msgs']:
                LOGGER.info('\n'.join(cache['msgs']))  # display warnings
        assert nf > 0 or not augment, f'{prefix}No labels in {cache_path}. Can not train without labels. See {HELP_URL}'

        # Read cache
        [cache.pop(k) for k in ('hash', 'version', 'msgs')]  # remove items
        labels, shapes, self.segments = zip(*cache.values())
        self.labels = list(labels)
        self.shapes = np.array(shapes, dtype=np.float64)
        self.img_files = list(cache.keys())  # update
        self.label_files = img2label_paths(cache.keys())  # update
        n = len(shapes)  # number of images
        bi = np.floor(np.arange(n) / batch_size).astype(np.int)  # batch index
        nb = bi[-1] + 1  # number of batches
        self.batch = bi  # batch index of image
        self.n = n
        self.indices = range(n)

        # Update labels
        include_class = []  # filter labels to include only these classes (optional)
        include_class_array = np.array(include_class).reshape(1, -1)
        for i, (label, segment) in enumerate(zip(self.labels, self.segments)):
            if include_class:
                j = (label[:, 0:1] == include_class_array).any(1)
                self.labels[i] = label[j]
                if segment:
                    self.segments[i] = segment[j]
            if single_cls:  # single-class training, merge all classes into 0
                self.labels[i][:, 0] = 0
                if segment:
                    self.segments[i][:, 0] = 0

        # Rectangular Training
        if self.rect:
            # Sort by aspect ratio
            s = self.shapes  # wh
            ar = s[:, 1] / s[:, 0]  # aspect ratio
            irect = ar.argsort()
            self.img_files = [self.img_files[i] for i in irect]
            self.label_files = [self.label_files[i] for i in irect]
            self.labels = [self.labels[i] for i in irect]
            self.shapes = s[irect]  # wh
            ar = ar[irect]

            # Set training image shapes
            shapes = [[1, 1]] * nb
            for i in range(nb):
                ari = ar[bi == i]
                mini, maxi = ari.min(), ari.max()
                if maxi < 1:
                    shapes[i] = [maxi, 1]
                elif mini > 1:
                    shapes[i] = [1, 1 / mini]

            self.batch_shapes = np.ceil(np.array(shapes) * img_size / stride + pad).astype(np.int) * stride

        # Cache images into memory for faster training (WARNING: large datasets may exceed system RAM)
        self.imgs, self.img_npy = [None] * n, [None] * n
        if cache_images:
            if cache_images == 'disk':
                self.im_cache_dir = Path(Path(self.img_files[0]).parent.as_posix() + '_npy')
                self.img_npy = [self.im_cache_dir / Path(f).with_suffix('.npy').name for f in self.img_files]
                self.im_cache_dir.mkdir(parents=True, exist_ok=True)
            gb = 0  # Gigabytes of cached images
            self.img_hw0, self.img_hw = [None] * n, [None] * n
            results = ThreadPool(NUM_THREADS).imap(lambda x: load_image(*x), zip(repeat(self), range(n)))
            pbar = tqdm(enumerate(results), total=n)
            for i, x in pbar:
                if cache_images == 'disk':
                    if not self.img_npy[i].exists():
                        np.save(self.img_npy[i].as_posix(), x[0])
                    gb += self.img_npy[i].stat().st_size
                else:
                    self.imgs[i], self.img_hw0[i], self.img_hw[i] = x  # im, hw_orig, hw_resized = load_image(self, i)
                    gb += self.imgs[i].nbytes
                pbar.desc = f'{prefix}Caching images ({gb / 1E9:.1f}GB {cache_images})'
            pbar.close()

    def cache_labels(self, path=Path('./labels.cache'), prefix=''):
        # Cache dataset labels, check images and read shapes
        x = {}  # dict
        nm, nf, ne, nc, msgs = 0, 0, 0, 0, []  # number missing, found, empty, corrupt, messages
        desc = f"{prefix}Scanning '{path.parent / path.stem}' images and labels..."
        with Pool(NUM_THREADS) as pool:
            pbar = tqdm(pool.imap(verify_image_label, zip(self.img_files, self.label_files, repeat(prefix))),
                        desc=desc, total=len(self.img_files))
            for im_file, l, shape, segments, nm_f, nf_f, ne_f, nc_f, msg in pbar:
                nm += nm_f
                nf += nf_f
                ne += ne_f
                nc += nc_f
                if im_file:
                    x[im_file] = [l, shape, segments]
                if msg:
                    msgs.append(msg)
                pbar.desc = f"{desc}{nf} found, {nm} missing, {ne} empty, {nc} corrupted"

        pbar.close()
        if msgs:
            LOGGER.info('\n'.join(msgs))
        if nf == 0:
            LOGGER.warning(f'{prefix}WARNING: No labels found in {path}. See {HELP_URL}')
        x['hash'] = get_hash(self.label_files + self.img_files)
        x['results'] = nf, nm, ne, nc, len(self.img_files)
        x['msgs'] = msgs  # warnings
        x['version'] = self.cache_version  # cache version
        try:
            np.save(path, x)  # save cache for next time
            path.with_suffix('.cache.npy').rename(path)  # remove .npy suffix
            LOGGER.info(f'{prefix}New cache created: {path}')
        except Exception as e:
            LOGGER.warning(f'{prefix}WARNING: Cache directory {path.parent} is not writeable: {e}')  # not writeable
        return x

    def __len__(self):
        return len(self.img_files)

    # def __iter__(self):
    #     self.count = -1
    #     print('ran dataset iter')
    #     #self.shuffled_vector = np.random.permutation(self.nF) if self.augment else np.arange(self.nF)
    #     return self

    def __getitem__(self, index):
        index = self.indices[index]  # linear, shuffled, or image_weights

        hyp = self.hyp
        mosaic = self.mosaic and random.random() < hyp['mosaic']
        if mosaic:
            # Load mosaic
            img, labels = load_mosaic(self, index)
            shapes = None

            # MixUp augmentation
            if random.random() < hyp['mixup']:
                img, labels = mixup(img, labels, *load_mosaic(self, random.randint(0, self.n - 1)))

        else:
            # Load image
            img, (h0, w0), (h, w) = load_image(self, index)

            # Letterbox
            shape = self.batch_shapes[self.batch[index]] if self.rect else self.img_size  # final letterboxed shape
            img, ratio, pad = letterbox(img, shape, auto=False, scaleup=self.augment)
            shapes = (h0, w0), ((h / h0, w / w0), pad)  # for COCO mAP rescaling

            labels = self.labels[index].copy()
            if labels.size:  # normalized xywh to pixel xyxy format
                labels[:, 1:] = xywhn2xyxy(labels[:, 1:], ratio[0] * w, ratio[1] * h, padw=pad[0], padh=pad[1])

            if self.augment:
                img, labels = random_perspective(img, labels,
                                                 degrees=hyp['degrees'],
                                                 translate=hyp['translate'],
                                                 scale=hyp['scale'],
                                                 shear=hyp['shear'],
                                                 perspective=hyp['perspective'])

        nl = len(labels)  # number of labels
        if nl:
            labels[:, 1:5] = xyxy2xywhn(labels[:, 1:5], w=img.shape[1], h=img.shape[0], clip=True, eps=1E-3)

        if self.augment:
            # Albumentations
            img, labels = self.albumentations(img, labels)
            nl = len(labels)  # update after albumentations

            # HSV color-space
            augment_hsv(img, hgain=hyp['hsv_h'], sgain=hyp['hsv_s'], vgain=hyp['hsv_v'])

            # Flip up-down
            if random.random() < hyp['flipud']:
                img = np.flipud(img)
                if nl:
                    labels[:, 2] = 1 - labels[:, 2]

            # Flip left-right
            if random.random() < hyp['fliplr']:
                img = np.fliplr(img)
                if nl:
                    labels[:, 1] = 1 - labels[:, 1]

            # Cutouts
            # labels = cutout(img, labels, p=0.5)

        labels_out = torch.zeros((nl, 6))
        if nl:
            labels_out[:, 1:] = torch.from_numpy(labels)

        # Convert
        img = img.transpose((2, 0, 1))[::-1]  # HWC to CHW, BGR to RGB
        img = np.ascontiguousarray(img)

        return torch.from_numpy(img), labels_out, self.img_files[index], shapes

    @staticmethod
    def collate_fn(batch):
        img, label, path, shapes = zip(*batch)  # transposed
        for i, l in enumerate(label):
            l[:, 0] = i  # add target image index for build_targets()
        return torch.stack(img, 0), torch.cat(label, 0), path, shapes

    @staticmethod
    def collate_fn4(batch):
        img, label, path, shapes = zip(*batch)  # transposed
        n = len(shapes) // 4
        img4, label4, path4, shapes4 = [], [], path[:n], shapes[:n]

        ho = torch.tensor([[0.0, 0, 0, 1, 0, 0]])
        wo = torch.tensor([[0.0, 0, 1, 0, 0, 0]])
        s = torch.tensor([[1, 1, 0.5, 0.5, 0.5, 0.5]])  # scale
        for i in range(n):  # zidane torch.zeros(16,3,720,1280)  # BCHW
            i *= 4
            if random.random() < 0.5:
                im = F.interpolate(img[i].unsqueeze(0).float(), scale_factor=2.0, mode='bilinear', align_corners=False)[
                    0].type(img[i].type())
                l = label[i]
            else:
                im = torch.cat((torch.cat((img[i], img[i + 1]), 1), torch.cat((img[i + 2], img[i + 3]), 1)), 2)
                l = torch.cat((label[i], label[i + 1] + ho, label[i + 2] + wo, label[i + 3] + ho + wo), 0) * s
            img4.append(im)
            label4.append(l)

        for i, l in enumerate(label4):
            l[:, 0] = i  # add target image index for build_targets()

        return torch.stack(img4, 0), torch.cat(label4, 0), path4, shapes4


# Ancillary functions --------------------------------------------------------------------------------------------------
def load_image(self, i):
    # loads 1 image from dataset index 'i', returns im, original hw, resized hw
    im = self.imgs[i]
    if im is None:  # not cached in ram
        npy = self.img_npy[i]
        if npy and npy.exists():  # load npy
            im = np.load(npy)
        else:  # read image
            path = self.img_files[i]
            im = cv2.imread(path)  # BGR
            assert im is not None, f'Image Not Found {path}'
        h0, w0 = im.shape[:2]  # orig hw
        r = self.img_size / max(h0, w0)  # ratio
        if r != 1:  # if sizes are not equal
            im = cv2.resize(im, (int(w0 * r), int(h0 * r)),
                            interpolation=cv2.INTER_AREA if r < 1 and not self.augment else cv2.INTER_LINEAR)
        return im, (h0, w0), im.shape[:2]  # im, hw_original, hw_resized
    else:
        return self.imgs[i], self.img_hw0[i], self.img_hw[i]  # im, hw_original, hw_resized


def load_mosaic(self, index):
    # YOLOv5 4-mosaic loader. Loads 1 image + 3 random images into a 4-image mosaic
    labels4, segments4 = [], []
    s = self.img_size
    yc, xc = (int(random.uniform(-x, 2 * s + x)) for x in self.mosaic_border)  # mosaic center x, y
    indices = [index] + random.choices(self.indices, k=3)  # 3 additional image indices
    random.shuffle(indices)
    for i, index in enumerate(indices):
        # Load image
        img, _, (h, w) = load_image(self, index)

        # place img in img4
        if i == 0:  # top left
            img4 = np.full((s * 2, s * 2, img.shape[2]), 114, dtype=np.uint8)  # base image with 4 tiles
            x1a, y1a, x2a, y2a = max(xc - w, 0), max(yc - h, 0), xc, yc  # xmin, ymin, xmax, ymax (large image)
            x1b, y1b, x2b, y2b = w - (x2a - x1a), h - (y2a - y1a), w, h  # xmin, ymin, xmax, ymax (small image)
        elif i == 1:  # top right
            x1a, y1a, x2a, y2a = xc, max(yc - h, 0), min(xc + w, s * 2), yc
            x1b, y1b, x2b, y2b = 0, h - (y2a - y1a), min(w, x2a - x1a), h
        elif i == 2:  # bottom left
            x1a, y1a, x2a, y2a = max(xc - w, 0), yc, xc, min(s * 2, yc + h)
            x1b, y1b, x2b, y2b = w - (x2a - x1a), 0, w, min(y2a - y1a, h)
        elif i == 3:  # bottom right
            x1a, y1a, x2a, y2a = xc, yc, min(xc + w, s * 2), min(s * 2, yc + h)
            x1b, y1b, x2b, y2b = 0, 0, min(w, x2a - x1a), min(y2a - y1a, h)

        img4[y1a:y2a, x1a:x2a] = img[y1b:y2b, x1b:x2b]  # img4[ymin:ymax, xmin:xmax]
        padw = x1a - x1b
        padh = y1a - y1b

        # Labels
        labels, segments = self.labels[index].copy(), self.segments[index].copy()
        if labels.size:
            labels[:, 1:] = xywhn2xyxy(labels[:, 1:], w, h, padw, padh)  # normalized xywh to pixel xyxy format
            segments = [xyn2xy(x, w, h, padw, padh) for x in segments]
        labels4.append(labels)
        segments4.extend(segments)

    # Concat/clip labels
    labels4 = np.concatenate(labels4, 0)
    for x in (labels4[:, 1:], *segments4):
        np.clip(x, 0, 2 * s, out=x)  # clip when using random_perspective()
    # img4, labels4 = replicate(img4, labels4)  # replicate

    # Augment
    img4, labels4, segments4 = copy_paste(img4, labels4, segments4, p=self.hyp['copy_paste'])
    img4, labels4 = random_perspective(img4, labels4, segments4,
                                       degrees=self.hyp['degrees'],
                                       translate=self.hyp['translate'],
                                       scale=self.hyp['scale'],
                                       shear=self.hyp['shear'],
                                       perspective=self.hyp['perspective'],
                                       border=self.mosaic_border)  # border to remove

    return img4, labels4


def load_mosaic9(self, index):
    # YOLOv5 9-mosaic loader. Loads 1 image + 8 random images into a 9-image mosaic
    labels9, segments9 = [], []
    s = self.img_size
    indices = [index] + random.choices(self.indices, k=8)  # 8 additional image indices
    random.shuffle(indices)
    for i, index in enumerate(indices):
        # Load image
        img, _, (h, w) = load_image(self, index)

        # place img in img9
        if i == 0:  # center
            img9 = np.full((s * 3, s * 3, img.shape[2]), 114, dtype=np.uint8)  # base image with 4 tiles
            h0, w0 = h, w
            c = s, s, s + w, s + h  # xmin, ymin, xmax, ymax (base) coordinates
        elif i == 1:  # top
            c = s, s - h, s + w, s
        elif i == 2:  # top right
            c = s + wp, s - h, s + wp + w, s
        elif i == 3:  # right
            c = s + w0, s, s + w0 + w, s + h
        elif i == 4:  # bottom right
            c = s + w0, s + hp, s + w0 + w, s + hp + h
        elif i == 5:  # bottom
            c = s + w0 - w, s + h0, s + w0, s + h0 + h
        elif i == 6:  # bottom left
            c = s + w0 - wp - w, s + h0, s + w0 - wp, s + h0 + h
        elif i == 7:  # left
            c = s - w, s + h0 - h, s, s + h0
        elif i == 8:  # top left
            c = s - w, s + h0 - hp - h, s, s + h0 - hp

        padx, pady = c[:2]
        x1, y1, x2, y2 = (max(x, 0) for x in c)  # allocate coords

        # Labels
        labels, segments = self.labels[index].copy(), self.segments[index].copy()
        if labels.size:
            labels[:, 1:] = xywhn2xyxy(labels[:, 1:], w, h, padx, pady)  # normalized xywh to pixel xyxy format
            segments = [xyn2xy(x, w, h, padx, pady) for x in segments]
        labels9.append(labels)
        segments9.extend(segments)

        # Image
        img9[y1:y2, x1:x2] = img[y1 - pady:, x1 - padx:]  # img9[ymin:ymax, xmin:xmax]
        hp, wp = h, w  # height, width previous

    # Offset
    yc, xc = (int(random.uniform(0, s)) for _ in self.mosaic_border)  # mosaic center x, y
    img9 = img9[yc:yc + 2 * s, xc:xc + 2 * s]

    # Concat/clip labels
    labels9 = np.concatenate(labels9, 0)
    labels9[:, [1, 3]] -= xc
    labels9[:, [2, 4]] -= yc
    c = np.array([xc, yc])  # centers
    segments9 = [x - c for x in segments9]

    for x in (labels9[:, 1:], *segments9):
        np.clip(x, 0, 2 * s, out=x)  # clip when using random_perspective()
    # img9, labels9 = replicate(img9, labels9)  # replicate

    # Augment
    img9, labels9 = random_perspective(img9, labels9, segments9,
                                       degrees=self.hyp['degrees'],
                                       translate=self.hyp['translate'],
                                       scale=self.hyp['scale'],
                                       shear=self.hyp['shear'],
                                       perspective=self.hyp['perspective'],
                                       border=self.mosaic_border)  # border to remove

    return img9, labels9


def create_folder(path='./new'):
    # Create folder
    if os.path.exists(path):
        shutil.rmtree(path)  # delete output folder
    os.makedirs(path)  # make new output folder


def flatten_recursive(path='../datasets/coco128'):
    # Flatten a recursive directory by bringing all files to top level
    new_path = Path(path + '_flat')
    create_folder(new_path)
    for file in tqdm(glob.glob(str(Path(path)) + '/**/*.*', recursive=True)):
        shutil.copyfile(file, new_path / Path(file).name)


def extract_boxes(path='../datasets/coco128'):  # from utils.datasets import *; extract_boxes()
    # Convert detection dataset into classification dataset, with one directory per class
    path = Path(path)  # images dir
    shutil.rmtree(path / 'classifier') if (path / 'classifier').is_dir() else None  # remove existing
    files = list(path.rglob('*.*'))
    n = len(files)  # number of files
    for im_file in tqdm(files, total=n):
        if im_file.suffix[1:] in IMG_FORMATS:
            # image
            im = cv2.imread(str(im_file))[..., ::-1]  # BGR to RGB
            h, w = im.shape[:2]

            # labels
            lb_file = Path(img2label_paths([str(im_file)])[0])
            if Path(lb_file).exists():
                with open(lb_file) as f:
                    lb = np.array([x.split() for x in f.read().strip().splitlines()], dtype=np.float32)  # labels

                for j, x in enumerate(lb):
                    c = int(x[0])  # class
                    f = (path / 'classifier') / f'{c}' / f'{path.stem}_{im_file.stem}_{j}.jpg'  # new filename
                    if not f.parent.is_dir():
                        f.parent.mkdir(parents=True)

                    b = x[1:] * [w, h, w, h]  # box
                    # b[2:] = b[2:].max()  # rectangle to square
                    b[2:] = b[2:] * 1.2 + 3  # pad
                    b = xywh2xyxy(b.reshape(-1, 4)).ravel().astype(np.int)

                    b[[0, 2]] = np.clip(b[[0, 2]], 0, w)  # clip boxes outside of image
                    b[[1, 3]] = np.clip(b[[1, 3]], 0, h)
                    assert cv2.imwrite(str(f), im[b[1]:b[3], b[0]:b[2]]), f'box failure in {f}'


def autosplit(path='../datasets/coco128/images', weights=(0.9, 0.1, 0.0), annotated_only=False):
    """ Autosplit a dataset into train/val/test splits and save path/autosplit_*.txt files
    Usage: from utils.datasets import *; autosplit()
    Arguments
        path:            Path to images directory
        weights:         Train, val, test weights (list, tuple)
        annotated_only:  Only use images with an annotated txt file
    """
    path = Path(path)  # images dir
    files = sorted(x for x in path.rglob('*.*') if x.suffix[1:].lower() in IMG_FORMATS)  # image files only
    n = len(files)  # number of files
    random.seed(0)  # for reproducibility
    indices = random.choices([0, 1, 2], weights=weights, k=n)  # assign each image to a split

    txt = ['autosplit_train.txt', 'autosplit_val.txt', 'autosplit_test.txt']  # 3 txt files
    [(path.parent / x).unlink(missing_ok=True) for x in txt]  # remove existing

    print(f'Autosplitting images from {path}' + ', using *.txt labeled images only' * annotated_only)
    for i, img in tqdm(zip(indices, files), total=n):
        if not annotated_only or Path(img2label_paths([str(img)])[0]).exists():  # check label
            with open(path.parent / txt[i], 'a') as f:
                f.write('./' + img.relative_to(path.parent).as_posix() + '\n')  # add image to txt file


def verify_image_label(args):
    # Verify one image-label pair
    im_file, lb_file, prefix = args
    nm, nf, ne, nc, msg, segments = 0, 0, 0, 0, '', []  # number (missing, found, empty, corrupt), message, segments
    try:
        # verify images
        im = Image.open(im_file)
        im.verify()  # PIL verify
        shape = exif_size(im)  # image size
        assert (shape[0] > 9) & (shape[1] > 9), f'image size {shape} <10 pixels'
        assert im.format.lower() in IMG_FORMATS, f'invalid image format {im.format}'
        if im.format.lower() in ('jpg', 'jpeg'):
            with open(im_file, 'rb') as f:
                f.seek(-2, 2)
                if f.read() != b'\xff\xd9':  # corrupt JPEG
                    ImageOps.exif_transpose(Image.open(im_file)).save(im_file, 'JPEG', subsampling=0, quality=100)
                    msg = f'{prefix}WARNING: {im_file}: corrupt JPEG restored and saved'

        # verify labels
        if os.path.isfile(lb_file):
            nf = 1  # label found
            with open(lb_file) as f:
                l = [x.split() for x in f.read().strip().splitlines() if len(x)]
                if any([len(x) > 8 for x in l]):  # is segment
                    classes = np.array([x[0] for x in l], dtype=np.float32)
                    segments = [np.array(x[1:], dtype=np.float32).reshape(-1, 2) for x in l]  # (cls, xy1...)
                    l = np.concatenate((classes.reshape(-1, 1), segments2boxes(segments)), 1)  # (cls, xywh)
                l = np.array(l, dtype=np.float32)
            nl = len(l)
            if nl:
                assert l.shape[1] == 5, f'labels require 5 columns, {l.shape[1]} columns detected'
                assert (l >= 0).all(), f'negative label values {l[l < 0]}'
                assert (l[:, 1:] <= 1).all(), f'non-normalized or out of bounds coordinates {l[:, 1:][l[:, 1:] > 1]}'
                _, i = np.unique(l, axis=0, return_index=True)
                if len(i) < nl:  # duplicate row check
                    l = l[i]  # remove duplicates
                    if segments:
                        segments = segments[i]
                    msg = f'{prefix}WARNING: {im_file}: {nl - len(i)} duplicate labels removed'
            else:
                ne = 1  # label empty
                l = np.zeros((0, 5), dtype=np.float32)
        else:
            nm = 1  # label missing
            l = np.zeros((0, 5), dtype=np.float32)
        return im_file, l, shape, segments, nm, nf, ne, nc, msg
    except Exception as e:
        nc = 1
        msg = f'{prefix}WARNING: {im_file}: ignoring corrupt image/label: {e}'
        return [None, None, None, None, nm, nf, ne, nc, msg]


def dataset_stats(path='coco128.yaml', autodownload=False, verbose=False, profile=False, hub=False):
    """ Return dataset statistics dictionary with images and instances counts per split per class
    To run in parent directory: export PYTHONPATH="$PWD/yolov5"
    Usage1: from utils.datasets import *; dataset_stats('coco128.yaml', autodownload=True)
    Usage2: from utils.datasets import *; dataset_stats('../datasets/coco128_with_yaml.zip')
    Arguments
        path:           Path to data.yaml or data.zip (with data.yaml inside data.zip)
        autodownload:   Attempt to download dataset if not found locally
        verbose:        Print stats dictionary
    """

    def round_labels(labels):
        # Update labels to integer class and 6 decimal place floats
        return [[int(c), *(round(x, 4) for x in points)] for c, *points in labels]

    def unzip(path):
        # Unzip data.zip TODO: CONSTRAINT: path/to/abc.zip MUST unzip to 'path/to/abc/'
        if str(path).endswith('.zip'):  # path is data.zip
            assert Path(path).is_file(), f'Error unzipping {path}, file not found'
            ZipFile(path).extractall(path=path.parent)  # unzip
            dir = path.with_suffix('')  # dataset directory == zip name
            return True, str(dir), next(dir.rglob('*.yaml'))  # zipped, data_dir, yaml_path
        else:  # path is data.yaml
            return False, None, path

    def hub_ops(f, max_dim=1920):
        # HUB ops for 1 image 'f': resize and save at reduced quality in /dataset-hub for web/app viewing
        f_new = im_dir / Path(f).name  # dataset-hub image filename
        try:  # use PIL
            im = Image.open(f)
            r = max_dim / max(im.height, im.width)  # ratio
            if r < 1.0:  # image too large
                im = im.resize((int(im.width * r), int(im.height * r)))
            im.save(f_new, quality=75)  # save
        except Exception as e:  # use OpenCV
            print(f'WARNING: HUB ops PIL failure {f}: {e}')
            im = cv2.imread(f)
            im_height, im_width = im.shape[:2]
            r = max_dim / max(im_height, im_width)  # ratio
            if r < 1.0:  # image too large
                im = cv2.resize(im, (int(im_width * r), int(im_height * r)), interpolation=cv2.INTER_LINEAR)
            cv2.imwrite(str(f_new), im)

    zipped, data_dir, yaml_path = unzip(Path(path))
    with open(check_yaml(yaml_path), errors='ignore') as f:
        data = yaml.safe_load(f)  # data dict
        if zipped:
            data['path'] = data_dir  # TODO: should this be dir.resolve()?
    check_dataset(data, autodownload)  # download dataset if missing
    hub_dir = Path(data['path'] + ('-hub' if hub else ''))
    stats = {'nc': data['nc'], 'names': data['names']}  # statistics dictionary
    for split in 'train', 'val', 'test':
        if data.get(split) is None:
            stats[split] = None  # i.e. no test set
            continue
        x = []
        dataset = LoadImagesAndLabels(data[split])  # load dataset
        for label in tqdm(dataset.labels, total=dataset.n, desc='Statistics'):
            x.append(np.bincount(label[:, 0].astype(int), minlength=data['nc']))
        x = np.array(x)  # shape(128x80)
        stats[split] = {'instance_stats': {'total': int(x.sum()), 'per_class': x.sum(0).tolist()},
                        'image_stats': {'total': dataset.n, 'unlabelled': int(np.all(x == 0, 1).sum()),
                                        'per_class': (x > 0).sum(0).tolist()},
                        'labels': [{str(Path(k).name): round_labels(v.tolist())} for k, v in
                                   zip(dataset.img_files, dataset.labels)]}

        if hub:
            im_dir = hub_dir / 'images'
            im_dir.mkdir(parents=True, exist_ok=True)
            for _ in tqdm(ThreadPool(NUM_THREADS).imap(hub_ops, dataset.img_files), total=dataset.n, desc='HUB Ops'):
                pass

    # Profile
    stats_path = hub_dir / 'stats.json'
    if profile:
        for _ in range(1):
            file = stats_path.with_suffix('.npy')
            t1 = time.time()
            np.save(file, stats)
            t2 = time.time()
            x = np.load(file, allow_pickle=True)
            print(f'stats.npy times: {time.time() - t2:.3f}s read, {t2 - t1:.3f}s write')

            file = stats_path.with_suffix('.json')
            t1 = time.time()
            with open(file, 'w') as f:
                json.dump(stats, f)  # save stats *.json
            t2 = time.time()
            with open(file) as f:
                x = json.load(f)  # load hyps dict
            print(f'stats.json times: {time.time() - t2:.3f}s read, {t2 - t1:.3f}s write')

    # Save, print and return
    if hub:
        print(f'Saving {stats_path.resolve()}...')
        with open(stats_path, 'w') as f:
            json.dump(stats, f)  # save stats.json
    if verbose:
        print(json.dumps(stats, indent=2, sort_keys=False))
    return stats<|MERGE_RESOLUTION|>--- conflicted
+++ resolved
@@ -154,16 +154,10 @@
             yield from iter(self.sampler)
 
 
-<<<<<<< HEAD
-class LoadImages:  # for inference
-    def __init__(self, path, img_size=640, stride=32, auto=True):
-        p = str(Path(path).absolute())  # os-agnostic absolute path
-=======
 class LoadImages:
     # YOLOv5 image/video dataloader, i.e. `python detect.py --source image.jpg/vid.mp4`
     def __init__(self, path, img_size=640, stride=32, auto=True):
         p = str(Path(path).resolve())  # os-agnostic absolute path
->>>>>>> def7a0fd
         if '*' in p:
             files = sorted(glob.glob(p, recursive=True))  # glob
         elif os.path.isdir(p):
@@ -284,12 +278,8 @@
         return 0
 
 
-<<<<<<< HEAD
-class LoadStreams:  # multiple IP or RTSP cameras
-=======
 class LoadStreams:
     # YOLOv5 streamloader, i.e. `python detect.py --source 'rtsp://example.com/media.mp4'  # RTSP, RTMP, HTTP streams`
->>>>>>> def7a0fd
     def __init__(self, sources='streams.txt', img_size=640, stride=32, auto=True):
         self.mode = 'stream'
         self.img_size = img_size
@@ -327,11 +317,7 @@
         LOGGER.info('')  # newline
 
         # check for common shapes
-<<<<<<< HEAD
-        s = np.stack([letterbox(x, self.img_size, stride=self.stride, auto=self.auto)[0].shape for x in self.imgs], 0)  # shapes
-=======
         s = np.stack([letterbox(x, self.img_size, stride=self.stride, auto=self.auto)[0].shape for x in self.imgs])
->>>>>>> def7a0fd
         self.rect = np.unique(s, axis=0).shape[0] == 1  # rect inference if all shapes equal
         if not self.rect:
             LOGGER.warning('WARNING: Stream shapes differ. For optimal performance supply similarly-shaped streams.')
