# YOLOv5 🚀 by Ultralytics, GPL-3.0 license
"""
General utils
"""

import contextlib
import glob
import logging
import math
import os
import platform
import random
import re
import shutil
import signal
import time
import urllib
from itertools import repeat
from multiprocessing.pool import ThreadPool
from pathlib import Path
from subprocess import check_output
from zipfile import ZipFile

import cv2
import numpy as np
import pandas as pd
import pkg_resources as pkg
import torch
import torchvision
import yaml

from utils.downloads import gsutil_getsize
from utils.metrics import box_iou, fitness

# Settings
FILE = Path(__file__).resolve()
ROOT = FILE.parents[1]  # YOLOv5 root directory
DATASETS_DIR = ROOT.parent / 'datasets'  # YOLOv5 datasets directory
NUM_THREADS = min(8, max(1, os.cpu_count() - 1))  # number of YOLOv5 multiprocessing threads
VERBOSE = str(os.getenv('YOLOv5_VERBOSE', True)).lower() == 'true'  # global verbose mode
FONT = 'Arial.ttf'  # https://ultralytics.com/assets/Arial.ttf

torch.set_printoptions(linewidth=320, precision=5, profile='long')
np.set_printoptions(linewidth=320, formatter={'float_kind': '{:11.5g}'.format})  # format short g, %precision=5
pd.options.display.max_columns = 10
cv2.setNumThreads(0)  # prevent OpenCV from multithreading (incompatible with PyTorch DataLoader)
os.environ['NUMEXPR_MAX_THREADS'] = str(NUM_THREADS)  # NumExpr max threads


def is_kaggle():
    # Is environment a Kaggle Notebook?
    try:
        assert os.environ.get('PWD') == '/kaggle/working'
        assert os.environ.get('KAGGLE_URL_BASE') == 'https://www.kaggle.com'
        return True
    except AssertionError:
        return False


def is_writeable(dir, test=False):
    # Return True if directory has write permissions, test opening a file with write permissions if test=True
    if test:  # method 1
        file = Path(dir) / 'tmp.txt'
        try:
            with open(file, 'w'):  # open file with write permissions
                pass
            file.unlink()  # remove file
            return True
        except OSError:
            return False
    else:  # method 2
        return os.access(dir, os.R_OK)  # possible issues on Windows


def set_logging(name=None, verbose=VERBOSE):
    # Sets level and returns logger
    if is_kaggle():
        for h in logging.root.handlers:
            logging.root.removeHandler(h)  # remove all handlers associated with the root logger object
    rank = int(os.getenv('RANK', -1))  # rank in world for Multi-GPU trainings
    logging.basicConfig(format="%(message)s", level=logging.INFO if (verbose and rank in (-1, 0)) else logging.WARNING)
    return logging.getLogger(name)


LOGGER = set_logging('yolov5')  # define globally (used in train.py, val.py, detect.py, etc.)


def user_config_dir(dir='Ultralytics', env_var='YOLOV5_CONFIG_DIR'):
    # Return path of user configuration directory. Prefer environment variable if exists. Make dir if required.
    env = os.getenv(env_var)
    if env:
        path = Path(env)  # use environment variable
    else:
        cfg = {'Windows': 'AppData/Roaming', 'Linux': '.config', 'Darwin': 'Library/Application Support'}  # 3 OS dirs
        path = Path.home() / cfg.get(platform.system(), '')  # OS-specific config dir
        path = (path if is_writeable(path) else Path('/tmp')) / dir  # GCP and AWS lambda fix, only /tmp is writeable
    path.mkdir(exist_ok=True)  # make if required
    return path


CONFIG_DIR = user_config_dir()  # Ultralytics settings dir


class Profile(contextlib.ContextDecorator):
    # Usage: @Profile() decorator or 'with Profile():' context manager
    def __enter__(self):
        self.start = time.time()

    def __exit__(self, type, value, traceback):
        print(f'Profile results: {time.time() - self.start:.5f}s')


class Timeout(contextlib.ContextDecorator):
    # Usage: @Timeout(seconds) decorator or 'with Timeout(seconds):' context manager
    def __init__(self, seconds, *, timeout_msg='', suppress_timeout_errors=True):
        self.seconds = int(seconds)
        self.timeout_message = timeout_msg
        self.suppress = bool(suppress_timeout_errors)

    def _timeout_handler(self, signum, frame):
        raise TimeoutError(self.timeout_message)

    def __enter__(self):
        signal.signal(signal.SIGALRM, self._timeout_handler)  # Set handler for SIGALRM
        signal.alarm(self.seconds)  # start countdown for SIGALRM to be raised

    def __exit__(self, exc_type, exc_val, exc_tb):
        signal.alarm(0)  # Cancel SIGALRM if it's scheduled
        if self.suppress and exc_type is TimeoutError:  # Suppress TimeoutError
            return True


class WorkingDirectory(contextlib.ContextDecorator):
    # Usage: @WorkingDirectory(dir) decorator or 'with WorkingDirectory(dir):' context manager
    def __init__(self, new_dir):
        self.dir = new_dir  # new dir
        self.cwd = Path.cwd().resolve()  # current dir

    def __enter__(self):
        os.chdir(self.dir)

    def __exit__(self, exc_type, exc_val, exc_tb):
        os.chdir(self.cwd)


def try_except(func):
    # try-except function. Usage: @try_except decorator
    def handler(*args, **kwargs):
        try:
            func(*args, **kwargs)
        except Exception as e:
            print(e)

    return handler


def methods(instance):
    # Get class/instance methods
    return [f for f in dir(instance) if callable(getattr(instance, f)) and not f.startswith("__")]


def print_args(name, opt):
    # Print argparser arguments
    LOGGER.info(colorstr(f'{name}: ') + ', '.join(f'{k}={v}' for k, v in vars(opt).items()))


def init_seeds(seed=0):
    # Initialize random number generator (RNG) seeds https://pytorch.org/docs/stable/notes/randomness.html
    # cudnn seed 0 settings are slower and more reproducible, else faster and less reproducible
    import torch.backends.cudnn as cudnn
    random.seed(seed)
    np.random.seed(seed)
    torch.manual_seed(seed)
    cudnn.benchmark, cudnn.deterministic = (False, True) if seed == 0 else (True, False)


def intersect_dicts(da, db, exclude=()):
    # Dictionary intersection of matching keys and shapes, omitting 'exclude' keys, using da values
    return {k: v for k, v in da.items() if k in db and not any(x in k for x in exclude) and v.shape == db[k].shape}


def get_latest_run(search_dir='.'):
    # Return path to most recent 'last.pt' in /runs (i.e. to --resume from)
    last_list = glob.glob(f'{search_dir}/**/last*.pt', recursive=True)
    return max(last_list, key=os.path.getctime) if last_list else ''


def is_docker():
    # Is environment a Docker container?
    return Path('/workspace').exists()  # or Path('/.dockerenv').exists()


def is_colab():
    # Is environment a Google Colab instance?
    try:
        import google.colab
        return True
    except ImportError:
        return False


def is_pip():
    # Is file in a pip package?
    return 'site-packages' in Path(__file__).resolve().parts


def is_ascii(s=''):
    # Is string composed of all ASCII (no UTF) characters? (note str().isascii() introduced in python 3.7)
    s = str(s)  # convert list, tuple, None, etc. to str
    return len(s.encode().decode('ascii', 'ignore')) == len(s)


def is_chinese(s='人工智能'):
    # Is string composed of any Chinese characters?
    return True if re.search('[\u4e00-\u9fff]', str(s)) else False


def emojis(str=''):
    # Return platform-dependent emoji-safe version of string
    return str.encode().decode('ascii', 'ignore') if platform.system() == 'Windows' else str


def file_size(path):
    # Return file/dir size (MB)
    path = Path(path)
    if path.is_file():
        return path.stat().st_size / 1E6
    elif path.is_dir():
        return sum(f.stat().st_size for f in path.glob('**/*') if f.is_file()) / 1E6
    else:
        return 0.0


def check_online():
    # Check internet connectivity
    import socket
    try:
        socket.create_connection(("1.1.1.1", 443), 5)  # check host accessibility
        return True
    except OSError:
        return False


@try_except
@WorkingDirectory(ROOT)
def check_git_status():
    # Recommend 'git pull' if code is out of date
    msg = ', for updates see https://github.com/ultralytics/yolov5'
    s = colorstr('github: ')  # string
    assert Path('.git').exists(), s + 'skipping check (not a git repository)' + msg
    assert not is_docker(), s + 'skipping check (Docker image)' + msg
    assert check_online(), s + 'skipping check (offline)' + msg

    cmd = 'git fetch && git config --get remote.origin.url'
    url = check_output(cmd, shell=True, timeout=5).decode().strip().rstrip('.git')  # git fetch
    branch = check_output('git rev-parse --abbrev-ref HEAD', shell=True).decode().strip()  # checked out
    n = int(check_output(f'git rev-list {branch}..origin/master --count', shell=True))  # commits behind
    if n > 0:
        s += f"⚠️ YOLOv5 is out of date by {n} commit{'s' * (n > 1)}. Use `git pull` or `git clone {url}` to update."
    else:
        s += f'up to date with {url} ✅'
    LOGGER.info(emojis(s))  # emoji-safe


def check_python(minimum='3.6.2'):
    # Check current python version vs. required python version
    check_version(platform.python_version(), minimum, name='Python ', hard=True)


def check_version(current='0.0.0', minimum='0.0.0', name='version ', pinned=False, hard=False, verbose=False):
    # Check version vs. required version
    current, minimum = (pkg.parse_version(x) for x in (current, minimum))
    result = (current == minimum) if pinned else (current >= minimum)  # bool
    s = f'{name}{minimum} required by YOLOv5, but {name}{current} is currently installed'  # string
    if hard:
        assert result, s  # assert min requirements met
    if verbose and not result:
        LOGGER.warning(s)
    return result


@try_except
def check_requirements(requirements=ROOT / 'requirements.txt', exclude=(), install=True):
    # Check installed dependencies meet requirements (pass *.txt file or list of packages)
    prefix = colorstr('red', 'bold', 'requirements:')
    check_python()  # check python version
    if isinstance(requirements, (str, Path)):  # requirements.txt file
        file = Path(requirements)
        assert file.exists(), f"{prefix} {file.resolve()} not found, check failed."
        with file.open() as f:
            requirements = [f'{x.name}{x.specifier}' for x in pkg.parse_requirements(f) if x.name not in exclude]
    else:  # list or tuple of packages
        requirements = [x for x in requirements if x not in exclude]

    n = 0  # number of packages updates
    for r in requirements:
        try:
            pkg.require(r)
        except Exception:  # DistributionNotFound or VersionConflict if requirements not met
            s = f"{prefix} {r} not found and is required by YOLOv5"
            if install:
                LOGGER.info(f"{s}, attempting auto-update...")
                try:
                    assert check_online(), f"'pip install {r}' skipped (offline)"
                    LOGGER.info(check_output(f"pip install '{r}'", shell=True).decode())
                    n += 1
                except Exception as e:
                    LOGGER.warning(f'{prefix} {e}')
            else:
                LOGGER.info(f'{s}. Please install and rerun your command.')

    if n:  # if packages updated
        source = file.resolve() if 'file' in locals() else requirements
        s = f"{prefix} {n} package{'s' * (n > 1)} updated per {source}\n" \
            f"{prefix} ⚠️ {colorstr('bold', 'Restart runtime or rerun command for updates to take effect')}\n"
        LOGGER.info(emojis(s))


def check_img_size(imgsz, s=32, floor=0):
    # Verify image size is a multiple of stride s in each dimension
    if isinstance(imgsz, int):  # integer i.e. img_size=640
        new_size = max(make_divisible(imgsz, int(s)), floor)
    else:  # list i.e. img_size=[640, 480]
        new_size = [max(make_divisible(x, int(s)), floor) for x in imgsz]
    if new_size != imgsz:
        LOGGER.warning(f'WARNING: --img-size {imgsz} must be multiple of max stride {s}, updating to {new_size}')
    return new_size


def check_imshow():
    # Check if environment supports image displays
    try:
        assert not is_docker(), 'cv2.imshow() is disabled in Docker environments'
        assert not is_colab(), 'cv2.imshow() is disabled in Google Colab environments'
        cv2.imshow('test', np.zeros((1, 1, 3)))
        cv2.waitKey(1)
        cv2.destroyAllWindows()
        cv2.waitKey(1)
        return True
    except Exception as e:
        LOGGER.warning(f'WARNING: Environment does not support cv2.imshow() or PIL Image.show() image displays\n{e}')
        return False


def check_suffix(file='yolov5s.pt', suffix=('.pt',), msg=''):
    # Check file(s) for acceptable suffix
    if file and suffix:
        if isinstance(suffix, str):
            suffix = [suffix]
        for f in file if isinstance(file, (list, tuple)) else [file]:
            s = Path(f).suffix.lower()  # file suffix
            if len(s):
                assert s in suffix, f"{msg}{f} acceptable suffix is {suffix}"


def check_yaml(file, suffix=('.yaml', '.yml')):
    # Search/download YAML file (if necessary) and return path, checking suffix
    return check_file(file, suffix)


def check_file(file, suffix=''):
    # Search/download file (if necessary) and return path
    check_suffix(file, suffix)  # optional
    file = str(file)  # convert to str()
    if Path(file).is_file() or file == '':  # exists
        return file
    elif file.startswith(('http:/', 'https:/')):  # download
        url = str(Path(file)).replace(':/', '://')  # Pathlib turns :// -> :/
        file = Path(urllib.parse.unquote(file).split('?')[0]).name  # '%2F' to '/', split https://url.com/file.txt?auth
        if Path(file).is_file():
            LOGGER.info(f'Found {url} locally at {file}')  # file already exists
        else:
            LOGGER.info(f'Downloading {url} to {file}...')
            torch.hub.download_url_to_file(url, file)
            assert Path(file).exists() and Path(file).stat().st_size > 0, f'File download failed: {url}'  # check
        return file
    else:  # search
        files = []
        for d in 'data', 'models', 'utils':  # search directories
            files.extend(glob.glob(str(ROOT / d / '**' / file), recursive=True))  # find file
        assert len(files), f'File not found: {file}'  # assert file was found
        assert len(files) == 1, f"Multiple files match '{file}', specify exact path: {files}"  # assert unique
        return files[0]  # return file


def check_font(font=FONT):
    # Download font to CONFIG_DIR if necessary
    font = Path(font)
    if not font.exists() and not (CONFIG_DIR / font.name).exists():
        url = "https://ultralytics.com/assets/" + font.name
        LOGGER.info(f'Downloading {url} to {CONFIG_DIR / font.name}...')
        torch.hub.download_url_to_file(url, str(font), progress=False)


def check_dataset(data, autodownload=True):
    # Download and/or unzip dataset if not found locally
    # Usage: https://github.com/ultralytics/yolov5/releases/download/v1.0/coco128_with_yaml.zip

    # Download (optional)
    extract_dir = ''
    if isinstance(data, (str, Path)) and str(data).endswith('.zip'):  # i.e. gs://bucket/dir/coco128.zip
<<<<<<< HEAD
        download(data, dir=str(ROOT / '../datasets'), unzip=True, delete=False, curl=False, threads=1)
        data = next((ROOT / '../datasets' / Path(data).stem).rglob('*.yaml'))
=======
        download(data, dir=DATASETS_DIR, unzip=True, delete=False, curl=False, threads=1)
        data = next((DATASETS_DIR / Path(data).stem).rglob('*.yaml'))
>>>>>>> 9cf80b7f
        extract_dir, autodownload = data.parent, False

    # Read yaml (optional)
    if isinstance(data, (str, Path)):
        with open(data, errors='ignore') as f:
            data = yaml.safe_load(f)  # dictionary

    # Resolve paths
    path = Path(extract_dir or data.get('path') or '')  # optional 'path' default to '.'
    if not path.is_absolute():
        path = (ROOT / path).resolve()
    for k in 'train', 'val', 'test':
        if data.get(k):  # prepend path
            data[k] = str(path / data[k]) if isinstance(data[k], str) else [str(path / x) for x in data[k]]

    # Parse yaml
    assert 'nc' in data, "Dataset 'nc' key missing."
    if 'names' not in data:
        data['names'] = [f'class{i}' for i in range(data['nc'])]  # assign class names if missing
    train, val, test, s = (data.get(x) for x in ('train', 'val', 'test', 'download'))
    if val:
        val = [Path(ROOT / x).resolve() for x in (val if isinstance(val, list) else [val])]  # val path
        if not all(x.exists() for x in val):
            LOGGER.info('\nDataset not found, missing paths: %s' % [str(x) for x in val if not x.exists()])
            if s and autodownload:  # download script
                root = path.parent if 'path' in data else '..'  # unzip directory i.e. '../'
                if s.startswith('http') and s.endswith('.zip'):  # URL
                    f = Path(s).name  # filename
                    LOGGER.info(f'Downloading {s} to {f}...')
                    torch.hub.download_url_to_file(s, f)
                    Path(root).mkdir(parents=True, exist_ok=True)  # create root
                    ZipFile(f).extractall(path=root)  # unzip
                    Path(f).unlink()  # remove zip
                    r = None  # success
                elif s.startswith('bash '):  # bash script
                    LOGGER.info(f'Running {s} ...')
                    r = os.system(s)
                else:  # python script
                    r = exec(s, {'yaml': data})  # return None
                LOGGER.info(f"Dataset autodownload {f'success, saved to {root}' if r in (0, None) else 'failure'}\n")
            else:
                raise Exception('Dataset not found.')

    return data  # dictionary


def url2file(url):
    # Convert URL to filename, i.e. https://url.com/file.txt?auth -> file.txt
    url = str(Path(url)).replace(':/', '://')  # Pathlib turns :// -> :/
    file = Path(urllib.parse.unquote(url)).name.split('?')[0]  # '%2F' to '/', split https://url.com/file.txt?auth
    return file


def download(url, dir='.', unzip=True, delete=True, curl=False, threads=1):
    # Multi-threaded file download and unzip function, used in data.yaml for autodownload
    def download_one(url, dir):
        # Download 1 file
        f = dir / Path(url).name  # filename
        if Path(url).is_file():  # exists in current path
            Path(url).rename(f)  # move to dir
        elif not f.exists():
            LOGGER.info(f'Downloading {url} to {f}...')
            if curl:
                os.system(f"curl -L '{url}' -o '{f}' --retry 9 -C -")  # curl download, retry and resume on fail
            else:
                torch.hub.download_url_to_file(url, f, progress=True)  # torch download
        if unzip and f.suffix in ('.zip', '.gz'):
            LOGGER.info(f'Unzipping {f}...')
            if f.suffix == '.zip':
                ZipFile(f).extractall(path=dir)  # unzip
            elif f.suffix == '.gz':
                os.system(f'tar xfz {f} --directory {f.parent}')  # unzip
            if delete:
                f.unlink()  # remove zip

    dir = Path(dir)
    dir.mkdir(parents=True, exist_ok=True)  # make directory
    if threads > 1:
        pool = ThreadPool(threads)
        pool.imap(lambda x: download_one(*x), zip(url, repeat(dir)))  # multi-threaded
        pool.close()
        pool.join()
    else:
        for u in [url] if isinstance(url, (str, Path)) else url:
            download_one(u, dir)


def make_divisible(x, divisor):
    # Returns nearest x divisible by divisor
    if isinstance(divisor, torch.Tensor):
        divisor = int(divisor.max())  # to int
    return math.ceil(x / divisor) * divisor


def clean_str(s):
    # Cleans a string by replacing special characters with underscore _
    return re.sub(pattern="[|@#!¡·$€%&()=?¿^*;:,¨´><+]", repl="_", string=s)


def one_cycle(y1=0.0, y2=1.0, steps=100):
    # lambda function for sinusoidal ramp from y1 to y2 https://arxiv.org/pdf/1812.01187.pdf
    return lambda x: ((1 - math.cos(x * math.pi / steps)) / 2) * (y2 - y1) + y1


def colorstr(*input):
    # Colors a string https://en.wikipedia.org/wiki/ANSI_escape_code, i.e.  colorstr('blue', 'hello world')
    *args, string = input if len(input) > 1 else ('blue', 'bold', input[0])  # color arguments, string
    colors = {'black': '\033[30m',  # basic colors
              'red': '\033[31m',
              'green': '\033[32m',
              'yellow': '\033[33m',
              'blue': '\033[34m',
              'magenta': '\033[35m',
              'cyan': '\033[36m',
              'white': '\033[37m',
              'bright_black': '\033[90m',  # bright colors
              'bright_red': '\033[91m',
              'bright_green': '\033[92m',
              'bright_yellow': '\033[93m',
              'bright_blue': '\033[94m',
              'bright_magenta': '\033[95m',
              'bright_cyan': '\033[96m',
              'bright_white': '\033[97m',
              'end': '\033[0m',  # misc
              'bold': '\033[1m',
              'underline': '\033[4m'}
    return ''.join(colors[x] for x in args) + f'{string}' + colors['end']


def labels_to_class_weights(labels, nc=80):
    # Get class weights (inverse frequency) from training labels
    if labels[0] is None:  # no labels loaded
        return torch.Tensor()

    labels = np.concatenate(labels, 0)  # labels.shape = (866643, 5) for COCO
    classes = labels[:, 0].astype(np.int)  # labels = [class xywh]
    weights = np.bincount(classes, minlength=nc)  # occurrences per class

    # Prepend gridpoint count (for uCE training)
    # gpi = ((320 / 32 * np.array([1, 2, 4])) ** 2 * 3).sum()  # gridpoints per image
    # weights = np.hstack([gpi * len(labels)  - weights.sum() * 9, weights * 9]) ** 0.5  # prepend gridpoints to start

    weights[weights == 0] = 1  # replace empty bins with 1
    weights = 1 / weights  # number of targets per class
    weights /= weights.sum()  # normalize
    return torch.from_numpy(weights)


def labels_to_image_weights(labels, nc=80, class_weights=np.ones(80)):
    # Produces image weights based on class_weights and image contents
    class_counts = np.array([np.bincount(x[:, 0].astype(np.int), minlength=nc) for x in labels])
    image_weights = (class_weights.reshape(1, nc) * class_counts).sum(1)
    # index = random.choices(range(n), weights=image_weights, k=1)  # weight image sample
    return image_weights


def coco80_to_coco91_class():  # converts 80-index (val2014) to 91-index (paper)
    # https://tech.amikelive.com/node-718/what-object-categories-labels-are-in-coco-dataset/
    # a = np.loadtxt('data/coco.names', dtype='str', delimiter='\n')
    # b = np.loadtxt('data/coco_paper.names', dtype='str', delimiter='\n')
    # x1 = [list(a[i] == b).index(True) + 1 for i in range(80)]  # darknet to coco
    # x2 = [list(b[i] == a).index(True) if any(b[i] == a) else None for i in range(91)]  # coco to darknet
    x = [1, 2, 3, 4, 5, 6, 7, 8, 9, 10, 11, 13, 14, 15, 16, 17, 18, 19, 20, 21, 22, 23, 24, 25, 27, 28, 31, 32, 33, 34,
         35, 36, 37, 38, 39, 40, 41, 42, 43, 44, 46, 47, 48, 49, 50, 51, 52, 53, 54, 55, 56, 57, 58, 59, 60, 61, 62, 63,
         64, 65, 67, 70, 72, 73, 74, 75, 76, 77, 78, 79, 80, 81, 82, 84, 85, 86, 87, 88, 89, 90]
    return x


def xyxy2xywh(x):
    # Convert nx4 boxes from [x1, y1, x2, y2] to [x, y, w, h] where xy1=top-left, xy2=bottom-right
    y = x.clone() if isinstance(x, torch.Tensor) else np.copy(x)
    y[:, 0] = (x[:, 0] + x[:, 2]) / 2  # x center
    y[:, 1] = (x[:, 1] + x[:, 3]) / 2  # y center
    y[:, 2] = x[:, 2] - x[:, 0]  # width
    y[:, 3] = x[:, 3] - x[:, 1]  # height
    return y


def xywh2xyxy(x):
    # Convert nx4 boxes from [x, y, w, h] to [x1, y1, x2, y2] where xy1=top-left, xy2=bottom-right
    y = x.clone() if isinstance(x, torch.Tensor) else np.copy(x)
    y[:, 0] = x[:, 0] - x[:, 2] / 2  # top left x
    y[:, 1] = x[:, 1] - x[:, 3] / 2  # top left y
    y[:, 2] = x[:, 0] + x[:, 2] / 2  # bottom right x
    y[:, 3] = x[:, 1] + x[:, 3] / 2  # bottom right y
    return y


def xywhn2xyxy(x, w=640, h=640, padw=0, padh=0):
    # Convert nx4 boxes from [x, y, w, h] normalized to [x1, y1, x2, y2] where xy1=top-left, xy2=bottom-right
    y = x.clone() if isinstance(x, torch.Tensor) else np.copy(x)
    y[:, 0] = w * (x[:, 0] - x[:, 2] / 2) + padw  # top left x
    y[:, 1] = h * (x[:, 1] - x[:, 3] / 2) + padh  # top left y
    y[:, 2] = w * (x[:, 0] + x[:, 2] / 2) + padw  # bottom right x
    y[:, 3] = h * (x[:, 1] + x[:, 3] / 2) + padh  # bottom right y
    return y


def xyxy2xywhn(x, w=640, h=640, clip=False, eps=0.0):
    # Convert nx4 boxes from [x1, y1, x2, y2] to [x, y, w, h] normalized where xy1=top-left, xy2=bottom-right
    if clip:
        clip_coords(x, (h - eps, w - eps))  # warning: inplace clip
    y = x.clone() if isinstance(x, torch.Tensor) else np.copy(x)
    y[:, 0] = ((x[:, 0] + x[:, 2]) / 2) / w  # x center
    y[:, 1] = ((x[:, 1] + x[:, 3]) / 2) / h  # y center
    y[:, 2] = (x[:, 2] - x[:, 0]) / w  # width
    y[:, 3] = (x[:, 3] - x[:, 1]) / h  # height
    return y


def xyn2xy(x, w=640, h=640, padw=0, padh=0):
    # Convert normalized segments into pixel segments, shape (n,2)
    y = x.clone() if isinstance(x, torch.Tensor) else np.copy(x)
    y[:, 0] = w * x[:, 0] + padw  # top left x
    y[:, 1] = h * x[:, 1] + padh  # top left y
    return y


def segment2box(segment, width=640, height=640):
    # Convert 1 segment label to 1 box label, applying inside-image constraint, i.e. (xy1, xy2, ...) to (xyxy)
    x, y = segment.T  # segment xy
    inside = (x >= 0) & (y >= 0) & (x <= width) & (y <= height)
    x, y, = x[inside], y[inside]
    return np.array([x.min(), y.min(), x.max(), y.max()]) if any(x) else np.zeros((1, 4))  # xyxy


def segments2boxes(segments):
    # Convert segment labels to box labels, i.e. (cls, xy1, xy2, ...) to (cls, xywh)
    boxes = []
    for s in segments:
        x, y = s.T  # segment xy
        boxes.append([x.min(), y.min(), x.max(), y.max()])  # cls, xyxy
    return xyxy2xywh(np.array(boxes))  # cls, xywh


def resample_segments(segments, n=1000):
    # Up-sample an (n,2) segment
    for i, s in enumerate(segments):
        x = np.linspace(0, len(s) - 1, n)
        xp = np.arange(len(s))
        segments[i] = np.concatenate([np.interp(x, xp, s[:, i]) for i in range(2)]).reshape(2, -1).T  # segment xy
    return segments


def scale_coords(img1_shape, coords, img0_shape, ratio_pad=None):
    # Rescale coords (xyxy) from img1_shape to img0_shape
    if ratio_pad is None:  # calculate from img0_shape
        gain = min(img1_shape[0] / img0_shape[0], img1_shape[1] / img0_shape[1])  # gain  = old / new
        pad = (img1_shape[1] - img0_shape[1] * gain) / 2, (img1_shape[0] - img0_shape[0] * gain) / 2  # wh padding
    else:
        gain = ratio_pad[0][0]
        pad = ratio_pad[1]

    coords[:, [0, 2]] -= pad[0]  # x padding
    coords[:, [1, 3]] -= pad[1]  # y padding
    coords[:, :4] /= gain
    clip_coords(coords, img0_shape)
    return coords


def clip_coords(boxes, shape):
    # Clip bounding xyxy bounding boxes to image shape (height, width)
    if isinstance(boxes, torch.Tensor):  # faster individually
        boxes[:, 0].clamp_(0, shape[1])  # x1
        boxes[:, 1].clamp_(0, shape[0])  # y1
        boxes[:, 2].clamp_(0, shape[1])  # x2
        boxes[:, 3].clamp_(0, shape[0])  # y2
    else:  # np.array (faster grouped)
        boxes[:, [0, 2]] = boxes[:, [0, 2]].clip(0, shape[1])  # x1, x2
        boxes[:, [1, 3]] = boxes[:, [1, 3]].clip(0, shape[0])  # y1, y2


def non_max_suppression(prediction, conf_thres=0.25, iou_thres=0.45, classes=None, agnostic=False, multi_label=False,
                        labels=(), max_det=300):
    """Runs Non-Maximum Suppression (NMS) on inference results

    Returns:
         list of detections, on (n,6) tensor per image [xyxy, conf, cls]
    """

    nc = prediction.shape[2] - 5  # number of classes
    xc = prediction[..., 4] > conf_thres  # candidates

    # Checks
    assert 0 <= conf_thres <= 1, f'Invalid Confidence threshold {conf_thres}, valid values are between 0.0 and 1.0'
    assert 0 <= iou_thres <= 1, f'Invalid IoU {iou_thres}, valid values are between 0.0 and 1.0'

    # Settings
    min_wh, max_wh = 2, 7680  # (pixels) minimum and maximum box width and height
    max_nms = 30000  # maximum number of boxes into torchvision.ops.nms()
    time_limit = 10.0  # seconds to quit after
    redundant = True  # require redundant detections
    multi_label &= nc > 1  # multiple labels per box (adds 0.5ms/img)
    merge = False  # use merge-NMS

    t = time.time()
    output = [torch.zeros((0, 6), device=prediction.device)] * prediction.shape[0]
    for xi, x in enumerate(prediction):  # image index, image inference
        # Apply constraints
        x[((x[..., 2:4] < min_wh) | (x[..., 2:4] > max_wh)).any(1), 4] = 0  # width-height
        x = x[xc[xi]]  # confidence

        # Cat apriori labels if autolabelling
        if labels and len(labels[xi]):
            lb = labels[xi]
            v = torch.zeros((len(lb), nc + 5), device=x.device)
            v[:, :4] = lb[:, 1:5]  # box
            v[:, 4] = 1.0  # conf
            v[range(len(lb)), lb[:, 0].long() + 5] = 1.0  # cls
            x = torch.cat((x, v), 0)

        # If none remain process next image
        if not x.shape[0]:
            continue

        # Compute conf
        x[:, 5:] *= x[:, 4:5]  # conf = obj_conf * cls_conf

        # Box (center x, center y, width, height) to (x1, y1, x2, y2)
        box = xywh2xyxy(x[:, :4])

        # Detections matrix nx6 (xyxy, conf, cls)
        if multi_label:
            i, j = (x[:, 5:] > conf_thres).nonzero(as_tuple=False).T
            x = torch.cat((box[i], x[i, j + 5, None], j[:, None].float()), 1)
        else:  # best class only
            conf, j = x[:, 5:].max(1, keepdim=True)
            x = torch.cat((box, conf, j.float()), 1)[conf.view(-1) > conf_thres]

        # Filter by class
        if classes is not None:
            x = x[(x[:, 5:6] == torch.tensor(classes, device=x.device)).any(1)]

        # Apply finite constraint
        # if not torch.isfinite(x).all():
        #     x = x[torch.isfinite(x).all(1)]

        # Check shape
        n = x.shape[0]  # number of boxes
        if not n:  # no boxes
            continue
        elif n > max_nms:  # excess boxes
            x = x[x[:, 4].argsort(descending=True)[:max_nms]]  # sort by confidence

        # Batched NMS
        c = x[:, 5:6] * (0 if agnostic else max_wh)  # classes
        boxes, scores = x[:, :4] + c, x[:, 4]  # boxes (offset by class), scores
        i = torchvision.ops.nms(boxes, scores, iou_thres)  # NMS
        if i.shape[0] > max_det:  # limit detections
            i = i[:max_det]
        if merge and (1 < n < 3E3):  # Merge NMS (boxes merged using weighted mean)
            # update boxes as boxes(i,4) = weights(i,n) * boxes(n,4)
            iou = box_iou(boxes[i], boxes) > iou_thres  # iou matrix
            weights = iou * scores[None]  # box weights
            x[i, :4] = torch.mm(weights, x[:, :4]).float() / weights.sum(1, keepdim=True)  # merged boxes
            if redundant:
                i = i[iou.sum(1) > 1]  # require redundancy

        output[xi] = x[i]
        if (time.time() - t) > time_limit:
            LOGGER.warning(f'WARNING: NMS time limit {time_limit}s exceeded')
            break  # time limit exceeded

    return output


def strip_optimizer(f='best.pt', s=''):  # from utils.general import *; strip_optimizer()
    # Strip optimizer from 'f' to finalize training, optionally save as 's'
    x = torch.load(f, map_location=torch.device('cpu'))
    if x.get('ema'):
        x['model'] = x['ema']  # replace model with ema
    for k in 'optimizer', 'best_fitness', 'wandb_id', 'ema', 'updates':  # keys
        x[k] = None
    x['epoch'] = -1
    x['model'].half()  # to FP16
    for p in x['model'].parameters():
        p.requires_grad = False
    torch.save(x, s or f)
    mb = os.path.getsize(s or f) / 1E6  # filesize
    LOGGER.info(f"Optimizer stripped from {f},{(' saved as %s,' % s) if s else ''} {mb:.1f}MB")


def print_mutation(results, hyp, save_dir, bucket):
    evolve_csv = save_dir / 'evolve.csv'
    evolve_yaml = save_dir / 'hyp_evolve.yaml'
    keys = ('metrics/precision', 'metrics/recall', 'metrics/mAP_0.5', 'metrics/mAP_0.5:0.95',
            'val/box_loss', 'val/obj_loss', 'val/cls_loss') + tuple(hyp.keys())  # [results + hyps]
    keys = tuple(x.strip() for x in keys)
    vals = results + tuple(hyp.values())
    n = len(keys)

    # Download (optional)
    if bucket:
        url = f'gs://{bucket}/evolve.csv'
        if gsutil_getsize(url) > (os.path.getsize(evolve_csv) if os.path.exists(evolve_csv) else 0):
            os.system(f'gsutil cp {url} {save_dir}')  # download evolve.csv if larger than local

    # Log to evolve.csv
    s = '' if evolve_csv.exists() else (('%20s,' * n % keys).rstrip(',') + '\n')  # add header
    with open(evolve_csv, 'a') as f:
        f.write(s + ('%20.5g,' * n % vals).rstrip(',') + '\n')

    # Print to screen
    LOGGER.info(colorstr('evolve: ') + ', '.join(f'{x.strip():>20s}' for x in keys))
    LOGGER.info(colorstr('evolve: ') + ', '.join(f'{x:20.5g}' for x in vals) + '\n\n')

    # Save yaml
    with open(evolve_yaml, 'w') as f:
        data = pd.read_csv(evolve_csv)
        data = data.rename(columns=lambda x: x.strip())  # strip keys
        i = np.argmax(fitness(data.values[:, :7]))  #
        f.write('# YOLOv5 Hyperparameter Evolution Results\n' +
                f'# Best generation: {i}\n' +
                f'# Last generation: {len(data) - 1}\n' +
                '# ' + ', '.join(f'{x.strip():>20s}' for x in keys[:7]) + '\n' +
                '# ' + ', '.join(f'{x:>20.5g}' for x in data.values[i, :7]) + '\n\n')
        yaml.safe_dump(hyp, f, sort_keys=False)

    if bucket:
        os.system(f'gsutil cp {evolve_csv} {evolve_yaml} gs://{bucket}')  # upload


def apply_classifier(x, model, img, im0):
    # Apply a second stage classifier to YOLO outputs
    # Example model = torchvision.models.__dict__['efficientnet_b0'](pretrained=True).to(device).eval()
    im0 = [im0] if isinstance(im0, np.ndarray) else im0
    for i, d in enumerate(x):  # per image
        if d is not None and len(d):
            d = d.clone()

            # Reshape and pad cutouts
            b = xyxy2xywh(d[:, :4])  # boxes
            b[:, 2:] = b[:, 2:].max(1)[0].unsqueeze(1)  # rectangle to square
            b[:, 2:] = b[:, 2:] * 1.3 + 30  # pad
            d[:, :4] = xywh2xyxy(b).long()

            # Rescale boxes from img_size to im0 size
            scale_coords(img.shape[2:], d[:, :4], im0[i].shape)

            # Classes
            pred_cls1 = d[:, 5].long()
            ims = []
            for j, a in enumerate(d):  # per item
                cutout = im0[i][int(a[1]):int(a[3]), int(a[0]):int(a[2])]
                im = cv2.resize(cutout, (224, 224))  # BGR
                # cv2.imwrite('example%i.jpg' % j, cutout)

                im = im[:, :, ::-1].transpose(2, 0, 1)  # BGR to RGB, to 3x416x416
                im = np.ascontiguousarray(im, dtype=np.float32)  # uint8 to float32
                im /= 255  # 0 - 255 to 0.0 - 1.0
                ims.append(im)

            pred_cls2 = model(torch.Tensor(ims).to(d.device)).argmax(1)  # classifier prediction
            x[i] = x[i][pred_cls1 == pred_cls2]  # retain matching class detections

    return x


def increment_path(path, exist_ok=False, sep='', mkdir=False):
    # Increment file or directory path, i.e. runs/exp --> runs/exp{sep}2, runs/exp{sep}3, ... etc.
    path = Path(path)  # os-agnostic
    if path.exists() and not exist_ok:
        path, suffix = (path.with_suffix(''), path.suffix) if path.is_file() else (path, '')
        dirs = glob.glob(f"{path}{sep}*")  # similar paths
        matches = [re.search(rf"%s{sep}(\d+)" % path.stem, d) for d in dirs]
        i = [int(m.groups()[0]) for m in matches if m]  # indices
        n = max(i) + 1 if i else 2  # increment number
        path = Path(f"{path}{sep}{n}{suffix}")  # increment path
    if mkdir:
        path.mkdir(parents=True, exist_ok=True)  # make directory
    return path


# Variables
NCOLS = 0 if is_docker() else shutil.get_terminal_size().columns  # terminal window size for tqdm<|MERGE_RESOLUTION|>--- conflicted
+++ resolved
@@ -399,13 +399,8 @@
     # Download (optional)
     extract_dir = ''
     if isinstance(data, (str, Path)) and str(data).endswith('.zip'):  # i.e. gs://bucket/dir/coco128.zip
-<<<<<<< HEAD
-        download(data, dir=str(ROOT / '../datasets'), unzip=True, delete=False, curl=False, threads=1)
-        data = next((ROOT / '../datasets' / Path(data).stem).rglob('*.yaml'))
-=======
         download(data, dir=DATASETS_DIR, unzip=True, delete=False, curl=False, threads=1)
         data = next((DATASETS_DIR / Path(data).stem).rglob('*.yaml'))
->>>>>>> 9cf80b7f
         extract_dir, autodownload = data.parent, False
 
     # Read yaml (optional)
