# YOLOv5 🚀 by Ultralytics, GPL-3.0 license
"""
Dataloaders and dataset utils
"""

import glob
import hashlib
import json
import math
import os
import random
import shutil
import time
from itertools import repeat
from multiprocessing.pool import Pool, ThreadPool
from pathlib import Path
from threading import Thread
from urllib.parse import urlparse
from zipfile import ZipFile

import numpy as np
import torch
import torch.nn.functional as F
import torchvision
import torchvision.transforms as T
import yaml
from PIL import ExifTags, Image, ImageOps
from torch.utils.data import DataLoader, Dataset, dataloader, distributed
from tqdm import tqdm

from utils.augmentations import (Albumentations, album_classifier_augmentations, augment_hsv, copy_paste,
                                 default_classifier_augmentations, letterbox, mixup, random_perspective)
from utils.general import (DATASETS_DIR, LOGGER, NUM_THREADS, check_dataset, check_requirements, check_yaml, clean_str,
                           cv2, segments2boxes, xyn2xy, xywh2xyxy, xywhn2xyxy, xyxy2xywhn)
from utils.torch_utils import torch_distributed_zero_first

# Parameters
HELP_URL = 'https://github.com/ultralytics/yolov5/wiki/Train-Custom-Data'
IMG_FORMATS = 'bmp', 'dng', 'jpeg', 'jpg', 'mpo', 'png', 'tif', 'tiff', 'webp'  # include image suffixes
VID_FORMATS = 'asf', 'avi', 'gif', 'm4v', 'mkv', 'mov', 'mp4', 'mpeg', 'mpg', 'ts', 'wmv'  # include video suffixes
BAR_FORMAT = '{l_bar}{bar:10}{r_bar}{bar:-10b}'  # tqdm bar format
LOCAL_RANK = int(os.getenv('LOCAL_RANK', -1))  # https://pytorch.org/docs/stable/elastic/run.html

# Get orientation exif tag
for orientation in ExifTags.TAGS.keys():
    if ExifTags.TAGS[orientation] == 'Orientation':
        break


def get_hash(paths):
    # Returns a single hash value of a list of paths (files or dirs)
    size = sum(os.path.getsize(p) for p in paths if os.path.exists(p))  # sizes
    h = hashlib.md5(str(size).encode())  # hash sizes
    h.update(''.join(paths).encode())  # hash paths
    return h.hexdigest()  # return hash


def exif_size(img):
    # Returns exif-corrected PIL size
    s = img.size  # (width, height)
    try:
        rotation = dict(img._getexif().items())[orientation]
        if rotation in [6, 8]:  # rotation 270 or 90
            s = (s[1], s[0])
    except Exception:
        pass

    return s


def exif_transpose(image):
    """
    Transpose a PIL image accordingly if it has an EXIF Orientation tag.
    Inplace version of https://github.com/python-pillow/Pillow/blob/master/src/PIL/ImageOps.py exif_transpose()

    :param image: The image to transpose.
    :return: An image.
    """
    exif = image.getexif()
    orientation = exif.get(0x0112, 1)  # default 1
    if orientation > 1:
        method = {
            2: Image.FLIP_LEFT_RIGHT,
            3: Image.ROTATE_180,
            4: Image.FLIP_TOP_BOTTOM,
            5: Image.TRANSPOSE,
            6: Image.ROTATE_270,
            7: Image.TRANSVERSE,
            8: Image.ROTATE_90,}.get(orientation)
        if method is not None:
            image = image.transpose(method)
            del exif[0x0112]
            image.info["exif"] = exif.tobytes()
    return image


def create_dataloader(path,
                      imgsz,
                      batch_size,
                      stride,
                      single_cls=False,
                      hyp=None,
                      augment=False,
                      cache=False,
                      pad=0.0,
                      rect=False,
                      rank=-1,
                      workers=8,
                      image_weights=False,
                      quad=False,
                      prefix='',
                      shuffle=False):
    if rect and shuffle:
        LOGGER.warning('WARNING: --rect is incompatible with DataLoader shuffle, setting shuffle=False')
        shuffle = False
    with torch_distributed_zero_first(rank):  # init dataset *.cache only once if DDP
        dataset = LoadImagesAndLabels(
            path,
            imgsz,
            batch_size,
            augment=augment,  # augmentation
            hyp=hyp,  # hyperparameters
            rect=rect,  # rectangular batches
            cache_images=cache,
            single_cls=single_cls,
            stride=int(stride),
            pad=pad,
            image_weights=image_weights,
            prefix=prefix)

    batch_size = min(batch_size, len(dataset))
    nd = torch.cuda.device_count()  # number of CUDA devices
    nw = min([os.cpu_count() // max(nd, 1), batch_size if batch_size > 1 else 0, workers])  # number of workers
    sampler = None if rank == -1 else distributed.DistributedSampler(dataset, shuffle=shuffle)
    loader = DataLoader if image_weights else InfiniteDataLoader  # only DataLoader allows for attribute updates
    return loader(dataset,
                  batch_size=batch_size,
                  shuffle=shuffle and sampler is None,
                  num_workers=nw,
                  sampler=sampler,
                  pin_memory=True,
                  collate_fn=LoadImagesAndLabels.collate_fn4 if quad else LoadImagesAndLabels.collate_fn), dataset


class InfiniteDataLoader(dataloader.DataLoader):
    """ Dataloader that reuses workers

    Uses same syntax as vanilla DataLoader
    """

    def __init__(self, *args, **kwargs):
        super().__init__(*args, **kwargs)
        object.__setattr__(self, 'batch_sampler', _RepeatSampler(self.batch_sampler))
        self.iterator = super().__iter__()

    def __len__(self):
        return len(self.batch_sampler.sampler)

    def __iter__(self):
        for _ in range(len(self)):
            yield next(self.iterator)


class _RepeatSampler:
    """ Sampler that repeats forever

    Args:
        sampler (Sampler)
    """

    def __init__(self, sampler):
        self.sampler = sampler

    def __iter__(self):
        while True:
            yield from iter(self.sampler)


class LoadImages:
    # YOLOv5 image/video dataloader, i.e. `python detect.py --source image.jpg/vid.mp4`
    def __init__(self, path, img_size=640, stride=32, auto=True):
        p = str(Path(path).resolve())  # os-agnostic absolute path
        if '*' in p:
            files = sorted(glob.glob(p, recursive=True))  # glob
        elif os.path.isdir(p):
            files = sorted(glob.glob(os.path.join(p, '*.*')))  # dir
        elif os.path.isfile(p):
            files = [p]  # files
        else:
            raise Exception(f'ERROR: {p} does not exist')

        images = [x for x in files if x.split('.')[-1].lower() in IMG_FORMATS]
        videos = [x for x in files if x.split('.')[-1].lower() in VID_FORMATS]
        ni, nv = len(images), len(videos)

        self.img_size = img_size
        self.stride = stride
        self.files = images + videos
        self.nf = ni + nv  # number of files
        self.video_flag = [False] * ni + [True] * nv
        self.mode = 'image'
        self.auto = auto
        if any(videos):
            self.new_video(videos[0])  # new video
        else:
            self.cap = None
        assert self.nf > 0, f'No images or videos found in {p}. ' \
                            f'Supported formats are:\nimages: {IMG_FORMATS}\nvideos: {VID_FORMATS}'

    def __iter__(self):
        self.count = 0
        return self

    def __next__(self):
        if self.count == self.nf:
            raise StopIteration
        path = self.files[self.count]

        if self.video_flag[self.count]:
            # Read video
            self.mode = 'video'
            ret_val, img0 = self.cap.read()
            while not ret_val:
                self.count += 1
                self.cap.release()
                if self.count == self.nf:  # last video
                    raise StopIteration
                path = self.files[self.count]
                self.new_video(path)
                ret_val, img0 = self.cap.read()

            self.frame += 1
            s = f'video {self.count + 1}/{self.nf} ({self.frame}/{self.frames}) {path}: '

        else:
            # Read image
            self.count += 1
            img0 = cv2.imread(path)  # BGR
            assert img0 is not None, f'Image Not Found {path}'
            s = f'image {self.count}/{self.nf} {path}: '

        # Padded resize
        img = letterbox(img0, self.img_size, stride=self.stride, auto=self.auto)[0]

        # Convert
        img = img.transpose((2, 0, 1))[::-1]  # HWC to CHW, BGR to RGB
        img = np.ascontiguousarray(img)

        return path, img, img0, self.cap, s

    def new_video(self, path):
        self.frame = 0
        self.cap = cv2.VideoCapture(path)
        self.frames = int(self.cap.get(cv2.CAP_PROP_FRAME_COUNT))

    def __len__(self):
        return self.nf  # number of files


class LoadWebcam:  # for inference
    # YOLOv5 local webcam dataloader, i.e. `python detect.py --source 0`
    def __init__(self, pipe='0', img_size=640, stride=32):
        self.img_size = img_size
        self.stride = stride
        self.pipe = eval(pipe) if pipe.isnumeric() else pipe
        self.cap = cv2.VideoCapture(self.pipe)  # video capture object
        self.cap.set(cv2.CAP_PROP_BUFFERSIZE, 3)  # set buffer size

    def __iter__(self):
        self.count = -1
        return self

    def __next__(self):
        self.count += 1
        if cv2.waitKey(1) == ord('q'):  # q to quit
            self.cap.release()
            cv2.destroyAllWindows()
            raise StopIteration

        # Read frame
        ret_val, img0 = self.cap.read()
        img0 = cv2.flip(img0, 1)  # flip left-right

        # Print
        assert ret_val, f'Camera Error {self.pipe}'
        img_path = 'webcam.jpg'
        s = f'webcam {self.count}: '

        # Padded resize
        img = letterbox(img0, self.img_size, stride=self.stride)[0]

        # Convert
        img = img.transpose((2, 0, 1))[::-1]  # HWC to CHW, BGR to RGB
        img = np.ascontiguousarray(img)

        return img_path, img, img0, None, s

    def __len__(self):
        return 0


class LoadStreams:
    # YOLOv5 streamloader, i.e. `python detect.py --source 'rtsp://example.com/media.mp4'  # RTSP, RTMP, HTTP streams`
    def __init__(self, sources='streams.txt', img_size=640, stride=32, auto=True):
        self.mode = 'stream'
        self.img_size = img_size
        self.stride = stride

        if os.path.isfile(sources):
            with open(sources) as f:
                sources = [x.strip() for x in f.read().strip().splitlines() if len(x.strip())]
        else:
            sources = [sources]

        n = len(sources)
        self.imgs, self.fps, self.frames, self.threads = [None] * n, [0] * n, [0] * n, [None] * n
        self.sources = [clean_str(x) for x in sources]  # clean source names for later
        self.auto = auto
        for i, s in enumerate(sources):  # index, source
            # Start thread to read frames from video stream
            st = f'{i + 1}/{n}: {s}... '
            if urlparse(s).hostname in ('www.youtube.com', 'youtube.com', 'youtu.be'):  # if source is YouTube video
                check_requirements(('pafy', 'youtube_dl==2020.12.2'))
                import pafy
                s = pafy.new(s).getbest(preftype="mp4").url  # YouTube URL
            s = eval(s) if s.isnumeric() else s  # i.e. s = '0' local webcam
            cap = cv2.VideoCapture(s)
            assert cap.isOpened(), f'{st}Failed to open {s}'
            w = int(cap.get(cv2.CAP_PROP_FRAME_WIDTH))
            h = int(cap.get(cv2.CAP_PROP_FRAME_HEIGHT))
            fps = cap.get(cv2.CAP_PROP_FPS)  # warning: may return 0 or nan
            self.frames[i] = max(int(cap.get(cv2.CAP_PROP_FRAME_COUNT)), 0) or float('inf')  # infinite stream fallback
            self.fps[i] = max((fps if math.isfinite(fps) else 0) % 100, 0) or 30  # 30 FPS fallback

            _, self.imgs[i] = cap.read()  # guarantee first frame
            self.threads[i] = Thread(target=self.update, args=([i, cap, s]), daemon=True)
            LOGGER.info(f"{st} Success ({self.frames[i]} frames {w}x{h} at {self.fps[i]:.2f} FPS)")
            self.threads[i].start()
        LOGGER.info('')  # newline

        # check for common shapes
        s = np.stack([letterbox(x, self.img_size, stride=self.stride, auto=self.auto)[0].shape for x in self.imgs])
        self.rect = np.unique(s, axis=0).shape[0] == 1  # rect inference if all shapes equal
        if not self.rect:
            LOGGER.warning('WARNING: Stream shapes differ. For optimal performance supply similarly-shaped streams.')

    def update(self, i, cap, stream):
        # Read stream `i` frames in daemon thread
        n, f, read = 0, self.frames[i], 1  # frame number, frame array, inference every 'read' frame
        while cap.isOpened() and n < f:
            n += 1
            # _, self.imgs[index] = cap.read()
            cap.grab()
            if n % read == 0:
                success, im = cap.retrieve()
                if success:
                    self.imgs[i] = im
                else:
                    LOGGER.warning('WARNING: Video stream unresponsive, please check your IP camera connection.')
                    self.imgs[i] = np.zeros_like(self.imgs[i])
                    cap.open(stream)  # re-open stream if signal was lost
            time.sleep(1 / self.fps[i])  # wait time

    def __iter__(self):
        self.count = -1
        return self

    def __next__(self):
        self.count += 1
        if not all(x.is_alive() for x in self.threads) or cv2.waitKey(1) == ord('q'):  # q to quit
            cv2.destroyAllWindows()
            raise StopIteration

        # Letterbox
        img0 = self.imgs.copy()
        img = [letterbox(x, self.img_size, stride=self.stride, auto=self.rect and self.auto)[0] for x in img0]

        # Stack
        img = np.stack(img, 0)

        # Convert
        img = img[..., ::-1].transpose((0, 3, 1, 2))  # BGR to RGB, BHWC to BCHW
        img = np.ascontiguousarray(img)

        return self.sources, img, img0, None, ''

    def __len__(self):
        return len(self.sources)  # 1E12 frames = 32 streams at 30 FPS for 30 years


def img2label_paths(img_paths):
    # Define label paths as a function of image paths
    sa, sb = f'{os.sep}images{os.sep}', f'{os.sep}labels{os.sep}'  # /images/, /labels/ substrings
    return [sb.join(x.rsplit(sa, 1)).rsplit('.', 1)[0] + '.txt' for x in img_paths]


class LoadImagesAndLabels(Dataset):
    # YOLOv5 train_loader/val_loader, loads images and labels for training and validation
    cache_version = 0.6  # dataset labels *.cache version
    rand_interp_methods = [cv2.INTER_NEAREST, cv2.INTER_LINEAR, cv2.INTER_CUBIC, cv2.INTER_AREA, cv2.INTER_LANCZOS4]

    def __init__(self,
                 path,
                 img_size=640,
                 batch_size=16,
                 augment=False,
                 hyp=None,
                 rect=False,
                 image_weights=False,
                 cache_images=False,
                 single_cls=False,
                 stride=32,
                 pad=0.0,
                 prefix=''):
        self.img_size = img_size
        self.augment = augment
        self.hyp = hyp
        self.image_weights = image_weights
        self.rect = False if image_weights else rect
        self.mosaic = self.augment and not self.rect  # load 4 images at a time into a mosaic (only during training)
        self.mosaic_border = [-img_size // 2, -img_size // 2]
        self.stride = stride
        self.path = path
        self.albumentations = Albumentations() if augment else None

        try:
            f = []  # image files
            for p in path if isinstance(path, list) else [path]:
                p = Path(p)  # os-agnostic
                if p.is_dir():  # dir
                    f += glob.glob(str(p / '**' / '*.*'), recursive=True)
                    # f = list(p.rglob('*.*'))  # pathlib
                elif p.is_file():  # file
                    with open(p) as t:
                        t = t.read().strip().splitlines()
                        parent = str(p.parent) + os.sep
                        f += [x.replace('./', parent) if x.startswith('./') else x for x in t]  # local to global path
                        # f += [p.parent / x.lstrip(os.sep) for x in t]  # local to global path (pathlib)
                else:
                    raise Exception(f'{prefix}{p} does not exist')
            self.im_files = sorted(x.replace('/', os.sep) for x in f if x.split('.')[-1].lower() in IMG_FORMATS)
            # self.img_files = sorted([x for x in f if x.suffix[1:].lower() in IMG_FORMATS])  # pathlib
            assert self.im_files, f'{prefix}No images found'
        except Exception as e:
            raise Exception(f'{prefix}Error loading data from {path}: {e}\nSee {HELP_URL}')

        # Check cache
        self.label_files = img2label_paths(self.im_files)  # labels
        cache_path = (p if p.is_file() else Path(self.label_files[0]).parent).with_suffix('.cache')
        try:
            cache, exists = np.load(cache_path, allow_pickle=True).item(), True  # load dict
            assert cache['version'] == self.cache_version  # same version
            assert cache['hash'] == get_hash(self.label_files + self.im_files)  # same hash
        except Exception:
            cache, exists = self.cache_labels(cache_path, prefix), False  # cache

        # Display cache
        nf, nm, ne, nc, n = cache.pop('results')  # found, missing, empty, corrupt, total
        if exists and LOCAL_RANK in {-1, 0}:
            d = f"Scanning '{cache_path}' images and labels... {nf} found, {nm} missing, {ne} empty, {nc} corrupt"
            tqdm(None, desc=prefix + d, total=n, initial=n, bar_format=BAR_FORMAT)  # display cache results
            if cache['msgs']:
                LOGGER.info('\n'.join(cache['msgs']))  # display warnings
        assert nf > 0 or not augment, f'{prefix}No labels in {cache_path}. Can not train without labels. See {HELP_URL}'

        # Read cache
        [cache.pop(k) for k in ('hash', 'version', 'msgs')]  # remove items
        labels, shapes, self.segments = zip(*cache.values())
        self.labels = list(labels)
        self.shapes = np.array(shapes, dtype=np.float64)
        self.im_files = list(cache.keys())  # update
        self.label_files = img2label_paths(cache.keys())  # update
        n = len(shapes)  # number of images
        bi = np.floor(np.arange(n) / batch_size).astype(np.int)  # batch index
        nb = bi[-1] + 1  # number of batches
        self.batch = bi  # batch index of image
        self.n = n
        self.indices = range(n)

        # Update labels
        include_class = []  # filter labels to include only these classes (optional)
        include_class_array = np.array(include_class).reshape(1, -1)
        for i, (label, segment) in enumerate(zip(self.labels, self.segments)):
            if include_class:
                j = (label[:, 0:1] == include_class_array).any(1)
                self.labels[i] = label[j]
                if segment:
                    self.segments[i] = segment[j]
            if single_cls:  # single-class training, merge all classes into 0
                self.labels[i][:, 0] = 0
                if segment:
                    self.segments[i][:, 0] = 0

        # Rectangular Training
        if self.rect:
            # Sort by aspect ratio
            s = self.shapes  # wh
            ar = s[:, 1] / s[:, 0]  # aspect ratio
            irect = ar.argsort()
            self.im_files = [self.im_files[i] for i in irect]
            self.label_files = [self.label_files[i] for i in irect]
            self.labels = [self.labels[i] for i in irect]
            self.shapes = s[irect]  # wh
            ar = ar[irect]

            # Set training image shapes
            shapes = [[1, 1]] * nb
            for i in range(nb):
                ari = ar[bi == i]
                mini, maxi = ari.min(), ari.max()
                if maxi < 1:
                    shapes[i] = [maxi, 1]
                elif mini > 1:
                    shapes[i] = [1, 1 / mini]

            self.batch_shapes = np.ceil(np.array(shapes) * img_size / stride + pad).astype(np.int) * stride

        # Cache images into RAM/disk for faster training (WARNING: large datasets may exceed system resources)
        self.ims = [None] * n
        self.npy_files = [Path(f).with_suffix('.npy') for f in self.im_files]
        if cache_images:
            gb = 0  # Gigabytes of cached images
            self.im_hw0, self.im_hw = [None] * n, [None] * n
            fcn = self.cache_images_to_disk if cache_images == 'disk' else self.load_image
            results = ThreadPool(NUM_THREADS).imap(fcn, range(n))
            pbar = tqdm(enumerate(results), total=n, bar_format=BAR_FORMAT, disable=LOCAL_RANK > 0)
            for i, x in pbar:
                if cache_images == 'disk':
                    gb += self.npy_files[i].stat().st_size
                else:  # 'ram'
                    self.ims[i], self.im_hw0[i], self.im_hw[i] = x  # im, hw_orig, hw_resized = load_image(self, i)
                    gb += self.ims[i].nbytes
                pbar.desc = f'{prefix}Caching images ({gb / 1E9:.1f}GB {cache_images})'
            pbar.close()

    def cache_labels(self, path=Path('./labels.cache'), prefix=''):
        # Cache dataset labels, check images and read shapes
        x = {}  # dict
        nm, nf, ne, nc, msgs = 0, 0, 0, 0, []  # number missing, found, empty, corrupt, messages
        desc = f"{prefix}Scanning '{path.parent / path.stem}' images and labels..."
        with Pool(NUM_THREADS) as pool:
            pbar = tqdm(pool.imap(verify_image_label, zip(self.im_files, self.label_files, repeat(prefix))),
                        desc=desc,
                        total=len(self.im_files),
                        bar_format=BAR_FORMAT)
            for im_file, lb, shape, segments, nm_f, nf_f, ne_f, nc_f, msg in pbar:
                nm += nm_f
                nf += nf_f
                ne += ne_f
                nc += nc_f
                if im_file:
                    x[im_file] = [lb, shape, segments]
                if msg:
                    msgs.append(msg)
                pbar.desc = f"{desc}{nf} found, {nm} missing, {ne} empty, {nc} corrupt"

        pbar.close()
        if msgs:
            LOGGER.info('\n'.join(msgs))
        if nf == 0:
            LOGGER.warning(f'{prefix}WARNING: No labels found in {path}. See {HELP_URL}')
        x['hash'] = get_hash(self.label_files + self.im_files)
        x['results'] = nf, nm, ne, nc, len(self.im_files)
        x['msgs'] = msgs  # warnings
        x['version'] = self.cache_version  # cache version
        try:
            np.save(path, x)  # save cache for next time
            path.with_suffix('.cache.npy').rename(path)  # remove .npy suffix
            LOGGER.info(f'{prefix}New cache created: {path}')
        except Exception as e:
            LOGGER.warning(f'{prefix}WARNING: Cache directory {path.parent} is not writeable: {e}')  # not writeable
        return x

    def __len__(self):
        return len(self.im_files)

    # def __iter__(self):
    #     self.count = -1
    #     print('ran dataset iter')
    #     #self.shuffled_vector = np.random.permutation(self.nF) if self.augment else np.arange(self.nF)
    #     return self

    def __getitem__(self, index):
        index = self.indices[index]  # linear, shuffled, or image_weights

        hyp = self.hyp
        mosaic = self.mosaic and random.random() < hyp['mosaic']
        if mosaic:
            # Load mosaic
            img, labels = self.load_mosaic(index)
            shapes = None

            # MixUp augmentation
            if random.random() < hyp['mixup']:
                img, labels = mixup(img, labels, *self.load_mosaic(random.randint(0, self.n - 1)))

        else:
            # Load image
            img, (h0, w0), (h, w) = self.load_image(index)

            # Letterbox
            shape = self.batch_shapes[self.batch[index]] if self.rect else self.img_size  # final letterboxed shape
            img, ratio, pad = letterbox(img, shape, auto=False, scaleup=self.augment)
            shapes = (h0, w0), ((h / h0, w / w0), pad)  # for COCO mAP rescaling

            labels = self.labels[index].copy()
            if labels.size:  # normalized xywh to pixel xyxy format
                labels[:, 1:] = xywhn2xyxy(labels[:, 1:], ratio[0] * w, ratio[1] * h, padw=pad[0], padh=pad[1])

            if self.augment:
                img, labels = random_perspective(img,
                                                 labels,
                                                 degrees=hyp['degrees'],
                                                 translate=hyp['translate'],
                                                 scale=hyp['scale'],
                                                 shear=hyp['shear'],
                                                 perspective=hyp['perspective'])

        nl = len(labels)  # number of labels
        if nl:
            labels[:, 1:5] = xyxy2xywhn(labels[:, 1:5], w=img.shape[1], h=img.shape[0], clip=True, eps=1E-3)

        if self.augment:
            # Albumentations
            img, labels = self.albumentations(img, labels)
            nl = len(labels)  # update after albumentations

            # HSV color-space
            augment_hsv(img, hgain=hyp['hsv_h'], sgain=hyp['hsv_s'], vgain=hyp['hsv_v'])

            # Flip up-down
            if random.random() < hyp['flipud']:
                img = np.flipud(img)
                if nl:
                    labels[:, 2] = 1 - labels[:, 2]

            # Flip left-right
            if random.random() < hyp['fliplr']:
                img = np.fliplr(img)
                if nl:
                    labels[:, 1] = 1 - labels[:, 1]

            # Cutouts
            # labels = cutout(img, labels, p=0.5)
            # nl = len(labels)  # update after cutout

        labels_out = torch.zeros((nl, 6))
        if nl:
            labels_out[:, 1:] = torch.from_numpy(labels)

        # Convert
        img = img.transpose((2, 0, 1))[::-1]  # HWC to CHW, BGR to RGB
        img = np.ascontiguousarray(img)

        return torch.from_numpy(img), labels_out, self.im_files[index], shapes

    def load_image(self, i):
        # Loads 1 image from dataset index 'i', returns (im, original hw, resized hw)
        im, f, fn = self.ims[i], self.im_files[i], self.npy_files[i],
        if im is None:  # not cached in RAM
            if fn.exists():  # load npy
                im = np.load(fn)
            else:  # read image
                im = cv2.imread(f)  # BGR
                assert im is not None, f'Image Not Found {f}'
            h0, w0 = im.shape[:2]  # orig hw
            r = self.img_size / max(h0, w0)  # ratio
            if r != 1:  # if sizes are not equal
                interp = cv2.INTER_LINEAR if (self.augment or r > 1) else cv2.INTER_AREA
                im = cv2.resize(im, (int(w0 * r), int(h0 * r)), interpolation=interp)
            return im, (h0, w0), im.shape[:2]  # im, hw_original, hw_resized
        else:
            return self.ims[i], self.im_hw0[i], self.im_hw[i]  # im, hw_original, hw_resized

    def cache_images_to_disk(self, i):
        # Saves an image as an *.npy file for faster loading
        f = self.npy_files[i]
        if not f.exists():
            np.save(f.as_posix(), cv2.imread(self.im_files[i]))

    def load_mosaic(self, index):
        # YOLOv5 4-mosaic loader. Loads 1 image + 3 random images into a 4-image mosaic
        labels4, segments4 = [], []
        s = self.img_size
        yc, xc = (int(random.uniform(-x, 2 * s + x)) for x in self.mosaic_border)  # mosaic center x, y
        indices = [index] + random.choices(self.indices, k=3)  # 3 additional image indices
        random.shuffle(indices)
        for i, index in enumerate(indices):
            # Load image
            img, _, (h, w) = self.load_image(index)

            # place img in img4
            if i == 0:  # top left
                img4 = np.full((s * 2, s * 2, img.shape[2]), 114, dtype=np.uint8)  # base image with 4 tiles
                x1a, y1a, x2a, y2a = max(xc - w, 0), max(yc - h, 0), xc, yc  # xmin, ymin, xmax, ymax (large image)
                x1b, y1b, x2b, y2b = w - (x2a - x1a), h - (y2a - y1a), w, h  # xmin, ymin, xmax, ymax (small image)
            elif i == 1:  # top right
                x1a, y1a, x2a, y2a = xc, max(yc - h, 0), min(xc + w, s * 2), yc
                x1b, y1b, x2b, y2b = 0, h - (y2a - y1a), min(w, x2a - x1a), h
            elif i == 2:  # bottom left
                x1a, y1a, x2a, y2a = max(xc - w, 0), yc, xc, min(s * 2, yc + h)
                x1b, y1b, x2b, y2b = w - (x2a - x1a), 0, w, min(y2a - y1a, h)
            elif i == 3:  # bottom right
                x1a, y1a, x2a, y2a = xc, yc, min(xc + w, s * 2), min(s * 2, yc + h)
                x1b, y1b, x2b, y2b = 0, 0, min(w, x2a - x1a), min(y2a - y1a, h)

            img4[y1a:y2a, x1a:x2a] = img[y1b:y2b, x1b:x2b]  # img4[ymin:ymax, xmin:xmax]
            padw = x1a - x1b
            padh = y1a - y1b

            # Labels
            labels, segments = self.labels[index].copy(), self.segments[index].copy()
            if labels.size:
                labels[:, 1:] = xywhn2xyxy(labels[:, 1:], w, h, padw, padh)  # normalized xywh to pixel xyxy format
                segments = [xyn2xy(x, w, h, padw, padh) for x in segments]
            labels4.append(labels)
            segments4.extend(segments)

        # Concat/clip labels
        labels4 = np.concatenate(labels4, 0)
        for x in (labels4[:, 1:], *segments4):
            np.clip(x, 0, 2 * s, out=x)  # clip when using random_perspective()
        # img4, labels4 = replicate(img4, labels4)  # replicate

        # Augment
        img4, labels4, segments4 = copy_paste(img4, labels4, segments4, p=self.hyp['copy_paste'])
        img4, labels4 = random_perspective(img4,
                                           labels4,
                                           segments4,
                                           degrees=self.hyp['degrees'],
                                           translate=self.hyp['translate'],
                                           scale=self.hyp['scale'],
                                           shear=self.hyp['shear'],
                                           perspective=self.hyp['perspective'],
                                           border=self.mosaic_border)  # border to remove

        return img4, labels4

    def load_mosaic9(self, index):
        # YOLOv5 9-mosaic loader. Loads 1 image + 8 random images into a 9-image mosaic
        labels9, segments9 = [], []
        s = self.img_size
        indices = [index] + random.choices(self.indices, k=8)  # 8 additional image indices
        random.shuffle(indices)
        hp, wp = -1, -1  # height, width previous
        for i, index in enumerate(indices):
            # Load image
            img, _, (h, w) = self.load_image(index)

            # place img in img9
            if i == 0:  # center
                img9 = np.full((s * 3, s * 3, img.shape[2]), 114, dtype=np.uint8)  # base image with 4 tiles
                h0, w0 = h, w
                c = s, s, s + w, s + h  # xmin, ymin, xmax, ymax (base) coordinates
            elif i == 1:  # top
                c = s, s - h, s + w, s
            elif i == 2:  # top right
                c = s + wp, s - h, s + wp + w, s
            elif i == 3:  # right
                c = s + w0, s, s + w0 + w, s + h
            elif i == 4:  # bottom right
                c = s + w0, s + hp, s + w0 + w, s + hp + h
            elif i == 5:  # bottom
                c = s + w0 - w, s + h0, s + w0, s + h0 + h
            elif i == 6:  # bottom left
                c = s + w0 - wp - w, s + h0, s + w0 - wp, s + h0 + h
            elif i == 7:  # left
                c = s - w, s + h0 - h, s, s + h0
            elif i == 8:  # top left
                c = s - w, s + h0 - hp - h, s, s + h0 - hp

            padx, pady = c[:2]
            x1, y1, x2, y2 = (max(x, 0) for x in c)  # allocate coords

            # Labels
            labels, segments = self.labels[index].copy(), self.segments[index].copy()
            if labels.size:
                labels[:, 1:] = xywhn2xyxy(labels[:, 1:], w, h, padx, pady)  # normalized xywh to pixel xyxy format
                segments = [xyn2xy(x, w, h, padx, pady) for x in segments]
            labels9.append(labels)
            segments9.extend(segments)

            # Image
            img9[y1:y2, x1:x2] = img[y1 - pady:, x1 - padx:]  # img9[ymin:ymax, xmin:xmax]
            hp, wp = h, w  # height, width previous

        # Offset
        yc, xc = (int(random.uniform(0, s)) for _ in self.mosaic_border)  # mosaic center x, y
        img9 = img9[yc:yc + 2 * s, xc:xc + 2 * s]

        # Concat/clip labels
        labels9 = np.concatenate(labels9, 0)
        labels9[:, [1, 3]] -= xc
        labels9[:, [2, 4]] -= yc
        c = np.array([xc, yc])  # centers
        segments9 = [x - c for x in segments9]

        for x in (labels9[:, 1:], *segments9):
            np.clip(x, 0, 2 * s, out=x)  # clip when using random_perspective()
        # img9, labels9 = replicate(img9, labels9)  # replicate

        # Augment
        img9, labels9 = random_perspective(img9,
                                           labels9,
                                           segments9,
                                           degrees=self.hyp['degrees'],
                                           translate=self.hyp['translate'],
                                           scale=self.hyp['scale'],
                                           shear=self.hyp['shear'],
                                           perspective=self.hyp['perspective'],
                                           border=self.mosaic_border)  # border to remove

        return img9, labels9

    @staticmethod
    def collate_fn(batch):
        im, label, path, shapes = zip(*batch)  # transposed
        for i, lb in enumerate(label):
            lb[:, 0] = i  # add target image index for build_targets()
        return torch.stack(im, 0), torch.cat(label, 0), path, shapes

    @staticmethod
    def collate_fn4(batch):
        img, label, path, shapes = zip(*batch)  # transposed
        n = len(shapes) // 4
        im4, label4, path4, shapes4 = [], [], path[:n], shapes[:n]

        ho = torch.tensor([[0.0, 0, 0, 1, 0, 0]])
        wo = torch.tensor([[0.0, 0, 1, 0, 0, 0]])
        s = torch.tensor([[1, 1, 0.5, 0.5, 0.5, 0.5]])  # scale
        for i in range(n):  # zidane torch.zeros(16,3,720,1280)  # BCHW
            i *= 4
            if random.random() < 0.5:
                im = F.interpolate(img[i].unsqueeze(0).float(), scale_factor=2.0, mode='bilinear',
                                   align_corners=False)[0].type(img[i].type())
                lb = label[i]
            else:
                im = torch.cat((torch.cat((img[i], img[i + 1]), 1), torch.cat((img[i + 2], img[i + 3]), 1)), 2)
                lb = torch.cat((label[i], label[i + 1] + ho, label[i + 2] + wo, label[i + 3] + ho + wo), 0) * s
            im4.append(im)
            label4.append(lb)

        for i, lb in enumerate(label4):
            lb[:, 0] = i  # add target image index for build_targets()

        return torch.stack(im4, 0), torch.cat(label4, 0), path4, shapes4


# Ancillary functions --------------------------------------------------------------------------------------------------
def create_folder(path='./new'):
    # Create folder
    if os.path.exists(path):
        shutil.rmtree(path)  # delete output folder
    os.makedirs(path)  # make new output folder


def flatten_recursive(path=DATASETS_DIR / 'coco128'):
    # Flatten a recursive directory by bringing all files to top level
    new_path = Path(str(path) + '_flat')
    create_folder(new_path)
    for file in tqdm(glob.glob(str(Path(path)) + '/**/*.*', recursive=True)):
        shutil.copyfile(file, new_path / Path(file).name)


def extract_boxes(path=DATASETS_DIR / 'coco128'):  # from utils.dataloaders import *; extract_boxes()
    # Convert detection dataset into classification dataset, with one directory per class
    path = Path(path)  # images dir
    shutil.rmtree(path / 'classifier') if (path / 'classifier').is_dir() else None  # remove existing
    files = list(path.rglob('*.*'))
    n = len(files)  # number of files
    for im_file in tqdm(files, total=n):
        if im_file.suffix[1:] in IMG_FORMATS:
            # image
            im = cv2.imread(str(im_file))[..., ::-1]  # BGR to RGB
            h, w = im.shape[:2]

            # labels
            lb_file = Path(img2label_paths([str(im_file)])[0])
            if Path(lb_file).exists():
                with open(lb_file) as f:
                    lb = np.array([x.split() for x in f.read().strip().splitlines()], dtype=np.float32)  # labels

                for j, x in enumerate(lb):
                    c = int(x[0])  # class
                    f = (path / 'classifier') / f'{c}' / f'{path.stem}_{im_file.stem}_{j}.jpg'  # new filename
                    if not f.parent.is_dir():
                        f.parent.mkdir(parents=True)

                    b = x[1:] * [w, h, w, h]  # box
                    # b[2:] = b[2:].max()  # rectangle to square
                    b[2:] = b[2:] * 1.2 + 3  # pad
                    b = xywh2xyxy(b.reshape(-1, 4)).ravel().astype(np.int)

                    b[[0, 2]] = np.clip(b[[0, 2]], 0, w)  # clip boxes outside of image
                    b[[1, 3]] = np.clip(b[[1, 3]], 0, h)
                    assert cv2.imwrite(str(f), im[b[1]:b[3], b[0]:b[2]]), f'box failure in {f}'


def autosplit(path=DATASETS_DIR / 'coco128/images', weights=(0.9, 0.1, 0.0), annotated_only=False):
    """ Autosplit a dataset into train/val/test splits and save path/autosplit_*.txt files
    Usage: from utils.dataloaders import *; autosplit()
    Arguments
        path:            Path to images directory
        weights:         Train, val, test weights (list, tuple)
        annotated_only:  Only use images with an annotated txt file
    """
    path = Path(path)  # images dir
    files = sorted(x for x in path.rglob('*.*') if x.suffix[1:].lower() in IMG_FORMATS)  # image files only
    n = len(files)  # number of files
    random.seed(0)  # for reproducibility
    indices = random.choices([0, 1, 2], weights=weights, k=n)  # assign each image to a split

    txt = ['autosplit_train.txt', 'autosplit_val.txt', 'autosplit_test.txt']  # 3 txt files
    [(path.parent / x).unlink(missing_ok=True) for x in txt]  # remove existing

    print(f'Autosplitting images from {path}' + ', using *.txt labeled images only' * annotated_only)
    for i, img in tqdm(zip(indices, files), total=n):
        if not annotated_only or Path(img2label_paths([str(img)])[0]).exists():  # check label
            with open(path.parent / txt[i], 'a') as f:
                f.write('./' + img.relative_to(path.parent).as_posix() + '\n')  # add image to txt file


def verify_image_label(args):
    # Verify one image-label pair
    im_file, lb_file, prefix = args
    nm, nf, ne, nc, msg, segments = 0, 0, 0, 0, '', []  # number (missing, found, empty, corrupt), message, segments
    try:
        # verify images
        im = Image.open(im_file)
        im.verify()  # PIL verify
        shape = exif_size(im)  # image size
        assert (shape[0] > 9) & (shape[1] > 9), f'image size {shape} <10 pixels'
        assert im.format.lower() in IMG_FORMATS, f'invalid image format {im.format}'
        if im.format.lower() in ('jpg', 'jpeg'):
            with open(im_file, 'rb') as f:
                f.seek(-2, 2)
                if f.read() != b'\xff\xd9':  # corrupt JPEG
                    ImageOps.exif_transpose(Image.open(im_file)).save(im_file, 'JPEG', subsampling=0, quality=100)
                    msg = f'{prefix}WARNING: {im_file}: corrupt JPEG restored and saved'

        # verify labels
        if os.path.isfile(lb_file):
            nf = 1  # label found
            with open(lb_file) as f:
                lb = [x.split() for x in f.read().strip().splitlines() if len(x)]
                if any(len(x) > 6 for x in lb):  # is segment
                    classes = np.array([x[0] for x in lb], dtype=np.float32)
                    segments = [np.array(x[1:], dtype=np.float32).reshape(-1, 2) for x in lb]  # (cls, xy1...)
                    lb = np.concatenate((classes.reshape(-1, 1), segments2boxes(segments)), 1)  # (cls, xywh)
                lb = np.array(lb, dtype=np.float32)
            nl = len(lb)
            if nl:
                assert lb.shape[1] == 5, f'labels require 5 columns, {lb.shape[1]} columns detected'
                assert (lb >= 0).all(), f'negative label values {lb[lb < 0]}'
                assert (lb[:, 1:] <= 1).all(), f'non-normalized or out of bounds coordinates {lb[:, 1:][lb[:, 1:] > 1]}'
                _, i = np.unique(lb, axis=0, return_index=True)
                if len(i) < nl:  # duplicate row check
                    lb = lb[i]  # remove duplicates
                    if segments:
                        segments = segments[i]
                    msg = f'{prefix}WARNING: {im_file}: {nl - len(i)} duplicate labels removed'
            else:
                ne = 1  # label empty
                lb = np.zeros((0, 5), dtype=np.float32)
        else:
            nm = 1  # label missing
            lb = np.zeros((0, 5), dtype=np.float32)
        return im_file, lb, shape, segments, nm, nf, ne, nc, msg
    except Exception as e:
        nc = 1
        msg = f'{prefix}WARNING: {im_file}: ignoring corrupt image/label: {e}'
        return [None, None, None, None, nm, nf, ne, nc, msg]


def dataset_stats(path='coco128.yaml', autodownload=False, verbose=False, profile=False, hub=False):
    """ Return dataset statistics dictionary with images and instances counts per split per class
    To run in parent directory: export PYTHONPATH="$PWD/yolov5"
    Usage1: from utils.dataloaders import *; dataset_stats('coco128.yaml', autodownload=True)
    Usage2: from utils.dataloaders import *; dataset_stats('path/to/coco128_with_yaml.zip')
    Arguments
        path:           Path to data.yaml or data.zip (with data.yaml inside data.zip)
        autodownload:   Attempt to download dataset if not found locally
        verbose:        Print stats dictionary
    """

    def _round_labels(labels):
        # Update labels to integer class and 6 decimal place floats
        return [[int(c), *(round(x, 4) for x in points)] for c, *points in labels]

    def _find_yaml(dir):
        # Return data.yaml file
        files = list(dir.glob('*.yaml')) or list(dir.rglob('*.yaml'))  # try root level first and then recursive
        assert files, f'No *.yaml file found in {dir}'
        if len(files) > 1:
            files = [f for f in files if f.stem == dir.stem]  # prefer *.yaml files that match dir name
            assert files, f'Multiple *.yaml files found in {dir}, only 1 *.yaml file allowed'
        assert len(files) == 1, f'Multiple *.yaml files found: {files}, only 1 *.yaml file allowed in {dir}'
        return files[0]

    def _unzip(path):
        # Unzip data.zip
        if str(path).endswith('.zip'):  # path is data.zip
            assert Path(path).is_file(), f'Error unzipping {path}, file not found'
            ZipFile(path).extractall(path=path.parent)  # unzip
            dir = path.with_suffix('')  # dataset directory == zip name
            assert dir.is_dir(), f'Error unzipping {path}, {dir} not found. path/to/abc.zip MUST unzip to path/to/abc/'
            return True, str(dir), _find_yaml(dir)  # zipped, data_dir, yaml_path
        else:  # path is data.yaml
            return False, None, path

    def _hub_ops(f, max_dim=1920):
        # HUB ops for 1 image 'f': resize and save at reduced quality in /dataset-hub for web/app viewing
        f_new = im_dir / Path(f).name  # dataset-hub image filename
        try:  # use PIL
            im = Image.open(f)
            r = max_dim / max(im.height, im.width)  # ratio
            if r < 1.0:  # image too large
                im = im.resize((int(im.width * r), int(im.height * r)))
            im.save(f_new, 'JPEG', quality=75, optimize=True)  # save
        except Exception as e:  # use OpenCV
            print(f'WARNING: HUB ops PIL failure {f}: {e}')
            im = cv2.imread(f)
            im_height, im_width = im.shape[:2]
            r = max_dim / max(im_height, im_width)  # ratio
            if r < 1.0:  # image too large
                im = cv2.resize(im, (int(im_width * r), int(im_height * r)), interpolation=cv2.INTER_AREA)
            cv2.imwrite(str(f_new), im)

    zipped, data_dir, yaml_path = _unzip(Path(path))
    with open(check_yaml(yaml_path), errors='ignore') as f:
        data = yaml.safe_load(f)  # data dict
        if zipped:
            data['path'] = data_dir  # TODO: should this be dir.resolve()?
    check_dataset(data, autodownload)  # download dataset if missing
    hub_dir = Path(data['path'] + ('-hub' if hub else ''))
    stats = {'nc': data['nc'], 'names': data['names']}  # statistics dictionary
    for split in 'train', 'val', 'test':
        if data.get(split) is None:
            stats[split] = None  # i.e. no test set
            continue
        x = []
        dataset = LoadImagesAndLabels(data[split])  # load dataset
        for label in tqdm(dataset.labels, total=dataset.n, desc='Statistics'):
            x.append(np.bincount(label[:, 0].astype(int), minlength=data['nc']))
        x = np.array(x)  # shape(128x80)
        stats[split] = {
            'instance_stats': {
                'total': int(x.sum()),
                'per_class': x.sum(0).tolist()},
            'image_stats': {
                'total': dataset.n,
                'unlabelled': int(np.all(x == 0, 1).sum()),
                'per_class': (x > 0).sum(0).tolist()},
            'labels': [{
                str(Path(k).name): _round_labels(v.tolist())} for k, v in zip(dataset.im_files, dataset.labels)]}

        if hub:
            im_dir = hub_dir / 'images'
            im_dir.mkdir(parents=True, exist_ok=True)
            for _ in tqdm(ThreadPool(NUM_THREADS).imap(_hub_ops, dataset.im_files), total=dataset.n, desc='HUB Ops'):
                pass

    # Profile
    stats_path = hub_dir / 'stats.json'
    if profile:
        for _ in range(1):
            file = stats_path.with_suffix('.npy')
            t1 = time.time()
            np.save(file, stats)
            t2 = time.time()
            x = np.load(file, allow_pickle=True)
            print(f'stats.npy times: {time.time() - t2:.3f}s read, {t2 - t1:.3f}s write')

            file = stats_path.with_suffix('.json')
            t1 = time.time()
            with open(file, 'w') as f:
                json.dump(stats, f)  # save stats *.json
            t2 = time.time()
            with open(file) as f:
                x = json.load(f)  # load hyps dict
            print(f'stats.json times: {time.time() - t2:.3f}s read, {t2 - t1:.3f}s write')

    # Save, print and return
    if hub:
        print(f'Saving {stats_path.resolve()}...')
        with open(stats_path, 'w') as f:
            json.dump(stats, f)  # save stats.json
    if verbose:
        print(json.dumps(stats, indent=2, sort_keys=False))
    return stats


class ClassificationDataset(torchvision.datasets.ImageFolder):
    """
    YOLOv5 Classification Dataset.
    Arguments
        root:  Path of the dataset
        transform:  torchvision transforms, used as default transforms
        album_transform: Albumentations transform, used if installed
    """

    def __init__(self, root, torch_transforms, album_transforms=None):
        super().__init__(root=root)
        self.torch_transforms = torch_transforms
        self.album_transforms = album_transforms

    def __getitem__(self, idx):
        path, target = self.samples[idx]
<<<<<<< HEAD
        if not self.album_transforms:  # use default torch transform if albumentation is not installed
            sample = self.loader(path)
            sample = self.torch_transforms(sample)
=======
        if self.album_transforms:
            sample = self.album_transforms(image=cv2.imread(path)[..., ::-1])["image"]
>>>>>>> 92c2b8bf
        else:
            sample = self.torch_transforms(self.loader(path))
        return sample, target


def create_classification_dataloader(
        path,
        imgsz=224,
        batch_size=16,
        augment=True,
        auto_augment=False,
        cache=False,  # TODO
        rank=-1,
        workers=8,
        shuffle=True):
    # returns Dataloader object to be used with YOLOv5 Classifier.
<<<<<<< HEAD
    album_transforms = album_classifier_augmentations(is_train=is_train, size=imgsz,
                                                      auto_aug=auto_augment) if augment else None
    default_transforms = default_classifier_augmentations()
    dataset = ClassificationDataset(root=path, torch_transforms=default_transforms, album_transforms=album_transforms)

=======
    album_transforms = album_classifier_augmentations(augment, size=imgsz, auto_aug=auto_augment) if augment else None
    dataset = ClassificationDataset(root=path,
                                    torch_transforms=default_classifier_augmentations(),
                                    album_transforms=album_transforms)
>>>>>>> 92c2b8bf
    return torch.utils.data.DataLoader(dataset, batch_size=batch_size, shuffle=shuffle, num_workers=workers), dataset<|MERGE_RESOLUTION|>--- conflicted
+++ resolved
@@ -1106,14 +1106,8 @@
 
     def __getitem__(self, idx):
         path, target = self.samples[idx]
-<<<<<<< HEAD
-        if not self.album_transforms:  # use default torch transform if albumentation is not installed
-            sample = self.loader(path)
-            sample = self.torch_transforms(sample)
-=======
         if self.album_transforms:
             sample = self.album_transforms(image=cv2.imread(path)[..., ::-1])["image"]
->>>>>>> 92c2b8bf
         else:
             sample = self.torch_transforms(self.loader(path))
         return sample, target
@@ -1130,16 +1124,8 @@
         workers=8,
         shuffle=True):
     # returns Dataloader object to be used with YOLOv5 Classifier.
-<<<<<<< HEAD
-    album_transforms = album_classifier_augmentations(is_train=is_train, size=imgsz,
-                                                      auto_aug=auto_augment) if augment else None
-    default_transforms = default_classifier_augmentations()
-    dataset = ClassificationDataset(root=path, torch_transforms=default_transforms, album_transforms=album_transforms)
-
-=======
     album_transforms = album_classifier_augmentations(augment, size=imgsz, auto_aug=auto_augment) if augment else None
     dataset = ClassificationDataset(root=path,
                                     torch_transforms=default_classifier_augmentations(),
                                     album_transforms=album_transforms)
->>>>>>> 92c2b8bf
     return torch.utils.data.DataLoader(dataset, batch_size=batch_size, shuffle=shuffle, num_workers=workers), dataset