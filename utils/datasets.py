# YOLOv5 🚀 by Ultralytics, GPL-3.0 license
"""
Dataloaders and dataset utils
"""

import glob
import hashlib
import json
import math
import os
import pickle
import random
import shutil
import time
from itertools import repeat
from multiprocessing.pool import Pool, ThreadPool
from pathlib import Path
from threading import Thread
from zipfile import ZipFile

import cv2
import numpy as np
import torch
import torch.nn.functional as F
import yaml
from PIL import ExifTags, Image, ImageOps
from torch.utils.data import DataLoader, Dataset, dataloader, distributed
from tqdm import tqdm

from utils.augmentations import Albumentations, augment_hsv, copy_paste, letterbox, mixup, random_perspective
from utils.general import (LOGGER, NUM_THREADS, check_dataset, check_requirements, check_yaml, clean_str,
                           segments2boxes, xyn2xy, xywh2xyxy, xywhn2xyxy, xyxy2xywhn)
from utils.torch_utils import torch_distributed_zero_first

# Parameters
HELP_URL = 'https://github.com/ultralytics/yolov5/wiki/Train-Custom-Data'
IMG_FORMATS = 'bmp', 'dng', 'jpeg', 'jpg', 'mpo', 'png', 'tif', 'tiff', 'webp'  # include image suffixes
VID_FORMATS = 'asf', 'avi', 'gif', 'm4v', 'mkv', 'mov', 'mp4', 'mpeg', 'mpg', 'ts', 'wmv'  # include video suffixes
BAR_FORMAT = '{l_bar}{bar:10}{r_bar}{bar:-10b}'  # tqdm bar format

# Get orientation exif tag
for orientation in ExifTags.TAGS.keys():
    if ExifTags.TAGS[orientation] == 'Orientation':
        break


def get_hash(paths):
    # Returns a single hash value of a list of paths (files or dirs)
    size = sum(os.path.getsize(p) for p in paths if os.path.exists(p))  # sizes
    h = hashlib.md5(str(size).encode())  # hash sizes
    h.update(''.join(paths).encode())  # hash paths
    return h.hexdigest()  # return hash


def exif_size(img):
    # Returns exif-corrected PIL size
    s = img.size  # (width, height)

    exif = img._getexif()
    if exif is not None:
        rotation = dict(exif.items())[orientation]
        if rotation == 6:  # rotation 270
            s = (s[1], s[0])
        elif rotation == 8:  # rotation 90
            s = (s[1], s[0])

    return s


def exif_transpose(image):
    """
    Transpose a PIL image accordingly if it has an EXIF Orientation tag.
    Inplace version of https://github.com/python-pillow/Pillow/blob/master/src/PIL/ImageOps.py exif_transpose()

    :param image: The image to transpose.
    :return: An image.
    """
    exif = image.getexif()
    orientation = exif.get(0x0112, 1)  # default 1
    if orientation > 1:
        method = {2: Image.FLIP_LEFT_RIGHT,
                  3: Image.ROTATE_180,
                  4: Image.FLIP_TOP_BOTTOM,
                  5: Image.TRANSPOSE,
                  6: Image.ROTATE_270,
                  7: Image.TRANSVERSE,
                  8: Image.ROTATE_90,
                  }.get(orientation)
        if method is not None:
            image = image.transpose(method)
            del exif[0x0112]
            image.info["exif"] = exif.tobytes()
    return image


def create_dataloader(path, imgsz, batch_size, stride, single_cls=False, hyp=None, augment=False, cache=False, pad=0.0,
                      rect=False, rank=-1, workers=8, image_weights=False, quad=False, prefix='', shuffle=False):
    if rect and shuffle:
        LOGGER.warning('WARNING: --rect is incompatible with DataLoader shuffle, setting shuffle=False')
        shuffle = False
    with torch_distributed_zero_first(rank):  # init dataset *.cache only once if DDP
        dataset = LoadImagesAndLabels(path, imgsz, batch_size,
                                      augment=augment,  # augmentation
                                      hyp=hyp,  # hyperparameters
                                      rect=rect,  # rectangular batches
                                      cache_images=cache,
                                      single_cls=single_cls,
                                      stride=int(stride),
                                      pad=pad,
                                      image_weights=image_weights,
                                      prefix=prefix)

    batch_size = min(batch_size, len(dataset))
    nd = torch.cuda.device_count()  # number of CUDA devices
    nw = min([os.cpu_count() // max(nd, 1), batch_size if batch_size > 1 else 0, workers])  # number of workers
    sampler = None if rank == -1 else distributed.DistributedSampler(dataset, shuffle=shuffle)
    loader = DataLoader if image_weights else InfiniteDataLoader  # only DataLoader allows for attribute updates
    return loader(dataset,
                  batch_size=batch_size,
                  shuffle=shuffle and sampler is None,
                  num_workers=nw,
                  sampler=sampler,
                  pin_memory=True,
                  collate_fn=LoadImagesAndLabels.collate_fn4 if quad else LoadImagesAndLabels.collate_fn), dataset


class InfiniteDataLoader(dataloader.DataLoader):
    """ Dataloader that reuses workers

    Uses same syntax as vanilla DataLoader
    """

    def __init__(self, *args, **kwargs):
        super().__init__(*args, **kwargs)
        object.__setattr__(self, 'batch_sampler', _RepeatSampler(self.batch_sampler))
        self.iterator = super().__iter__()

    def __len__(self):
        return len(self.batch_sampler.sampler)

    def __iter__(self):
        for i in range(len(self)):
            yield next(self.iterator)


class _RepeatSampler:
    """ Sampler that repeats forever

    Args:
        sampler (Sampler)
    """

    def __init__(self, sampler):
        self.sampler = sampler

    def __iter__(self):
        while True:
            yield from iter(self.sampler)


class LoadImages:
    # YOLOv5 image/video dataloader, i.e. `python detect.py --source image.jpg/vid.mp4`
    def __init__(self, path, img_size=640, stride=32, auto=True, batch_size=1):
        p = str(Path(path).resolve())  # os-agnostic absolute path
        if '*' in p:
            files = sorted(glob.glob(p, recursive=True))  # glob
        elif os.path.isdir(p):
            files = sorted(glob.glob(os.path.join(p, '*.*')))  # dir
        elif os.path.isfile(p):
            files = [p]  # files
        else:
            raise Exception(f'ERROR: {p} does not exist')

        images = [x for x in files if x.split('.')[-1].lower() in IMG_FORMATS]
        videos = [x for x in files if x.split('.')[-1].lower() in VID_FORMATS]
        ni, nv = len(images), len(videos)

        self.img_size = img_size
        self.stride = stride
        self.batch_size = batch_size
        self.files = images + videos
        self.nf = ni + nv  # number of files
        self.video_flag = [False] * ni + [True] * nv
        self.mode = 'image'
        self.auto = auto
        if any(videos):
            self.new_video(videos[0])  # new video
        else:
            self.cap = None
        assert self.nf > 0, f'No images or videos found in {p}. ' \
                            f'Supported formats are:\nimages: {IMG_FORMATS}\nvideos: {VID_FORMATS}'

    def __iter__(self):
        self.count = 0
        return self

    def __next__(self):
        if self.count == self.nf:
            raise StopIteration

        # return arrays
        paths = []
        imgs = []
        img0s = []

        for _ in range(self.batch_size):
            path = self.files[self.count]
            paths.append(path)

            if self.video_flag[self.count]:
                # Read video
                self.mode = 'video'
                ret_val, img0 = self.cap.read()
                while not ret_val:
                    self.count += 1
                    self.cap.release()
                    if self.count == self.nf:  # last video
                        raise StopIteration
                    else:
                        path = self.files[self.count]
                        self.new_video(path)
                        ret_val, img0 = self.cap.read()

                img0s.append(img0)
                self.frame += 1
                s = (f'video {self.nf}, processed {self.frame} frames out of {self.frames}: {path}\n')

            else:
                # Read image
                self.count += 1
                img0 = cv2.imread(path)  # BGR
                assert img0 is not None, f'Image Not Found {path}'

                if len(imgs) > 1:
                    # multiple images text
                    s = f'images {self.count-len(imgs)}-{self.count} ' \
                        f'out of {self.nf} ' \
                        f'in directory: {os.path.dirname(path)}\n'
                else:
                    # single image
                    s = f'image {self.count} out of {self.nf} in directory: {os.path.dirname(path)}\n'

            # Padded resize
            img = letterbox(img0, self.img_size, stride=self.stride, auto=self.auto)[0]

            # Convert
            img = img.transpose((2, 0, 1))[::-1]  # HWC to CHW, BGR to RGB
            img = np.ascontiguousarray(img)
            img0s.append(img0)
            imgs.append(img)

            # return if at end of file list
            if self.count == self.nf:
                return paths, np.array(imgs), np.array(img0s), self.cap, s

        return paths, np.array(imgs), np.array(img0s), self.cap, s

    def new_video(self, path):
        self.frame = 0
        self.cap = cv2.VideoCapture(path)
        self.frames = int(self.cap.get(cv2.CAP_PROP_FRAME_COUNT))

    def __len__(self):
        return self.nf  # number of files


class LoadWebcam:  # for inference
    # YOLOv5 local webcam dataloader, i.e. `python detect.py --source 0`
    def __init__(self, pipe='0', img_size=640, stride=32):
        self.img_size = img_size
        self.stride = stride
        self.pipe = eval(pipe) if pipe.isnumeric() else pipe
        self.cap = cv2.VideoCapture(self.pipe)  # video capture object
        self.cap.set(cv2.CAP_PROP_BUFFERSIZE, 3)  # set buffer size

    def __iter__(self):
        self.count = -1
        return self

    def __next__(self):
        self.count += 1
        if cv2.waitKey(1) == ord('q'):  # q to quit
            self.cap.release()
            cv2.destroyAllWindows()
            raise StopIteration

        # Read frame
        ret_val, img0 = self.cap.read()
        img0 = cv2.flip(img0, 1)  # flip left-right

        # Print
        assert ret_val, f'Camera Error {self.pipe}'
        img_path = 'webcam.jpg'
        s = f'webcam {self.count}: '

        # Padded resize
        img = letterbox(img0, self.img_size, stride=self.stride)[0]

        # Convert
        img = img.transpose((2, 0, 1))[::-1]  # HWC to CHW, BGR to RGB
        img = np.ascontiguousarray(img)

        return img_path, img, img0, None, s

    def __len__(self):
        return 0


class LoadStreams:
    # YOLOv5 streamloader, i.e. `python detect.py --source 'rtsp://example.com/media.mp4'  # RTSP, RTMP, HTTP streams`
    def __init__(self, sources='streams.txt', img_size=640, stride=32, auto=True):
        self.mode = 'stream'
        self.img_size = img_size
        self.stride = stride

        if os.path.isfile(sources):
            with open(sources) as f:
                sources = [x.strip() for x in f.read().strip().splitlines() if len(x.strip())]
        else:
            sources = [sources]

        n = len(sources)
        self.imgs, self.fps, self.frames, self.threads = [None] * n, [0] * n, [0] * n, [None] * n
        self.sources = [clean_str(x) for x in sources]  # clean source names for later
        self.auto = auto
        for i, s in enumerate(sources):  # index, source
            # Start thread to read frames from video stream
            st = f'{i + 1}/{n}: {s}... '
            if 'youtube.com/' in s or 'youtu.be/' in s:  # if source is YouTube video
                check_requirements(('pafy', 'youtube_dl'))
                import pafy
                s = pafy.new(s).getbest(preftype="mp4").url  # YouTube URL
            s = eval(s) if s.isnumeric() else s  # i.e. s = '0' local webcam
            cap = cv2.VideoCapture(s)
            assert cap.isOpened(), f'{st}Failed to open {s}'
            w = int(cap.get(cv2.CAP_PROP_FRAME_WIDTH))
            h = int(cap.get(cv2.CAP_PROP_FRAME_HEIGHT))
            fps = cap.get(cv2.CAP_PROP_FPS)  # warning: may return 0 or nan
            self.frames[i] = max(int(cap.get(cv2.CAP_PROP_FRAME_COUNT)), 0) or float('inf')  # infinite stream fallback
            self.fps[i] = max((fps if math.isfinite(fps) else 0) % 100, 0) or 30  # 30 FPS fallback

            _, self.imgs[i] = cap.read()  # guarantee first frame
            self.threads[i] = Thread(target=self.update, args=([i, cap, s]), daemon=True)
            LOGGER.info(f"{st} Success ({self.frames[i]} frames {w}x{h} at {self.fps[i]:.2f} FPS)")
            self.threads[i].start()
        LOGGER.info('')  # newline

        # check for common shapes
        s = np.stack([letterbox(x, self.img_size, stride=self.stride, auto=self.auto)[0].shape for x in self.imgs])
        self.rect = np.unique(s, axis=0).shape[0] == 1  # rect inference if all shapes equal
        if not self.rect:
            LOGGER.warning('WARNING: Stream shapes differ. For optimal performance supply similarly-shaped streams.')

    def update(self, i, cap, stream):
        # Read stream `i` frames in daemon thread
        n, f, read = 0, self.frames[i], 1  # frame number, frame array, inference every 'read' frame
        while cap.isOpened() and n < f:
            n += 1
            # _, self.imgs[index] = cap.read()
            cap.grab()
            if n % read == 0:
                success, im = cap.retrieve()
                if success:
                    self.imgs[i] = im
                else:
                    LOGGER.warning('WARNING: Video stream unresponsive, please check your IP camera connection.')
                    self.imgs[i] = np.zeros_like(self.imgs[i])
                    cap.open(stream)  # re-open stream if signal was lost
            time.sleep(1 / self.fps[i])  # wait time

    def __iter__(self):
        self.count = -1
        return self

    def __next__(self):
        self.count += 1
        if not all(x.is_alive() for x in self.threads) or cv2.waitKey(1) == ord('q'):  # q to quit
            cv2.destroyAllWindows()
            raise StopIteration

        # Letterbox
        img0 = self.imgs.copy()
        img = [letterbox(x, self.img_size, stride=self.stride, auto=self.rect and self.auto)[0] for x in img0]

        # Stack
        img = np.stack(img, 0)

        # Convert
        img = img[..., ::-1].transpose((0, 3, 1, 2))  # BGR to RGB, BHWC to BCHW
        img = np.ascontiguousarray(img)

        return self.sources, img, img0, None, ''

    def __len__(self):
        return len(self.sources)  # 1E12 frames = 32 streams at 30 FPS for 30 years


def img2label_paths(img_paths):
    # Define label paths as a function of image paths
    sa, sb = os.sep + 'images' + os.sep, os.sep + 'labels' + os.sep  # /images/, /labels/ substrings
    return [sb.join(x.rsplit(sa, 1)).rsplit('.', 1)[0] + '.txt' for x in img_paths]


class LoadImagesAndLabels(Dataset):
    # YOLOv5 train_loader/val_loader, loads images and labels for training and validation
    cache_version = 0.6  # dataset labels *.cache version

    def __init__(self, path, img_size=640, batch_size=16, augment=False, hyp=None, rect=False, image_weights=False,
                 cache_images=False, single_cls=False, stride=32, pad=0.0, prefix=''):
        self.img_size = img_size
        self.augment = augment
        self.hyp = hyp
        self.image_weights = image_weights
        self.rect = False if image_weights else rect
        self.mosaic = self.augment and not self.rect  # load 4 images at a time into a mosaic (only during training)
        self.mosaic_border = [-img_size // 2, -img_size // 2]
        self.stride = stride
        self.path = path
        self.albumentations = Albumentations() if augment else None

        try:
            f = []  # image files
            for p in path if isinstance(path, list) else [path]:
                p = Path(p)  # os-agnostic
                if p.is_dir():  # dir
                    f += glob.glob(str(p / '**' / '*.*'), recursive=True)
                    # f = list(p.rglob('*.*'))  # pathlib
                elif p.is_file():  # file
                    with open(p) as t:
                        t = t.read().strip().splitlines()
                        parent = str(p.parent) + os.sep
                        f += [x.replace('./', parent) if x.startswith('./') else x for x in t]  # local to global path
                        # f += [p.parent / x.lstrip(os.sep) for x in t]  # local to global path (pathlib)
                else:
                    raise Exception(f'{prefix}{p} does not exist')
            self.im_files = sorted(x.replace('/', os.sep) for x in f if x.split('.')[-1].lower() in IMG_FORMATS)
            # self.img_files = sorted([x for x in f if x.suffix[1:].lower() in IMG_FORMATS])  # pathlib
            assert self.im_files, f'{prefix}No images found'
        except Exception as e:
            raise Exception(f'{prefix}Error loading data from {path}: {e}\nSee {HELP_URL}')

        # Check cache
        self.label_files = img2label_paths(self.im_files)  # labels
        cache_path = (p if p.is_file() else Path(self.label_files[0]).parent).with_suffix('.cache')
        try:
            cache, exists = np.load(cache_path, allow_pickle=True).item(), True  # load dict
            assert cache['version'] == self.cache_version  # same version
<<<<<<< HEAD
            assert cache['hash'] == get_hash(self.label_files + self.img_files)  # same hash
        except (OSError, pickle.UnpicklingError, AssertionError) as ex:
            print(f"An exception occured: {ex}\nloading from cache...")
=======
            assert cache['hash'] == get_hash(self.label_files + self.im_files)  # same hash
        except Exception:
>>>>>>> c09fb2aa
            cache, exists = self.cache_labels(cache_path, prefix), False  # cache

        # Display cache
        nf, nm, ne, nc, n = cache.pop('results')  # found, missing, empty, corrupt, total
        if exists:
            d = f"Scanning '{cache_path}' images and labels... {nf} found, {nm} missing, {ne} empty, {nc} corrupt"
            tqdm(None, desc=prefix + d, total=n, initial=n, bar_format=BAR_FORMAT)  # display cache results
            if cache['msgs']:
                LOGGER.info('\n'.join(cache['msgs']))  # display warnings
        assert nf > 0 or not augment, f'{prefix}No labels in {cache_path}. Can not train without labels. See {HELP_URL}'

        # Read cache
        [cache.pop(k) for k in ('hash', 'version', 'msgs')]  # remove items
        labels, shapes, self.segments = zip(*cache.values())
        self.labels = list(labels)
        self.shapes = np.array(shapes, dtype=np.float64)
        self.im_files = list(cache.keys())  # update
        self.label_files = img2label_paths(cache.keys())  # update
        n = len(shapes)  # number of images
        bi = np.floor(np.arange(n) / batch_size).astype(np.int)  # batch index
        nb = bi[-1] + 1  # number of batches
        self.batch = bi  # batch index of image
        self.n = n
        self.indices = range(n)

        # Update labels
        include_class = []  # filter labels to include only these classes (optional)
        include_class_array = np.array(include_class).reshape(1, -1)
        for i, (label, segment) in enumerate(zip(self.labels, self.segments)):
            if include_class:
                j = (label[:, 0:1] == include_class_array).any(1)
                self.labels[i] = label[j]
                if segment:
                    self.segments[i] = segment[j]
            if single_cls:  # single-class training, merge all classes into 0
                self.labels[i][:, 0] = 0
                if segment:
                    self.segments[i][:, 0] = 0

        # Rectangular Training
        if self.rect:
            # Sort by aspect ratio
            s = self.shapes  # wh
            ar = s[:, 1] / s[:, 0]  # aspect ratio
            irect = ar.argsort()
            self.im_files = [self.im_files[i] for i in irect]
            self.label_files = [self.label_files[i] for i in irect]
            self.labels = [self.labels[i] for i in irect]
            self.shapes = s[irect]  # wh
            ar = ar[irect]

            # Set training image shapes
            shapes = [[1, 1]] * nb
            for i in range(nb):
                ari = ar[bi == i]
                mini, maxi = ari.min(), ari.max()
                if maxi < 1:
                    shapes[i] = [maxi, 1]
                elif mini > 1:
                    shapes[i] = [1, 1 / mini]

            self.batch_shapes = np.ceil(np.array(shapes) * img_size / stride + pad).astype(np.int) * stride

<<<<<<< HEAD
        # Cache images into memory for faster training (WARNING: large datasets may exceed system RAM)
        self.imgs, self.img_npy = [None] * n, [None] * n
=======
        # Cache images into RAM/disk for faster training (WARNING: large datasets may exceed system resources)
        self.ims = [None] * n
        self.npy_files = [Path(f).with_suffix('.npy') for f in self.im_files]
>>>>>>> c09fb2aa
        if cache_images:
            gb = 0  # Gigabytes of cached images
<<<<<<< HEAD
            self.img_hw0, self.img_hw = [None] * n, [None] * n
            results = ThreadPool(NUM_THREADS).imap(lambda x: load_image(*x), zip(repeat(self), range(n)))
            pbar = tqdm(enumerate(results), total=n)
            for i, x in pbar:
                if cache_images == 'disk':
                    if not self.img_npy[i].exists():
                        np.save(self.img_npy[i].as_posix(), x[0])
                    gb += self.img_npy[i].stat().st_size
                else:
                    self.imgs[i], self.img_hw0[i], self.img_hw[i] = x  # im, hw_orig, hw_resized = load_image(self, i)
                    gb += self.imgs[i].nbytes
=======
            self.im_hw0, self.im_hw = [None] * n, [None] * n
            fcn = self.cache_images_to_disk if cache_images == 'disk' else self.load_image
            results = ThreadPool(NUM_THREADS).imap(fcn, range(n))
            pbar = tqdm(enumerate(results), total=n, bar_format=BAR_FORMAT)
            for i, x in pbar:
                if cache_images == 'disk':
                    gb += self.npy_files[i].stat().st_size
                else:  # 'ram'
                    self.ims[i], self.im_hw0[i], self.im_hw[i] = x  # im, hw_orig, hw_resized = load_image(self, i)
                    gb += self.ims[i].nbytes
>>>>>>> c09fb2aa
                pbar.desc = f'{prefix}Caching images ({gb / 1E9:.1f}GB {cache_images})'
            pbar.close()

    def cache_labels(self, path=Path('./labels.cache'), prefix=''):
        # Cache dataset labels, check images and read shapes
        x = {}  # dict
        nm, nf, ne, nc, msgs = 0, 0, 0, 0, []  # number missing, found, empty, corrupt, messages
        desc = f"{prefix}Scanning '{path.parent / path.stem}' images and labels..."
        with Pool(NUM_THREADS) as pool:
<<<<<<< HEAD
            pbar = tqdm(pool.imap(verify_image_label, zip(self.img_files, self.label_files, repeat(prefix))),
                        desc=desc, total=len(self.img_files))
            for im_file, l, shape, segments, nm_f, nf_f, ne_f, nc_f, msg in pbar:
=======
            pbar = tqdm(pool.imap(verify_image_label, zip(self.im_files, self.label_files, repeat(prefix))),
                        desc=desc, total=len(self.im_files), bar_format=BAR_FORMAT)
            for im_file, lb, shape, segments, nm_f, nf_f, ne_f, nc_f, msg in pbar:
>>>>>>> c09fb2aa
                nm += nm_f
                nf += nf_f
                ne += ne_f
                nc += nc_f
                if im_file:
                    x[im_file] = [l, shape, segments]
                if msg:
                    msgs.append(msg)
                pbar.desc = f"{desc}{nf} found, {nm} missing, {ne} empty, {nc} corrupt"

        pbar.close()
        if msgs:
            LOGGER.info('\n'.join(msgs))
        if nf == 0:
            LOGGER.warning(f'{prefix}WARNING: No labels found in {path}. See {HELP_URL}')
        x['hash'] = get_hash(self.label_files + self.im_files)
        x['results'] = nf, nm, ne, nc, len(self.im_files)
        x['msgs'] = msgs  # warnings
        x['version'] = self.cache_version  # cache version
        try:
            np.save(path, x)  # save cache for next time
            path.with_suffix('.cache.npy').rename(path)  # remove .npy suffix
            LOGGER.info(f'{prefix}New cache created: {path}')
        except Exception as e:
            LOGGER.warning(f'{prefix}WARNING: Cache directory {path.parent} is not writeable: {e}')  # not writeable
        return x

    def __len__(self):
        return len(self.im_files)

    # def __iter__(self):
    #     self.count = -1
    #     print('ran dataset iter')
    #     #self.shuffled_vector = np.random.permutation(self.nF) if self.augment else np.arange(self.nF)
    #     return self

    def __getitem__(self, index):
        index = self.indices[index]  # linear, shuffled, or image_weights

        hyp = self.hyp
        mosaic = self.mosaic and random.random() < hyp['mosaic']
        if mosaic:
            # Load mosaic
            img, labels = load_mosaic(self, index)
            shapes = None

            # MixUp augmentation
            if random.random() < hyp['mixup']:
                img, labels = mixup(img, labels, *load_mosaic(self, random.randint(0, self.n - 1)))

        else:
            # Load image
            img, (h0, w0), (h, w) = load_image(self, index)

            # Letterbox
            shape = self.batch_shapes[self.batch[index]] if self.rect else self.img_size  # final letterboxed shape
            img, ratio, pad = letterbox(img, shape, auto=False, scaleup=self.augment)
            shapes = (h0, w0), ((h / h0, w / w0), pad)  # for COCO mAP rescaling

            labels = self.labels[index].copy()
            if labels.size:  # normalized xywh to pixel xyxy format
                labels[:, 1:] = xywhn2xyxy(labels[:, 1:], ratio[0] * w, ratio[1] * h, padw=pad[0], padh=pad[1])

            if self.augment:
                img, labels = random_perspective(img, labels,
                                                 degrees=hyp['degrees'],
                                                 translate=hyp['translate'],
                                                 scale=hyp['scale'],
                                                 shear=hyp['shear'],
                                                 perspective=hyp['perspective'])

        nl = len(labels)  # number of labels
        if nl:
            labels[:, 1:5] = xyxy2xywhn(labels[:, 1:5], w=img.shape[1], h=img.shape[0], clip=True, eps=1E-3)

        if self.augment:
            # Albumentations
            img, labels = self.albumentations(img, labels)
            nl = len(labels)  # update after albumentations

            # HSV color-space
            augment_hsv(img, hgain=hyp['hsv_h'], sgain=hyp['hsv_s'], vgain=hyp['hsv_v'])

            # Flip up-down
            if random.random() < hyp['flipud']:
                img = np.flipud(img)
                if nl:
                    labels[:, 2] = 1 - labels[:, 2]

            # Flip left-right
            if random.random() < hyp['fliplr']:
                img = np.fliplr(img)
                if nl:
                    labels[:, 1] = 1 - labels[:, 1]

            # Cutouts
            # labels = cutout(img, labels, p=0.5)
            # nl = len(labels)  # update after cutout

        labels_out = torch.zeros((nl, 6))
        if nl:
            labels_out[:, 1:] = torch.from_numpy(labels)

        # Convert
        img = img.transpose((2, 0, 1))[::-1]  # HWC to CHW, BGR to RGB
        img = np.ascontiguousarray(img)

        return torch.from_numpy(img), labels_out, self.im_files[index], shapes

<<<<<<< HEAD
    @staticmethod
    def collate_fn(batch):
        img, label, path, shapes = zip(*batch)  # transposed
        for i, l in enumerate(label):
            l[:, 0] = i  # add target image index for build_targets()
        return torch.stack(img, 0), torch.cat(label, 0), path, shapes
=======
    def load_image(self, i):
        # Loads 1 image from dataset index 'i', returns (im, original hw, resized hw)
        im, f, fn = self.ims[i], self.im_files[i], self.npy_files[i],
        if im is None:  # not cached in RAM
            if fn.exists():  # load npy
                im = np.load(fn)
            else:  # read image
                im = cv2.imread(f)  # BGR
                assert im is not None, f'Image Not Found {f}'
            h0, w0 = im.shape[:2]  # orig hw
            r = self.img_size / max(h0, w0)  # ratio
            if r != 1:  # if sizes are not equal
                im = cv2.resize(im,
                                (int(w0 * r), int(h0 * r)),
                                interpolation=cv2.INTER_LINEAR if (self.augment or r > 1) else cv2.INTER_AREA)
            return im, (h0, w0), im.shape[:2]  # im, hw_original, hw_resized
        else:
            return self.ims[i], self.im_hw0[i], self.im_hw[i]  # im, hw_original, hw_resized

    def cache_images_to_disk(self, i):
        # Saves an image as an *.npy file for faster loading
        f = self.npy_files[i]
        if not f.exists():
            np.save(f.as_posix(), cv2.imread(self.im_files[i]))

    def load_mosaic(self, index):
        # YOLOv5 4-mosaic loader. Loads 1 image + 3 random images into a 4-image mosaic
        labels4, segments4 = [], []
        s = self.img_size
        yc, xc = (int(random.uniform(-x, 2 * s + x)) for x in self.mosaic_border)  # mosaic center x, y
        indices = [index] + random.choices(self.indices, k=3)  # 3 additional image indices
        random.shuffle(indices)
        for i, index in enumerate(indices):
            # Load image
            img, _, (h, w) = self.load_image(index)

            # place img in img4
            if i == 0:  # top left
                img4 = np.full((s * 2, s * 2, img.shape[2]), 114, dtype=np.uint8)  # base image with 4 tiles
                x1a, y1a, x2a, y2a = max(xc - w, 0), max(yc - h, 0), xc, yc  # xmin, ymin, xmax, ymax (large image)
                x1b, y1b, x2b, y2b = w - (x2a - x1a), h - (y2a - y1a), w, h  # xmin, ymin, xmax, ymax (small image)
            elif i == 1:  # top right
                x1a, y1a, x2a, y2a = xc, max(yc - h, 0), min(xc + w, s * 2), yc
                x1b, y1b, x2b, y2b = 0, h - (y2a - y1a), min(w, x2a - x1a), h
            elif i == 2:  # bottom left
                x1a, y1a, x2a, y2a = max(xc - w, 0), yc, xc, min(s * 2, yc + h)
                x1b, y1b, x2b, y2b = w - (x2a - x1a), 0, w, min(y2a - y1a, h)
            elif i == 3:  # bottom right
                x1a, y1a, x2a, y2a = xc, yc, min(xc + w, s * 2), min(s * 2, yc + h)
                x1b, y1b, x2b, y2b = 0, 0, min(w, x2a - x1a), min(y2a - y1a, h)

            img4[y1a:y2a, x1a:x2a] = img[y1b:y2b, x1b:x2b]  # img4[ymin:ymax, xmin:xmax]
            padw = x1a - x1b
            padh = y1a - y1b

            # Labels
            labels, segments = self.labels[index].copy(), self.segments[index].copy()
            if labels.size:
                labels[:, 1:] = xywhn2xyxy(labels[:, 1:], w, h, padw, padh)  # normalized xywh to pixel xyxy format
                segments = [xyn2xy(x, w, h, padw, padh) for x in segments]
            labels4.append(labels)
            segments4.extend(segments)

        # Concat/clip labels
        labels4 = np.concatenate(labels4, 0)
        for x in (labels4[:, 1:], *segments4):
            np.clip(x, 0, 2 * s, out=x)  # clip when using random_perspective()
        # img4, labels4 = replicate(img4, labels4)  # replicate

        # Augment
        img4, labels4, segments4 = copy_paste(img4, labels4, segments4, p=self.hyp['copy_paste'])
        img4, labels4 = random_perspective(img4, labels4, segments4,
                                           degrees=self.hyp['degrees'],
                                           translate=self.hyp['translate'],
                                           scale=self.hyp['scale'],
                                           shear=self.hyp['shear'],
                                           perspective=self.hyp['perspective'],
                                           border=self.mosaic_border)  # border to remove

        return img4, labels4

    def load_mosaic9(self, index):
        # YOLOv5 9-mosaic loader. Loads 1 image + 8 random images into a 9-image mosaic
        labels9, segments9 = [], []
        s = self.img_size
        indices = [index] + random.choices(self.indices, k=8)  # 8 additional image indices
        random.shuffle(indices)
        hp, wp = -1, -1  # height, width previous
        for i, index in enumerate(indices):
            # Load image
            img, _, (h, w) = self.load_image(index)

            # place img in img9
            if i == 0:  # center
                img9 = np.full((s * 3, s * 3, img.shape[2]), 114, dtype=np.uint8)  # base image with 4 tiles
                h0, w0 = h, w
                c = s, s, s + w, s + h  # xmin, ymin, xmax, ymax (base) coordinates
            elif i == 1:  # top
                c = s, s - h, s + w, s
            elif i == 2:  # top right
                c = s + wp, s - h, s + wp + w, s
            elif i == 3:  # right
                c = s + w0, s, s + w0 + w, s + h
            elif i == 4:  # bottom right
                c = s + w0, s + hp, s + w0 + w, s + hp + h
            elif i == 5:  # bottom
                c = s + w0 - w, s + h0, s + w0, s + h0 + h
            elif i == 6:  # bottom left
                c = s + w0 - wp - w, s + h0, s + w0 - wp, s + h0 + h
            elif i == 7:  # left
                c = s - w, s + h0 - h, s, s + h0
            elif i == 8:  # top left
                c = s - w, s + h0 - hp - h, s, s + h0 - hp

            padx, pady = c[:2]
            x1, y1, x2, y2 = (max(x, 0) for x in c)  # allocate coords

            # Labels
            labels, segments = self.labels[index].copy(), self.segments[index].copy()
            if labels.size:
                labels[:, 1:] = xywhn2xyxy(labels[:, 1:], w, h, padx, pady)  # normalized xywh to pixel xyxy format
                segments = [xyn2xy(x, w, h, padx, pady) for x in segments]
            labels9.append(labels)
            segments9.extend(segments)

            # Image
            img9[y1:y2, x1:x2] = img[y1 - pady:, x1 - padx:]  # img9[ymin:ymax, xmin:xmax]
            hp, wp = h, w  # height, width previous

        # Offset
        yc, xc = (int(random.uniform(0, s)) for _ in self.mosaic_border)  # mosaic center x, y
        img9 = img9[yc:yc + 2 * s, xc:xc + 2 * s]

        # Concat/clip labels
        labels9 = np.concatenate(labels9, 0)
        labels9[:, [1, 3]] -= xc
        labels9[:, [2, 4]] -= yc
        c = np.array([xc, yc])  # centers
        segments9 = [x - c for x in segments9]

        for x in (labels9[:, 1:], *segments9):
            np.clip(x, 0, 2 * s, out=x)  # clip when using random_perspective()
        # img9, labels9 = replicate(img9, labels9)  # replicate

        # Augment
        img9, labels9 = random_perspective(img9, labels9, segments9,
                                           degrees=self.hyp['degrees'],
                                           translate=self.hyp['translate'],
                                           scale=self.hyp['scale'],
                                           shear=self.hyp['shear'],
                                           perspective=self.hyp['perspective'],
                                           border=self.mosaic_border)  # border to remove

        return img9, labels9

    @staticmethod
    def collate_fn(batch):
        im, label, path, shapes = zip(*batch)  # transposed
        for i, lb in enumerate(label):
            lb[:, 0] = i  # add target image index for build_targets()
        return torch.stack(im, 0), torch.cat(label, 0), path, shapes
>>>>>>> c09fb2aa

    @staticmethod
    def collate_fn4(batch):
        img, label, path, shapes = zip(*batch)  # transposed
        n = len(shapes) // 4
        im4, label4, path4, shapes4 = [], [], path[:n], shapes[:n]

        ho = torch.tensor([[0.0, 0, 0, 1, 0, 0]])
        wo = torch.tensor([[0.0, 0, 1, 0, 0, 0]])
        s = torch.tensor([[1, 1, 0.5, 0.5, 0.5, 0.5]])  # scale
        for i in range(n):  # zidane torch.zeros(16,3,720,1280)  # BCHW
            i *= 4
            if random.random() < 0.5:
                im = F.interpolate(img[i].unsqueeze(0).float(), scale_factor=2.0, mode='bilinear', align_corners=False)[
                    0].type(img[i].type())
                lab4 = label[i]
            else:
                im = torch.cat((torch.cat((img[i], img[i + 1]), 1), torch.cat((img[i + 2], img[i + 3]), 1)), 2)
<<<<<<< HEAD
                lab4 = torch.cat((label[i], label[i + 1] + ho, label[i + 2] + wo, label[i + 3] + ho + wo), 0) * s
            img4.append(im)
            label4.append(lab4)
=======
                lb = torch.cat((label[i], label[i + 1] + ho, label[i + 2] + wo, label[i + 3] + ho + wo), 0) * s
            im4.append(im)
            label4.append(lb)
>>>>>>> c09fb2aa

        for i, l in enumerate(label4):
            l[:, 0] = i  # add target image index for build_targets()

        return torch.stack(im4, 0), torch.cat(label4, 0), path4, shapes4


# Ancillary functions --------------------------------------------------------------------------------------------------
def load_image(self, i):
    # loads 1 image from dataset index 'i', returns im, original hw, resized hw
    im = self.imgs[i]
    if im is None:  # not cached in ram
        npy = self.img_npy[i]
        if npy and npy.exists():  # load npy
            im = np.load(npy)
        else:  # read image
            path = self.img_files[i]
            im = cv2.imread(path)  # BGR
            assert im is not None, f'Image Not Found {path}'
        h0, w0 = im.shape[:2]  # orig hw
        r = self.img_size / max(h0, w0)  # ratio
        if r != 1:  # if sizes are not equal
            im = cv2.resize(im, (int(w0 * r), int(h0 * r)),
                            interpolation=cv2.INTER_AREA if r < 1 and not self.augment else cv2.INTER_LINEAR)
        return im, (h0, w0), im.shape[:2]  # im, hw_original, hw_resized
    else:
        return self.imgs[i], self.img_hw0[i], self.img_hw[i]  # im, hw_original, hw_resized


def load_mosaic(self, index):
    # YOLOv5 4-mosaic loader. Loads 1 image + 3 random images into a 4-image mosaic
    labels4, segments4 = [], []
    s = self.img_size
    yc, xc = (int(random.uniform(-x, 2 * s + x)) for x in self.mosaic_border)  # mosaic center x, y
    indices = [index] + random.choices(self.indices, k=3)  # 3 additional image indices
    random.shuffle(indices)
    for i, index in enumerate(indices):
        # Load image
        img, _, (h, w) = load_image(self, index)

        # place img in img4
        if i == 0:  # top left
            img4 = np.full((s * 2, s * 2, img.shape[2]), 114, dtype=np.uint8)  # base image with 4 tiles
            x1a, y1a, x2a, y2a = max(xc - w, 0), max(yc - h, 0), xc, yc  # xmin, ymin, xmax, ymax (large image)
            x1b, y1b, x2b, y2b = w - (x2a - x1a), h - (y2a - y1a), w, h  # xmin, ymin, xmax, ymax (small image)
        elif i == 1:  # top right
            x1a, y1a, x2a, y2a = xc, max(yc - h, 0), min(xc + w, s * 2), yc
            x1b, y1b, x2b, y2b = 0, h - (y2a - y1a), min(w, x2a - x1a), h
        elif i == 2:  # bottom left
            x1a, y1a, x2a, y2a = max(xc - w, 0), yc, xc, min(s * 2, yc + h)
            x1b, y1b, x2b, y2b = w - (x2a - x1a), 0, w, min(y2a - y1a, h)
        elif i == 3:  # bottom right
            x1a, y1a, x2a, y2a = xc, yc, min(xc + w, s * 2), min(s * 2, yc + h)
            x1b, y1b, x2b, y2b = 0, 0, min(w, x2a - x1a), min(y2a - y1a, h)

        img4[y1a:y2a, x1a:x2a] = img[y1b:y2b, x1b:x2b]  # img4[ymin:ymax, xmin:xmax]
        padw = x1a - x1b
        padh = y1a - y1b

        # Labels
        labels, segments = self.labels[index].copy(), self.segments[index].copy()
        if labels.size:
            labels[:, 1:] = xywhn2xyxy(labels[:, 1:], w, h, padw, padh)  # normalized xywh to pixel xyxy format
            segments = [xyn2xy(x, w, h, padw, padh) for x in segments]
        labels4.append(labels)
        segments4.extend(segments)

    # Concat/clip labels
    labels4 = np.concatenate(labels4, 0)
    for x in (labels4[:, 1:], *segments4):
        np.clip(x, 0, 2 * s, out=x)  # clip when using random_perspective()
    # img4, labels4 = replicate(img4, labels4)  # replicate

    # Augment
    img4, labels4, segments4 = copy_paste(img4, labels4, segments4, p=self.hyp['copy_paste'])
    img4, labels4 = random_perspective(img4, labels4, segments4,
                                       degrees=self.hyp['degrees'],
                                       translate=self.hyp['translate'],
                                       scale=self.hyp['scale'],
                                       shear=self.hyp['shear'],
                                       perspective=self.hyp['perspective'],
                                       border=self.mosaic_border)  # border to remove

    return img4, labels4


def load_mosaic9(self, index):
    # YOLOv5 9-mosaic loader. Loads 1 image + 8 random images into a 9-image mosaic
    labels9, segments9 = [], []
    s = self.img_size
    indices = [index] + random.choices(self.indices, k=8)  # 8 additional image indices
    random.shuffle(indices)
    hp, wp = 0, 0
    for i, index in enumerate(indices):
        # Load image
        img, _, (h, w) = load_image(self, index)

        # place img in img9
        if i == 0:  # center
            img9 = np.full((s * 3, s * 3, img.shape[2]), 114, dtype=np.uint8)  # base image with 4 tiles
            h0, w0 = h, w
            c = s, s, s + w, s + h  # xmin, ymin, xmax, ymax (base) coordinates
        elif i == 1:  # top
            c = s, s - h, s + w, s
        elif i == 2:  # top right
            c = s + wp, s - h, s + wp + w, s
        elif i == 3:  # right
            c = s + w0, s, s + w0 + w, s + h
        elif i == 4:  # bottom right
            c = s + w0, s + hp, s + w0 + w, s + hp + h
        elif i == 5:  # bottom
            c = s + w0 - w, s + h0, s + w0, s + h0 + h
        elif i == 6:  # bottom left
            c = s + w0 - wp - w, s + h0, s + w0 - wp, s + h0 + h
        elif i == 7:  # left
            c = s - w, s + h0 - h, s, s + h0
        elif i == 8:  # top left
            c = s - w, s + h0 - hp - h, s, s + h0 - hp

        padx, pady = c[:2]
        x1, y1, x2, y2 = (max(x, 0) for x in c)  # allocate coords

        # Labels
        labels, segments = self.labels[index].copy(), self.segments[index].copy()
        if labels.size:
            labels[:, 1:] = xywhn2xyxy(labels[:, 1:], w, h, padx, pady)  # normalized xywh to pixel xyxy format
            segments = [xyn2xy(x, w, h, padx, pady) for x in segments]
        labels9.append(labels)
        segments9.extend(segments)

        # Image
        img9[y1:y2, x1:x2] = img[y1 - pady:, x1 - padx:]  # img9[ymin:ymax, xmin:xmax]
        hp, wp = h, w  # height, width previous

    # Offset
    yc, xc = (int(random.uniform(0, s)) for _ in self.mosaic_border)  # mosaic center x, y
    img9 = img9[yc:yc + 2 * s, xc:xc + 2 * s]

    # Concat/clip labels
    labels9 = np.concatenate(labels9, 0)
    labels9[:, [1, 3]] -= xc
    labels9[:, [2, 4]] -= yc
    c = np.array([xc, yc])  # centers
    segments9 = [x - c for x in segments9]

    for x in (labels9[:, 1:], *segments9):
        np.clip(x, 0, 2 * s, out=x)  # clip when using random_perspective()
    # img9, labels9 = replicate(img9, labels9)  # replicate

    # Augment
    img9, labels9 = random_perspective(img9, labels9, segments9,
                                       degrees=self.hyp['degrees'],
                                       translate=self.hyp['translate'],
                                       scale=self.hyp['scale'],
                                       shear=self.hyp['shear'],
                                       perspective=self.hyp['perspective'],
                                       border=self.mosaic_border)  # border to remove

    return img9, labels9


def create_folder(path='./new'):
    # Create folder
    if os.path.exists(path):
        shutil.rmtree(path)  # delete output folder
    os.makedirs(path)  # make new output folder


def flatten_recursive(path='../datasets/coco128'):
    # Flatten a recursive directory by bringing all files to top level
    new_path = Path(path + '_flat')
    create_folder(new_path)
    for file in tqdm(glob.glob(str(Path(path)) + '/**/*.*', recursive=True)):
        shutil.copyfile(file, new_path / Path(file).name)


def extract_boxes(path='../datasets/coco128'):  # from utils.datasets import *; extract_boxes()
    # Convert detection dataset into classification dataset, with one directory per class
    path = Path(path)  # images dir
    shutil.rmtree(path / 'classifier') if (path / 'classifier').is_dir() else None  # remove existing
    files = list(path.rglob('*.*'))
    n = len(files)  # number of files
    for im_file in tqdm(files, total=n):
        if im_file.suffix[1:] in IMG_FORMATS:
            # image
            im = cv2.imread(str(im_file))[..., ::-1]  # BGR to RGB
            h, w = im.shape[:2]

            # labels
            lb_file = Path(img2label_paths([str(im_file)])[0])
            if Path(lb_file).exists():
                with open(lb_file) as f:
                    lb = np.array([x.split() for x in f.read().strip().splitlines()], dtype=np.float32)  # labels

                for j, x in enumerate(lb):
                    c = int(x[0])  # class
                    f = (path / 'classifier') / f'{c}' / f'{path.stem}_{im_file.stem}_{j}.jpg'  # new filename
                    if not f.parent.is_dir():
                        f.parent.mkdir(parents=True)

                    b = x[1:] * [w, h, w, h]  # box
                    # b[2:] = b[2:].max()  # rectangle to square
                    b[2:] = b[2:] * 1.2 + 3  # pad
                    b = xywh2xyxy(b.reshape(-1, 4)).ravel().astype(np.int)

                    b[[0, 2]] = np.clip(b[[0, 2]], 0, w)  # clip boxes outside of image
                    b[[1, 3]] = np.clip(b[[1, 3]], 0, h)
                    assert cv2.imwrite(str(f), im[b[1]:b[3], b[0]:b[2]]), f'box failure in {f}'


def autosplit(path='../datasets/coco128/images', weights=(0.9, 0.1, 0.0), annotated_only=False):
    """ Autosplit a dataset into train/val/test splits and save path/autosplit_*.txt files
    Usage: from utils.datasets import *; autosplit()
    Arguments
        path:            Path to images directory
        weights:         Train, val, test weights (list, tuple)
        annotated_only:  Only use images with an annotated txt file
    """
    path = Path(path)  # images dir
    files = sorted(x for x in path.rglob('*.*') if x.suffix[1:].lower() in IMG_FORMATS)  # image files only
    n = len(files)  # number of files
    random.seed(0)  # for reproducibility
    indices = random.choices([0, 1, 2], weights=weights, k=n)  # assign each image to a split

    txt = ['autosplit_train.txt', 'autosplit_val.txt', 'autosplit_test.txt']  # 3 txt files
    [(path.parent / x).unlink(missing_ok=True) for x in txt]  # remove existing

    print(f'Autosplitting images from {path}' + ', using *.txt labeled images only' * annotated_only)
    for i, img in tqdm(zip(indices, files), total=n):
        if not annotated_only or Path(img2label_paths([str(img)])[0]).exists():  # check label
            with open(path.parent / txt[i], 'a') as f:
                f.write('./' + img.relative_to(path.parent).as_posix() + '\n')  # add image to txt file


def verify_image_label(args):
    # Verify one image-label pair
    im_file, lb_file, prefix = args
    nm, nf, ne, nc, msg, segments = 0, 0, 0, 0, '', []  # number (missing, found, empty, corrupt), message, segments
    try:
        # verify images
        im = Image.open(im_file)
        im.verify()  # PIL verify
        shape = exif_size(im)  # image size
        assert (shape[0] > 9) & (shape[1] > 9), f'image size {shape} <10 pixels'
        assert im.format.lower() in IMG_FORMATS, f'invalid image format {im.format}'
        if im.format.lower() in ('jpg', 'jpeg'):
            with open(im_file, 'rb') as f:
                f.seek(-2, 2)
                if f.read() != b'\xff\xd9':  # corrupt JPEG
                    ImageOps.exif_transpose(Image.open(im_file)).save(im_file, 'JPEG', subsampling=0, quality=100)
                    msg = f'{prefix}WARNING: {im_file}: corrupt JPEG restored and saved'

        # verify labels
        if os.path.isfile(lb_file):
            nf = 1  # label found
            with open(lb_file) as f:
<<<<<<< HEAD
                lab = [x.split() for x in f.read().strip().splitlines() if len(x)]
                if any([len(x) > 8 for x in lab]):  # is segment
                    classes = np.array([x[0] for x in lab], dtype=np.float32)
                    segments = [np.array(x[1:], dtype=np.float32).reshape(-1, 2) for x in lab]  # (cls, xy1...)
                    lab = np.concatenate((classes.reshape(-1, 1), segments2boxes(segments)), 1)  # (cls, xywh)
                lab = np.array(lab, dtype=np.float32)
            nl = len(lab)
=======
                lb = [x.split() for x in f.read().strip().splitlines() if len(x)]
                if any(len(x) > 6 for x in lb):  # is segment
                    classes = np.array([x[0] for x in lb], dtype=np.float32)
                    segments = [np.array(x[1:], dtype=np.float32).reshape(-1, 2) for x in lb]  # (cls, xy1...)
                    lb = np.concatenate((classes.reshape(-1, 1), segments2boxes(segments)), 1)  # (cls, xywh)
                lb = np.array(lb, dtype=np.float32)
            nl = len(lb)
>>>>>>> c09fb2aa
            if nl:
                assert lab.shape[1] == 5, f'labels require 5 columns, {lab.shape[1]} columns detected'
                assert (lab >= 0).all(), f'negative label values {lab[lab < 0]}'
                assert (lab[:, 1:] <= 1).all(), f'non-normalized or out of bounds coordinates {lab[:, 1:][lab[:, 1:] > 1]}'
                _, i = np.unique(lab, axis=0, return_index=True)
                if len(i) < nl:  # duplicate row check
                    lab = lab[i]  # remove duplicates
                    if segments:
                        segments = segments[i]
                    msg = f'{prefix}WARNING: {im_file}: {nl - len(i)} duplicate labels removed'
            else:
                ne = 1  # label empty
                lab = np.zeros((0, 5), dtype=np.float32)
        else:
            nm = 1  # label missing
            lab = np.zeros((0, 5), dtype=np.float32)
        return im_file, lab, shape, segments, nm, nf, ne, nc, msg
    except Exception as e:
        nc = 1
        msg = f'{prefix}WARNING: {im_file}: ignoring corrupt image/label: {e}'
        return [None, None, None, None, nm, nf, ne, nc, msg]


def dataset_stats(path='coco128.yaml', autodownload=False, verbose=False, profile=False, hub=False):
    """ Return dataset statistics dictionary with images and instances counts per split per class
    To run in parent directory: export PYTHONPATH="$PWD/yolov5"
    Usage1: from utils.datasets import *; dataset_stats('coco128.yaml', autodownload=True)
    Usage2: from utils.datasets import *; dataset_stats('../datasets/coco128_with_yaml.zip')
    Arguments
        path:           Path to data.yaml or data.zip (with data.yaml inside data.zip)
        autodownload:   Attempt to download dataset if not found locally
        verbose:        Print stats dictionary
    """

    def round_labels(labels):
        # Update labels to integer class and 6 decimal place floats
        return [[int(c), *(round(x, 4) for x in points)] for c, *points in labels]

    def unzip(path):
        # Unzip data.zip TODO: CONSTRAINT: path/to/abc.zip MUST unzip to 'path/to/abc/'
        if str(path).endswith('.zip'):  # path is data.zip
            assert Path(path).is_file(), f'Error unzipping {path}, file not found'
            ZipFile(path).extractall(path=path.parent)  # unzip
            dir = path.with_suffix('')  # dataset directory == zip name
            return True, str(dir), next(dir.rglob('*.yaml'))  # zipped, data_dir, yaml_path
        else:  # path is data.yaml
            return False, None, path

    def hub_ops(f, max_dim=1920):
        # HUB ops for 1 image 'f': resize and save at reduced quality in /dataset-hub for web/app viewing
        f_new = im_dir / Path(f).name  # dataset-hub image filename
        try:  # use PIL
            im = Image.open(f)
            r = max_dim / max(im.height, im.width)  # ratio
            if r < 1.0:  # image too large
                im = im.resize((int(im.width * r), int(im.height * r)))
            im.save(f_new, 'JPEG', quality=75, optimize=True)  # save
        except Exception as e:  # use OpenCV
            print(f'WARNING: HUB ops PIL failure {f}: {e}')
            im = cv2.imread(f)
            im_height, im_width = im.shape[:2]
            r = max_dim / max(im_height, im_width)  # ratio
            if r < 1.0:  # image too large
                im = cv2.resize(im, (int(im_width * r), int(im_height * r)), interpolation=cv2.INTER_AREA)
            cv2.imwrite(str(f_new), im)

    zipped, data_dir, yaml_path = unzip(Path(path))
    with open(check_yaml(yaml_path), errors='ignore') as f:
        data = yaml.safe_load(f)  # data dict
        if zipped:
            data['path'] = data_dir  # TODO: should this be dir.resolve()?
    check_dataset(data, autodownload)  # download dataset if missing
    hub_dir = Path(data['path'] + ('-hub' if hub else ''))
    stats = {'nc': data['nc'], 'names': data['names']}  # statistics dictionary
    for split in 'train', 'val', 'test':
        if data.get(split) is None:
            stats[split] = None  # i.e. no test set
            continue
        x = []
        dataset = LoadImagesAndLabels(data[split])  # load dataset
        for label in tqdm(dataset.labels, total=dataset.n, desc='Statistics'):
            x.append(np.bincount(label[:, 0].astype(int), minlength=data['nc']))
        x = np.array(x)  # shape(128x80)
        stats[split] = {'instance_stats': {'total': int(x.sum()), 'per_class': x.sum(0).tolist()},
                        'image_stats': {'total': dataset.n, 'unlabelled': int(np.all(x == 0, 1).sum()),
                                        'per_class': (x > 0).sum(0).tolist()},
                        'labels': [{str(Path(k).name): round_labels(v.tolist())} for k, v in
                                   zip(dataset.im_files, dataset.labels)]}

        if hub:
            im_dir = hub_dir / 'images'
            im_dir.mkdir(parents=True, exist_ok=True)
            for _ in tqdm(ThreadPool(NUM_THREADS).imap(hub_ops, dataset.im_files), total=dataset.n, desc='HUB Ops'):
                pass

    # Profile
    stats_path = hub_dir / 'stats.json'
    if profile:
        for _ in range(1):
            file = stats_path.with_suffix('.npy')
            t1 = time.time()
            np.save(file, stats)
            t2 = time.time()
            x = np.load(file, allow_pickle=True)
            print(f'stats.npy times: {time.time() - t2:.3f}s read, {t2 - t1:.3f}s write')

            file = stats_path.with_suffix('.json')
            t1 = time.time()
            with open(file, 'w') as f:
                json.dump(stats, f)  # save stats *.json
            t2 = time.time()
            with open(file) as f:
                x = json.load(f)  # load hyps dict
            print(f'stats.json times: {time.time() - t2:.3f}s read, {t2 - t1:.3f}s write')

    # Save, print and return
    if hub:
        print(f'Saving {stats_path.resolve()}...')
        with open(stats_path, 'w') as f:
            json.dump(stats, f)  # save stats.json
    if verbose:
        print(json.dumps(stats, indent=2, sort_keys=False))
    return stats<|MERGE_RESOLUTION|>--- conflicted
+++ resolved
@@ -445,14 +445,9 @@
         try:
             cache, exists = np.load(cache_path, allow_pickle=True).item(), True  # load dict
             assert cache['version'] == self.cache_version  # same version
-<<<<<<< HEAD
             assert cache['hash'] == get_hash(self.label_files + self.img_files)  # same hash
         except (OSError, pickle.UnpicklingError, AssertionError) as ex:
             print(f"An exception occured: {ex}\nloading from cache...")
-=======
-            assert cache['hash'] == get_hash(self.label_files + self.im_files)  # same hash
-        except Exception:
->>>>>>> c09fb2aa
             cache, exists = self.cache_labels(cache_path, prefix), False  # cache
 
         # Display cache
@@ -516,29 +511,11 @@
 
             self.batch_shapes = np.ceil(np.array(shapes) * img_size / stride + pad).astype(np.int) * stride
 
-<<<<<<< HEAD
-        # Cache images into memory for faster training (WARNING: large datasets may exceed system RAM)
-        self.imgs, self.img_npy = [None] * n, [None] * n
-=======
         # Cache images into RAM/disk for faster training (WARNING: large datasets may exceed system resources)
         self.ims = [None] * n
         self.npy_files = [Path(f).with_suffix('.npy') for f in self.im_files]
->>>>>>> c09fb2aa
         if cache_images:
             gb = 0  # Gigabytes of cached images
-<<<<<<< HEAD
-            self.img_hw0, self.img_hw = [None] * n, [None] * n
-            results = ThreadPool(NUM_THREADS).imap(lambda x: load_image(*x), zip(repeat(self), range(n)))
-            pbar = tqdm(enumerate(results), total=n)
-            for i, x in pbar:
-                if cache_images == 'disk':
-                    if not self.img_npy[i].exists():
-                        np.save(self.img_npy[i].as_posix(), x[0])
-                    gb += self.img_npy[i].stat().st_size
-                else:
-                    self.imgs[i], self.img_hw0[i], self.img_hw[i] = x  # im, hw_orig, hw_resized = load_image(self, i)
-                    gb += self.imgs[i].nbytes
-=======
             self.im_hw0, self.im_hw = [None] * n, [None] * n
             fcn = self.cache_images_to_disk if cache_images == 'disk' else self.load_image
             results = ThreadPool(NUM_THREADS).imap(fcn, range(n))
@@ -549,7 +526,6 @@
                 else:  # 'ram'
                     self.ims[i], self.im_hw0[i], self.im_hw[i] = x  # im, hw_orig, hw_resized = load_image(self, i)
                     gb += self.ims[i].nbytes
->>>>>>> c09fb2aa
                 pbar.desc = f'{prefix}Caching images ({gb / 1E9:.1f}GB {cache_images})'
             pbar.close()
 
@@ -559,15 +535,9 @@
         nm, nf, ne, nc, msgs = 0, 0, 0, 0, []  # number missing, found, empty, corrupt, messages
         desc = f"{prefix}Scanning '{path.parent / path.stem}' images and labels..."
         with Pool(NUM_THREADS) as pool:
-<<<<<<< HEAD
-            pbar = tqdm(pool.imap(verify_image_label, zip(self.img_files, self.label_files, repeat(prefix))),
-                        desc=desc, total=len(self.img_files))
-            for im_file, l, shape, segments, nm_f, nf_f, ne_f, nc_f, msg in pbar:
-=======
             pbar = tqdm(pool.imap(verify_image_label, zip(self.im_files, self.label_files, repeat(prefix))),
                         desc=desc, total=len(self.im_files), bar_format=BAR_FORMAT)
             for im_file, lb, shape, segments, nm_f, nf_f, ne_f, nc_f, msg in pbar:
->>>>>>> c09fb2aa
                 nm += nm_f
                 nf += nf_f
                 ne += ne_f
@@ -677,14 +647,6 @@
 
         return torch.from_numpy(img), labels_out, self.im_files[index], shapes
 
-<<<<<<< HEAD
-    @staticmethod
-    def collate_fn(batch):
-        img, label, path, shapes = zip(*batch)  # transposed
-        for i, l in enumerate(label):
-            l[:, 0] = i  # add target image index for build_targets()
-        return torch.stack(img, 0), torch.cat(label, 0), path, shapes
-=======
     def load_image(self, i):
         # Loads 1 image from dataset index 'i', returns (im, original hw, resized hw)
         im, f, fn = self.ims[i], self.im_files[i], self.npy_files[i],
@@ -846,7 +808,6 @@
         for i, lb in enumerate(label):
             lb[:, 0] = i  # add target image index for build_targets()
         return torch.stack(im, 0), torch.cat(label, 0), path, shapes
->>>>>>> c09fb2aa
 
     @staticmethod
     def collate_fn4(batch):
@@ -865,15 +826,9 @@
                 lab4 = label[i]
             else:
                 im = torch.cat((torch.cat((img[i], img[i + 1]), 1), torch.cat((img[i + 2], img[i + 3]), 1)), 2)
-<<<<<<< HEAD
-                lab4 = torch.cat((label[i], label[i + 1] + ho, label[i + 2] + wo, label[i + 3] + ho + wo), 0) * s
-            img4.append(im)
-            label4.append(lab4)
-=======
                 lb = torch.cat((label[i], label[i + 1] + ho, label[i + 2] + wo, label[i + 3] + ho + wo), 0) * s
             im4.append(im)
             label4.append(lb)
->>>>>>> c09fb2aa
 
         for i, l in enumerate(label4):
             l[:, 0] = i  # add target image index for build_targets()
@@ -1130,15 +1085,6 @@
         if os.path.isfile(lb_file):
             nf = 1  # label found
             with open(lb_file) as f:
-<<<<<<< HEAD
-                lab = [x.split() for x in f.read().strip().splitlines() if len(x)]
-                if any([len(x) > 8 for x in lab]):  # is segment
-                    classes = np.array([x[0] for x in lab], dtype=np.float32)
-                    segments = [np.array(x[1:], dtype=np.float32).reshape(-1, 2) for x in lab]  # (cls, xy1...)
-                    lab = np.concatenate((classes.reshape(-1, 1), segments2boxes(segments)), 1)  # (cls, xywh)
-                lab = np.array(lab, dtype=np.float32)
-            nl = len(lab)
-=======
                 lb = [x.split() for x in f.read().strip().splitlines() if len(x)]
                 if any(len(x) > 6 for x in lb):  # is segment
                     classes = np.array([x[0] for x in lb], dtype=np.float32)
@@ -1146,7 +1092,6 @@
                     lb = np.concatenate((classes.reshape(-1, 1), segments2boxes(segments)), 1)  # (cls, xywh)
                 lb = np.array(lb, dtype=np.float32)
             nl = len(lb)
->>>>>>> c09fb2aa
             if nl:
                 assert lab.shape[1] == 5, f'labels require 5 columns, {lab.shape[1]} columns detected'
                 assert (lab >= 0).all(), f'negative label values {lab[lab < 0]}'
