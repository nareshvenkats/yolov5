# YOLOv5 dataset utils and dataloaders

import glob
import hashlib
import json
import logging
import os
import random
import shutil
import time
from itertools import repeat
from multiprocessing.pool import ThreadPool, Pool
from pathlib import Path
from threading import Thread

import cv2
import numpy as np
import torch
import torch.nn.functional as F
import yaml
from PIL import Image, ExifTags
from torch.utils.data import Dataset
from tqdm import tqdm

from utils.augmentations import Albumentations, augment_hsv, copy_paste, letterbox, mixup, random_perspective
from utils.general import check_requirements, check_file, check_dataset, xywh2xyxy, xywhn2xyxy, xyxy2xywhn, \
    xyn2xy, segments2boxes, clean_str
from utils.torch_utils import torch_distributed_zero_first

# Parameters
help_url = 'https://github.com/ultralytics/yolov5/wiki/Train-Custom-Data'
img_formats = ['bmp', 'jpg', 'jpeg', 'png', 'tif', 'tiff', 'dng', 'webp', 'mpo']  # acceptable image suffixes
vid_formats = ['mov', 'avi', 'mp4', 'mpg', 'mpeg', 'm4v', 'wmv', 'mkv']  # acceptable video suffixes
num_threads = min(8, os.cpu_count())  # number of multiprocessing threads
logger = logging.getLogger(__name__)

# Get orientation exif tag
for orientation in ExifTags.TAGS.keys():
    if ExifTags.TAGS[orientation] == 'Orientation':
        break


def get_hash(paths):
    # Returns a single hash value of a list of paths (files or dirs)
    size = sum(os.path.getsize(p) for p in paths if os.path.exists(p))  # sizes
    h = hashlib.md5(str(size).encode())  # hash sizes
    h.update(''.join(paths).encode())  # hash paths
    return h.hexdigest()  # return hash


def exif_size(img):
    # Returns exif-corrected PIL size
    s = img.size  # (width, height)
    try:
        rotation = dict(img._getexif().items())[orientation]
        if rotation == 6:  # rotation 270
            s = (s[1], s[0])
        elif rotation == 8:  # rotation 90
            s = (s[1], s[0])
    except:
        pass

    return s


def exif_transpose(image):
    """
    Transpose a PIL image accordingly if it has an EXIF Orientation tag.
    From https://github.com/python-pillow/Pillow/blob/master/src/PIL/ImageOps.py

    :param image: The image to transpose.
    :return: An image.
    """
    exif = image.getexif()
    orientation = exif.get(0x0112, 1)  # default 1
    if orientation > 1:
        method = {2: Image.FLIP_LEFT_RIGHT,
                  3: Image.ROTATE_180,
                  4: Image.FLIP_TOP_BOTTOM,
                  5: Image.TRANSPOSE,
                  6: Image.ROTATE_270,
                  7: Image.TRANSVERSE,
                  8: Image.ROTATE_90,
                  }.get(orientation)
        if method is not None:
            image = image.transpose(method)
            del exif[0x0112]
            image.info["exif"] = exif.tobytes()
    return image


def create_dataloader(path, imgsz, batch_size, stride, single_cls=False, hyp=None, augment=False, cache=False, pad=0.0,
                      rect=False, rank=-1, workers=8, image_weights=False, quad=False, prefix=''):
    # Make sure only the first process in DDP process the dataset first, and the following others can use the cache
    with torch_distributed_zero_first(rank):
        dataset = LoadImagesAndLabels(path, imgsz, batch_size,
                                      augment=augment,  # augment images
                                      hyp=hyp,  # augmentation hyperparameters
                                      rect=rect,  # rectangular training
                                      cache_images=cache,
                                      single_cls=single_cls,
                                      stride=int(stride),
                                      pad=pad,
                                      image_weights=image_weights,
                                      prefix=prefix)

    batch_size = min(batch_size, len(dataset))
    nw = min([os.cpu_count(), batch_size if batch_size > 1 else 0, workers])  # number of workers
    sampler = torch.utils.data.distributed.DistributedSampler(dataset) if rank != -1 else None
    loader = torch.utils.data.DataLoader if image_weights else InfiniteDataLoader
    # Use torch.utils.data.DataLoader() if dataset.properties will update during training else InfiniteDataLoader()
    dataloader = loader(dataset,
                        batch_size=batch_size,
                        num_workers=nw,
                        sampler=sampler,
                        pin_memory=True,
                        collate_fn=LoadImagesAndLabels.collate_fn4 if quad else LoadImagesAndLabels.collate_fn)
    return dataloader, dataset


class InfiniteDataLoader(torch.utils.data.dataloader.DataLoader):
    """ Dataloader that reuses workers

    Uses same syntax as vanilla DataLoader
    """

    def __init__(self, *args, **kwargs):
        super().__init__(*args, **kwargs)
        object.__setattr__(self, 'batch_sampler', _RepeatSampler(self.batch_sampler))
        self.iterator = super().__iter__()

    def __len__(self):
        return len(self.batch_sampler.sampler)

    def __iter__(self):
        for i in range(len(self)):
            yield next(self.iterator)


class _RepeatSampler(object):
    """ Sampler that repeats forever

    Args:
        sampler (Sampler)
    """

    def __init__(self, sampler):
        self.sampler = sampler

    def __iter__(self):
        while True:
            yield from iter(self.sampler)


class LoadImages:  # for inference
    def __init__(self, path, img_size=640, stride=32):
        p = str(Path(path).absolute())  # os-agnostic absolute path
        if '*' in p:
            files = sorted(glob.glob(p, recursive=True))  # glob
        elif os.path.isdir(p):
            files = sorted(glob.glob(os.path.join(p, '*.*')))  # dir
        elif os.path.isfile(p):
            files = [p]  # files
        else:
            raise Exception(f'ERROR: {p} does not exist')

        images = [x for x in files if x.split('.')[-1].lower() in img_formats]
        videos = [x for x in files if x.split('.')[-1].lower() in vid_formats]
        ni, nv = len(images), len(videos)

        self.img_size = img_size
        self.stride = stride
        self.files = images + videos
        self.nf = ni + nv  # number of files
        self.video_flag = [False] * ni + [True] * nv
        self.mode = 'image'
        if any(videos):
            self.new_video(videos[0])  # new video
        else:
            self.cap = None
        assert self.nf > 0, f'No images or videos found in {p}. ' \
                            f'Supported formats are:\nimages: {img_formats}\nvideos: {vid_formats}'

    def __iter__(self):
        self.count = 0
        return self

    def __next__(self):
        if self.count == self.nf:
            raise StopIteration
        path = self.files[self.count]

        if self.video_flag[self.count]:
            # Read video
            self.mode = 'video'
            ret_val, img0 = self.cap.read()
            if not ret_val:
                self.count += 1
                self.cap.release()
                if self.count == self.nf:  # last video
                    raise StopIteration
                else:
                    path = self.files[self.count]
                    self.new_video(path)
                    ret_val, img0 = self.cap.read()

            self.frame += 1
            print(f'video {self.count + 1}/{self.nf} ({self.frame}/{self.frames}) {path}: ', end='')

        else:
            # Read image
            self.count += 1
            img0 = cv2.imread(path)  # BGR
            assert img0 is not None, 'Image Not Found ' + path
            print(f'image {self.count}/{self.nf} {path}: ', end='')

        # Padded resize
        img = letterbox(img0, self.img_size, stride=self.stride)[0]

        # Convert
        img = img.transpose((2, 0, 1))[::-1]  # HWC to CHW, BGR to RGB
        img = np.ascontiguousarray(img)

        return path, img, img0, self.cap

    def new_video(self, path):
        self.frame = 0
        self.cap = cv2.VideoCapture(path)
        self.frames = int(self.cap.get(cv2.CAP_PROP_FRAME_COUNT))

    def __len__(self):
        return self.nf  # number of files


class LoadWebcam:  # for inference
    def __init__(self, pipe='0', img_size=640, stride=32):
        self.img_size = img_size
        self.stride = stride
        self.pipe = eval(pipe) if pipe.isnumeric() else pipe
        self.cap = cv2.VideoCapture(self.pipe)  # video capture object
        self.cap.set(cv2.CAP_PROP_BUFFERSIZE, 3)  # set buffer size

    def __iter__(self):
        self.count = -1
        return self

    def __next__(self):
        self.count += 1
        if cv2.waitKey(1) == ord('q'):  # q to quit
            self.cap.release()
            cv2.destroyAllWindows()
            raise StopIteration

        # Read frame
        ret_val, img0 = self.cap.read()
        img0 = cv2.flip(img0, 1)  # flip left-right

        # Print
        assert ret_val, f'Camera Error {self.pipe}'
        img_path = 'webcam.jpg'
        print(f'webcam {self.count}: ', end='')

        # Padded resize
        img = letterbox(img0, self.img_size, stride=self.stride)[0]

        # Convert
        img = img.transpose((2, 0, 1))[::-1]  # HWC to CHW, BGR to RGB
        img = np.ascontiguousarray(img)

        return img_path, img, img0, None

    def __len__(self):
        return 0


class LoadStreams:  # multiple IP or RTSP cameras
    def __init__(self, sources='streams.txt', img_size=640, stride=32):
        self.mode = 'stream'
        self.img_size = img_size
        self.stride = stride

        if os.path.isfile(sources):
            with open(sources, 'r') as f:
                sources = [x.strip() for x in f.read().strip().splitlines() if len(x.strip())]
        else:
            sources = [sources]

        n = len(sources)
        self.imgs, self.fps, self.frames, self.threads = [None] * n, [0] * n, [0] * n, [None] * n
        self.sources = [clean_str(x) for x in sources]  # clean source names for later
        for i, s in enumerate(sources):  # index, source
            # Start thread to read frames from video stream
            print(f'{i + 1}/{n}: {s}... ', end='')
            if 'youtube.com/' in s or 'youtu.be/' in s:  # if source is YouTube video
                check_requirements(('pafy', 'youtube_dl'))
                import pafy
                s = pafy.new(s).getbest(preftype="mp4").url  # YouTube URL
            s = eval(s) if s.isnumeric() else s  # i.e. s = '0' local webcam
            cap = cv2.VideoCapture(s)
            assert cap.isOpened(), f'Failed to open {s}'
            w = int(cap.get(cv2.CAP_PROP_FRAME_WIDTH))
            h = int(cap.get(cv2.CAP_PROP_FRAME_HEIGHT))
            self.fps[i] = max(cap.get(cv2.CAP_PROP_FPS) % 100, 0) or 30.0  # 30 FPS fallback
            self.frames[i] = max(int(cap.get(cv2.CAP_PROP_FRAME_COUNT)), 0) or float('inf')  # infinite stream fallback

            _, self.imgs[i] = cap.read()  # guarantee first frame
            self.threads[i] = Thread(target=self.update, args=([i, cap]), daemon=True)
            print(f" success ({self.frames[i]} frames {w}x{h} at {self.fps[i]:.2f} FPS)")
            self.threads[i].start()
        print('')  # newline

        # check for common shapes
        s = np.stack([letterbox(x, self.img_size, stride=self.stride)[0].shape for x in self.imgs], 0)  # shapes
        self.rect = np.unique(s, axis=0).shape[0] == 1  # rect inference if all shapes equal
        if not self.rect:
            print('WARNING: Different stream shapes detected. For optimal performance supply similarly-shaped streams.')

    def update(self, i, cap):
        # Read stream `i` frames in daemon thread
        n, f, read = 0, self.frames[i], 1  # frame number, frame array, inference every 'read' frame
        while cap.isOpened() and n < f:
            n += 1
            # _, self.imgs[index] = cap.read()
            cap.grab()
            if n % read == 0:
                success, im = cap.retrieve()
                self.imgs[i] = im if success else self.imgs[i] * 0
            time.sleep(1 / self.fps[i])  # wait time

    def __iter__(self):
        self.count = -1
        return self

    def __next__(self):
        self.count += 1
        if not all(x.is_alive() for x in self.threads) or cv2.waitKey(1) == ord('q'):  # q to quit
            cv2.destroyAllWindows()
            raise StopIteration

        # Letterbox
        img0 = self.imgs.copy()
        img = [letterbox(x, self.img_size, auto=self.rect, stride=self.stride)[0] for x in img0]

        # Stack
        img = np.stack(img, 0)

        # Convert
        img = img[..., ::-1].transpose((0, 3, 1, 2))  # BGR to RGB, BHWC to BCHW
        img = np.ascontiguousarray(img)

        return self.sources, img, img0, None

    def __len__(self):
        return len(self.sources)  # 1E12 frames = 32 streams at 30 FPS for 30 years


def img2label_paths(img_paths):
    # Define label paths as a function of image paths
    sa, sb = os.sep + 'images' + os.sep, os.sep + 'labels' + os.sep  # /images/, /labels/ substrings
    return [sb.join(x.rsplit(sa, 1)).rsplit('.', 1)[0] + '.txt' for x in img_paths]


class LoadImagesAndLabels(Dataset):  # for training/testing
    def __init__(self, path, img_size=640, batch_size=16, augment=False, hyp=None, rect=False, image_weights=False,
                 cache_images=False, single_cls=False, stride=32, pad=0.0, prefix=''):
        self.img_size = img_size
        self.augment = augment
        self.hyp = hyp
        self.image_weights = image_weights
        self.rect = False if image_weights else rect
        self.mosaic = self.augment and not self.rect  # load 4 images at a time into a mosaic (only during training)
        self.mosaic_border = [-img_size // 2, -img_size // 2]
        self.stride = stride
        self.path = path
        self.albumentations = Albumentations() if augment else None

        try:
            f = []  # image files
            for p in path if isinstance(path, list) else [path]:
                p = Path(p)  # os-agnostic
                if p.is_dir():  # dir
                    f += glob.glob(str(p / '**' / '*.*'), recursive=True)
                    # f = list(p.rglob('**/*.*'))  # pathlib
                elif p.is_file():  # file
                    with open(p, 'r') as t:
                        t = t.read().strip().splitlines()
                        parent = str(p.parent) + os.sep
                        f += [x.replace('./', parent) if x.startswith('./') else x for x in t]  # local to global path
                        # f += [p.parent / x.lstrip(os.sep) for x in t]  # local to global path (pathlib)
                else:
                    raise Exception(f'{prefix}{p} does not exist')
            self.img_files = sorted([x.replace('/', os.sep) for x in f if x.split('.')[-1].lower() in img_formats])
            # self.img_files = sorted([x for x in f if x.suffix[1:].lower() in img_formats])  # pathlib
            assert self.img_files, f'{prefix}No images found'
        except Exception as e:
            raise Exception(f'{prefix}Error loading data from {path}: {e}\nSee {help_url}')

        # Check cache
        self.label_files = img2label_paths(self.img_files)  # labels
<<<<<<< HEAD
        cache_path = (p if p.is_file() else Path(self.label_files[0]).parent).with_suffix('.cache')  # cached labels
        if cache_path.is_file():
            t0 = time.time()
            cache, exists = torch.load(cache_path), True  # load
            t = f'({time.time() - t0:.3f}s)'  # time string

            t0 = time.time()
            for i in range(3):
                np.save('test.npy', cache, allow_pickle=True)
            t1 = time.time()
            for i in range(3):
                x = np.load('test.npy', allow_pickle=True)
            t2 = time.time()
            print(t2 - t1, t1 - t0)

            t0 = time.time()
            for i in range(3):
                torch.save(cache, 'test.pt')
            t1 = time.time()
            for i in range(3):
                x = torch.load('test.pt')
            t2 = time.time()
            print(t2 - t1, t1 - t0)

            if cache.get('version') != 0.3 or cache.get('hash') != get_hash(self.label_files + self.img_files):
                cache, exists = self.cache_labels(cache_path, prefix), False  # re-cache
        else:
            cache, exists, t = self.cache_labels(cache_path, prefix), False, ''  # cache
=======
        cache_path = (p if p.is_file() else Path(self.label_files[0]).parent).with_suffix('.cache')
        try:
            cache, exists = np.load(cache_path, allow_pickle=True).item(), True  # load dict
            assert cache['version'] == 0.4 and cache['hash'] == get_hash(self.label_files + self.img_files)
        except:
            cache, exists = self.cache_labels(cache_path, prefix), False  # cache
>>>>>>> 443af8b2

        # Display cache
        nf, nm, ne, nc, n = cache.pop('results')  # found, missing, empty, corrupted, total
        if exists:
            d = f"Scanning '{cache_path}' images and labels {t}... {nf} found, {nm} missing, {ne} empty, {nc} corrupted"
            tqdm(None, desc=prefix + d, total=n, initial=n)  # display cache results
            if cache['msgs']:
                logging.info('\n'.join(cache['msgs']))  # display warnings
        assert nf > 0 or not augment, f'{prefix}No labels in {cache_path}. Can not train without labels. See {help_url}'

        # Read cache
        [cache.pop(k) for k in ('hash', 'version', 'msgs')]  # remove items
        labels, shapes, self.segments = zip(*cache.values())
        self.labels = list(labels)
        self.shapes = np.array(shapes, dtype=np.float64)
        self.img_files = list(cache.keys())  # update
        self.label_files = img2label_paths(cache.keys())  # update
        if single_cls:
            for x in self.labels:
                x[:, 0] = 0

        n = len(shapes)  # number of images
        bi = np.floor(np.arange(n) / batch_size).astype(np.int)  # batch index
        nb = bi[-1] + 1  # number of batches
        self.batch = bi  # batch index of image
        self.n = n
        self.indices = range(n)

        # Rectangular Training
        if self.rect:
            # Sort by aspect ratio
            s = self.shapes  # wh
            ar = s[:, 1] / s[:, 0]  # aspect ratio
            irect = ar.argsort()
            self.img_files = [self.img_files[i] for i in irect]
            self.label_files = [self.label_files[i] for i in irect]
            self.labels = [self.labels[i] for i in irect]
            self.shapes = s[irect]  # wh
            ar = ar[irect]

            # Set training image shapes
            shapes = [[1, 1]] * nb
            for i in range(nb):
                ari = ar[bi == i]
                mini, maxi = ari.min(), ari.max()
                if maxi < 1:
                    shapes[i] = [maxi, 1]
                elif mini > 1:
                    shapes[i] = [1, 1 / mini]

            self.batch_shapes = np.ceil(np.array(shapes) * img_size / stride + pad).astype(np.int) * stride

        # Cache images into memory for faster training (WARNING: large datasets may exceed system RAM)
        self.imgs = [None] * n
        if cache_images:
            gb = 0  # Gigabytes of cached images
            self.img_hw0, self.img_hw = [None] * n, [None] * n
            results = ThreadPool(num_threads).imap(lambda x: load_image(*x), zip(repeat(self), range(n)))
            pbar = tqdm(enumerate(results), total=n)
            for i, x in pbar:
                self.imgs[i], self.img_hw0[i], self.img_hw[i] = x  # img, hw_original, hw_resized = load_image(self, i)
                gb += self.imgs[i].nbytes
                pbar.desc = f'{prefix}Caching images ({gb / 1E9:.1f}GB)'
            pbar.close()

    def cache_labels(self, path=Path('./labels.cache'), prefix=''):
        # Cache dataset labels, check images and read shapes
        x = {}  # dict
        nm, nf, ne, nc, msgs = 0, 0, 0, 0, []  # number missing, found, empty, corrupt, messages
        desc = f"{prefix}Scanning '{path.parent / path.stem}' images and labels..."
        with Pool(num_threads) as pool:
            pbar = tqdm(pool.imap_unordered(verify_image_label, zip(self.img_files, self.label_files, repeat(prefix))),
                        desc=desc, total=len(self.img_files))
            for im_file, l, shape, segments, nm_f, nf_f, ne_f, nc_f, msg in pbar:
                nm += nm_f
                nf += nf_f
                ne += ne_f
                nc += nc_f
                if im_file:
                    x[im_file] = [l, shape, segments]
                if msg:
                    msgs.append(msg)
                pbar.desc = f"{desc}{nf} found, {nm} missing, {ne} empty, {nc} corrupted"

        pbar.close()
        if msgs:
            logging.info('\n'.join(msgs))
        if nf == 0:
            logging.info(f'{prefix}WARNING: No labels found in {path}. See {help_url}')
        x['hash'] = get_hash(self.label_files + self.img_files)
        x['results'] = nf, nm, ne, nc, len(self.img_files)
        x['msgs'] = msgs  # warnings
        x['version'] = 0.4  # cache version
        try:
            np.save(path, x)  # save cache for next time
            path.with_suffix('.cache.npy').rename(path)  # remove .npy suffix
            logging.info(f'{prefix}New cache created: {path}')
        except Exception as e:
            logging.info(f'{prefix}WARNING: Cache directory {path.parent} is not writeable: {e}')  # path not writeable
        return x

    def __len__(self):
        return len(self.img_files)

    # def __iter__(self):
    #     self.count = -1
    #     print('ran dataset iter')
    #     #self.shuffled_vector = np.random.permutation(self.nF) if self.augment else np.arange(self.nF)
    #     return self

    def __getitem__(self, index):
        index = self.indices[index]  # linear, shuffled, or image_weights

        hyp = self.hyp
        mosaic = self.mosaic and random.random() < hyp['mosaic']
        if mosaic:
            # Load mosaic
            img, labels = load_mosaic(self, index)
            shapes = None

            # MixUp augmentation
            if random.random() < hyp['mixup']:
                img, labels = mixup(img, labels, *load_mosaic(self, random.randint(0, self.n - 1)))

        else:
            # Load image
            img, (h0, w0), (h, w) = load_image(self, index)

            # Letterbox
            shape = self.batch_shapes[self.batch[index]] if self.rect else self.img_size  # final letterboxed shape
            img, ratio, pad = letterbox(img, shape, auto=False, scaleup=self.augment)
            shapes = (h0, w0), ((h / h0, w / w0), pad)  # for COCO mAP rescaling

            labels = self.labels[index].copy()
            if labels.size:  # normalized xywh to pixel xyxy format
                labels[:, 1:] = xywhn2xyxy(labels[:, 1:], ratio[0] * w, ratio[1] * h, padw=pad[0], padh=pad[1])

            if self.augment:
                img, labels = random_perspective(img, labels,
                                                 degrees=hyp['degrees'],
                                                 translate=hyp['translate'],
                                                 scale=hyp['scale'],
                                                 shear=hyp['shear'],
                                                 perspective=hyp['perspective'])

        nl = len(labels)  # number of labels
        if nl:
            labels[:, 1:5] = xyxy2xywhn(labels[:, 1:5], w=img.shape[1], h=img.shape[0])  # xyxy to xywh normalized

        if self.augment:
            # Albumentations
            img, labels = self.albumentations(img, labels)

            # HSV color-space
            augment_hsv(img, hgain=hyp['hsv_h'], sgain=hyp['hsv_s'], vgain=hyp['hsv_v'])

            # Flip up-down
            if random.random() < hyp['flipud']:
                img = np.flipud(img)
                if nl:
                    labels[:, 2] = 1 - labels[:, 2]

            # Flip left-right
            if random.random() < hyp['fliplr']:
                img = np.fliplr(img)
                if nl:
                    labels[:, 1] = 1 - labels[:, 1]

            # Cutouts
            # if random.random() < 0.9:
            #     labels = cutout(img, labels)

        labels_out = torch.zeros((nl, 6))
        if nl:
            labels_out[:, 1:] = torch.from_numpy(labels)

        # Convert
        img = img.transpose((2, 0, 1))[::-1]  # HWC to CHW, BGR to RGB
        img = np.ascontiguousarray(img)

        return torch.from_numpy(img), labels_out, self.img_files[index], shapes

    @staticmethod
    def collate_fn(batch):
        img, label, path, shapes = zip(*batch)  # transposed
        for i, l in enumerate(label):
            l[:, 0] = i  # add target image index for build_targets()
        return torch.stack(img, 0), torch.cat(label, 0), path, shapes

    @staticmethod
    def collate_fn4(batch):
        img, label, path, shapes = zip(*batch)  # transposed
        n = len(shapes) // 4
        img4, label4, path4, shapes4 = [], [], path[:n], shapes[:n]

        ho = torch.tensor([[0., 0, 0, 1, 0, 0]])
        wo = torch.tensor([[0., 0, 1, 0, 0, 0]])
        s = torch.tensor([[1, 1, .5, .5, .5, .5]])  # scale
        for i in range(n):  # zidane torch.zeros(16,3,720,1280)  # BCHW
            i *= 4
            if random.random() < 0.5:
                im = F.interpolate(img[i].unsqueeze(0).float(), scale_factor=2., mode='bilinear', align_corners=False)[
                    0].type(img[i].type())
                l = label[i]
            else:
                im = torch.cat((torch.cat((img[i], img[i + 1]), 1), torch.cat((img[i + 2], img[i + 3]), 1)), 2)
                l = torch.cat((label[i], label[i + 1] + ho, label[i + 2] + wo, label[i + 3] + ho + wo), 0) * s
            img4.append(im)
            label4.append(l)

        for i, l in enumerate(label4):
            l[:, 0] = i  # add target image index for build_targets()

        return torch.stack(img4, 0), torch.cat(label4, 0), path4, shapes4


# Ancillary functions --------------------------------------------------------------------------------------------------
def load_image(self, index):
    # loads 1 image from dataset, returns img, original hw, resized hw
    img = self.imgs[index]
    if img is None:  # not cached
        path = self.img_files[index]
        img = cv2.imread(path)  # BGR
        assert img is not None, 'Image Not Found ' + path
        h0, w0 = img.shape[:2]  # orig hw
        r = self.img_size / max(h0, w0)  # ratio
        if r != 1:  # if sizes are not equal
            img = cv2.resize(img, (int(w0 * r), int(h0 * r)),
                             interpolation=cv2.INTER_AREA if r < 1 and not self.augment else cv2.INTER_LINEAR)
        return img, (h0, w0), img.shape[:2]  # img, hw_original, hw_resized
    else:
        return self.imgs[index], self.img_hw0[index], self.img_hw[index]  # img, hw_original, hw_resized


def load_mosaic(self, index):
    # loads images in a 4-mosaic

    labels4, segments4 = [], []
    s = self.img_size
    yc, xc = [int(random.uniform(-x, 2 * s + x)) for x in self.mosaic_border]  # mosaic center x, y
    indices = [index] + random.choices(self.indices, k=3)  # 3 additional image indices
    for i, index in enumerate(indices):
        # Load image
        img, _, (h, w) = load_image(self, index)

        # place img in img4
        if i == 0:  # top left
            img4 = np.full((s * 2, s * 2, img.shape[2]), 114, dtype=np.uint8)  # base image with 4 tiles
            x1a, y1a, x2a, y2a = max(xc - w, 0), max(yc - h, 0), xc, yc  # xmin, ymin, xmax, ymax (large image)
            x1b, y1b, x2b, y2b = w - (x2a - x1a), h - (y2a - y1a), w, h  # xmin, ymin, xmax, ymax (small image)
        elif i == 1:  # top right
            x1a, y1a, x2a, y2a = xc, max(yc - h, 0), min(xc + w, s * 2), yc
            x1b, y1b, x2b, y2b = 0, h - (y2a - y1a), min(w, x2a - x1a), h
        elif i == 2:  # bottom left
            x1a, y1a, x2a, y2a = max(xc - w, 0), yc, xc, min(s * 2, yc + h)
            x1b, y1b, x2b, y2b = w - (x2a - x1a), 0, w, min(y2a - y1a, h)
        elif i == 3:  # bottom right
            x1a, y1a, x2a, y2a = xc, yc, min(xc + w, s * 2), min(s * 2, yc + h)
            x1b, y1b, x2b, y2b = 0, 0, min(w, x2a - x1a), min(y2a - y1a, h)

        img4[y1a:y2a, x1a:x2a] = img[y1b:y2b, x1b:x2b]  # img4[ymin:ymax, xmin:xmax]
        padw = x1a - x1b
        padh = y1a - y1b

        # Labels
        labels, segments = self.labels[index].copy(), self.segments[index].copy()
        if labels.size:
            labels[:, 1:] = xywhn2xyxy(labels[:, 1:], w, h, padw, padh)  # normalized xywh to pixel xyxy format
            segments = [xyn2xy(x, w, h, padw, padh) for x in segments]
        labels4.append(labels)
        segments4.extend(segments)

    # Concat/clip labels
    labels4 = np.concatenate(labels4, 0)
    for x in (labels4[:, 1:], *segments4):
        np.clip(x, 0, 2 * s, out=x)  # clip when using random_perspective()
    # img4, labels4 = replicate(img4, labels4)  # replicate

    # Augment
    img4, labels4, segments4 = copy_paste(img4, labels4, segments4, probability=self.hyp['copy_paste'])
    img4, labels4 = random_perspective(img4, labels4, segments4,
                                       degrees=self.hyp['degrees'],
                                       translate=self.hyp['translate'],
                                       scale=self.hyp['scale'],
                                       shear=self.hyp['shear'],
                                       perspective=self.hyp['perspective'],
                                       border=self.mosaic_border)  # border to remove

    return img4, labels4


def load_mosaic9(self, index):
    # loads images in a 9-mosaic

    labels9, segments9 = [], []
    s = self.img_size
    indices = [index] + random.choices(self.indices, k=8)  # 8 additional image indices
    for i, index in enumerate(indices):
        # Load image
        img, _, (h, w) = load_image(self, index)

        # place img in img9
        if i == 0:  # center
            img9 = np.full((s * 3, s * 3, img.shape[2]), 114, dtype=np.uint8)  # base image with 4 tiles
            h0, w0 = h, w
            c = s, s, s + w, s + h  # xmin, ymin, xmax, ymax (base) coordinates
        elif i == 1:  # top
            c = s, s - h, s + w, s
        elif i == 2:  # top right
            c = s + wp, s - h, s + wp + w, s
        elif i == 3:  # right
            c = s + w0, s, s + w0 + w, s + h
        elif i == 4:  # bottom right
            c = s + w0, s + hp, s + w0 + w, s + hp + h
        elif i == 5:  # bottom
            c = s + w0 - w, s + h0, s + w0, s + h0 + h
        elif i == 6:  # bottom left
            c = s + w0 - wp - w, s + h0, s + w0 - wp, s + h0 + h
        elif i == 7:  # left
            c = s - w, s + h0 - h, s, s + h0
        elif i == 8:  # top left
            c = s - w, s + h0 - hp - h, s, s + h0 - hp

        padx, pady = c[:2]
        x1, y1, x2, y2 = [max(x, 0) for x in c]  # allocate coords

        # Labels
        labels, segments = self.labels[index].copy(), self.segments[index].copy()
        if labels.size:
            labels[:, 1:] = xywhn2xyxy(labels[:, 1:], w, h, padx, pady)  # normalized xywh to pixel xyxy format
            segments = [xyn2xy(x, w, h, padx, pady) for x in segments]
        labels9.append(labels)
        segments9.extend(segments)

        # Image
        img9[y1:y2, x1:x2] = img[y1 - pady:, x1 - padx:]  # img9[ymin:ymax, xmin:xmax]
        hp, wp = h, w  # height, width previous

    # Offset
    yc, xc = [int(random.uniform(0, s)) for _ in self.mosaic_border]  # mosaic center x, y
    img9 = img9[yc:yc + 2 * s, xc:xc + 2 * s]

    # Concat/clip labels
    labels9 = np.concatenate(labels9, 0)
    labels9[:, [1, 3]] -= xc
    labels9[:, [2, 4]] -= yc
    c = np.array([xc, yc])  # centers
    segments9 = [x - c for x in segments9]

    for x in (labels9[:, 1:], *segments9):
        np.clip(x, 0, 2 * s, out=x)  # clip when using random_perspective()
    # img9, labels9 = replicate(img9, labels9)  # replicate

    # Augment
    img9, labels9 = random_perspective(img9, labels9, segments9,
                                       degrees=self.hyp['degrees'],
                                       translate=self.hyp['translate'],
                                       scale=self.hyp['scale'],
                                       shear=self.hyp['shear'],
                                       perspective=self.hyp['perspective'],
                                       border=self.mosaic_border)  # border to remove

    return img9, labels9


def create_folder(path='./new'):
    # Create folder
    if os.path.exists(path):
        shutil.rmtree(path)  # delete output folder
    os.makedirs(path)  # make new output folder


def flatten_recursive(path='../datasets/coco128'):
    # Flatten a recursive directory by bringing all files to top level
    new_path = Path(path + '_flat')
    create_folder(new_path)
    for file in tqdm(glob.glob(str(Path(path)) + '/**/*.*', recursive=True)):
        shutil.copyfile(file, new_path / Path(file).name)


def extract_boxes(path='../datasets/coco128'):  # from utils.datasets import *; extract_boxes()
    # Convert detection dataset into classification dataset, with one directory per class
    path = Path(path)  # images dir
    shutil.rmtree(path / 'classifier') if (path / 'classifier').is_dir() else None  # remove existing
    files = list(path.rglob('*.*'))
    n = len(files)  # number of files
    for im_file in tqdm(files, total=n):
        if im_file.suffix[1:] in img_formats:
            # image
            im = cv2.imread(str(im_file))[..., ::-1]  # BGR to RGB
            h, w = im.shape[:2]

            # labels
            lb_file = Path(img2label_paths([str(im_file)])[0])
            if Path(lb_file).exists():
                with open(lb_file, 'r') as f:
                    lb = np.array([x.split() for x in f.read().strip().splitlines()], dtype=np.float32)  # labels

                for j, x in enumerate(lb):
                    c = int(x[0])  # class
                    f = (path / 'classifier') / f'{c}' / f'{path.stem}_{im_file.stem}_{j}.jpg'  # new filename
                    if not f.parent.is_dir():
                        f.parent.mkdir(parents=True)

                    b = x[1:] * [w, h, w, h]  # box
                    # b[2:] = b[2:].max()  # rectangle to square
                    b[2:] = b[2:] * 1.2 + 3  # pad
                    b = xywh2xyxy(b.reshape(-1, 4)).ravel().astype(np.int)

                    b[[0, 2]] = np.clip(b[[0, 2]], 0, w)  # clip boxes outside of image
                    b[[1, 3]] = np.clip(b[[1, 3]], 0, h)
                    assert cv2.imwrite(str(f), im[b[1]:b[3], b[0]:b[2]]), f'box failure in {f}'


def autosplit(path='../datasets/coco128/images', weights=(0.9, 0.1, 0.0), annotated_only=False):
    """ Autosplit a dataset into train/val/test splits and save path/autosplit_*.txt files
    Usage: from utils.datasets import *; autosplit()
    Arguments
        path:            Path to images directory
        weights:         Train, val, test weights (list, tuple)
        annotated_only:  Only use images with an annotated txt file
    """
    path = Path(path)  # images dir
    files = sum([list(path.rglob(f"*.{img_ext}")) for img_ext in img_formats], [])  # image files only
    n = len(files)  # number of files
    random.seed(0)  # for reproducibility
    indices = random.choices([0, 1, 2], weights=weights, k=n)  # assign each image to a split

    txt = ['autosplit_train.txt', 'autosplit_val.txt', 'autosplit_test.txt']  # 3 txt files
    [(path.parent / x).unlink(missing_ok=True) for x in txt]  # remove existing

    print(f'Autosplitting images from {path}' + ', using *.txt labeled images only' * annotated_only)
    for i, img in tqdm(zip(indices, files), total=n):
        if not annotated_only or Path(img2label_paths([str(img)])[0]).exists():  # check label
            with open(path.parent / txt[i], 'a') as f:
                f.write('./' + img.relative_to(path.parent).as_posix() + '\n')  # add image to txt file


def verify_image_label(args):
    # Verify one image-label pair
    im_file, lb_file, prefix = args
    nm, nf, ne, nc = 0, 0, 0, 0  # number missing, found, empty, corrupt
    try:
        # verify images
        im = Image.open(im_file)
        im.verify()  # PIL verify
        shape = exif_size(im)  # image size
        assert (shape[0] > 9) & (shape[1] > 9), f'image size {shape} <10 pixels'
        assert im.format.lower() in img_formats, f'invalid image format {im.format}'
        if im.format.lower() in ('jpg', 'jpeg'):
            with open(im_file, 'rb') as f:
                f.seek(-2, 2)
                assert f.read() == b'\xff\xd9', 'corrupted JPEG'

        # verify labels
        segments = []  # instance segments
        if os.path.isfile(lb_file):
            nf = 1  # label found
            with open(lb_file, 'r') as f:
                l = [x.split() for x in f.read().strip().splitlines() if len(x)]
                if any([len(x) > 8 for x in l]):  # is segment
                    classes = np.array([x[0] for x in l], dtype=np.float32)
                    segments = [np.array(x[1:], dtype=np.float32).reshape(-1, 2) for x in l]  # (cls, xy1...)
                    l = np.concatenate((classes.reshape(-1, 1), segments2boxes(segments)), 1)  # (cls, xywh)
                l = np.array(l, dtype=np.float32)
            if len(l):
                assert l.shape[1] == 5, 'labels require 5 columns each'
                assert (l >= 0).all(), 'negative labels'
                assert (l[:, 1:] <= 1).all(), 'non-normalized or out of bounds coordinate labels'
                assert np.unique(l, axis=0).shape[0] == l.shape[0], 'duplicate labels'
            else:
                ne = 1  # label empty
                l = np.zeros((0, 5), dtype=np.float32)
        else:
            nm = 1  # label missing
            l = np.zeros((0, 5), dtype=np.float32)
        return im_file, l, shape, segments, nm, nf, ne, nc, ''
    except Exception as e:
        nc = 1
        msg = f'{prefix}WARNING: Ignoring corrupted image and/or label {im_file}: {e}'
        return [None, None, None, None, nm, nf, ne, nc, msg]


def dataset_stats(path='coco128.yaml', autodownload=False, verbose=False, profile=False):
    """ Return dataset statistics dictionary with images and instances counts per split per class
    Usage1: from utils.datasets import *; dataset_stats('coco128.yaml', verbose=True)
    Usage2: from utils.datasets import *; dataset_stats('../datasets/coco128.zip', verbose=True)
    
    Arguments
        path:           Path to data.yaml or data.zip (with data.yaml inside data.zip)
        autodownload:   Attempt to download dataset if not found locally
        verbose:        Print stats dictionary
    """

    def round_labels(labels):
        # Update labels to integer class and 6 decimal place floats
        return [[int(c), *[round(x, 6) for x in points]] for c, *points in labels]

    def unzip(path):
        # Unzip data.zip TODO: CONSTRAINT: path/to/abc.zip MUST unzip to 'path/to/abc/'
        if str(path).endswith('.zip'):  # path is data.zip
            assert os.system(f'unzip -q {path} -d {path.parent}') == 0, f'Error unzipping {path}'
            data_dir = path.with_suffix('')  # dataset directory
            return True, data_dir, list(data_dir.rglob('*.yaml'))[0]  # zipped, data_dir, yaml_path
        else:  # path is data.yaml
            return False, None, path

    zipped, data_dir, yaml_path = unzip(Path(path))
    with open(check_file(yaml_path)) as f:
        data = yaml.safe_load(f)  # data dict
        if zipped:
            data['path'] = data_dir  # TODO: should this be dir.resolve()?
    check_dataset(data, autodownload)  # download dataset if missing
    stats = {'yaml': data}  # statistics dictionary
    for split in 'train', 'val', 'test':
        if data.get(split) is None:
            stats[split] = None  # i.e. no test set
            continue
        x = []
        dataset = LoadImagesAndLabels(data[split], augment=False, rect=True)  # load dataset
        for label in tqdm(dataset.labels, total=dataset.n, desc='Statistics'):
            x.append(np.bincount(label[:, 0].astype(int), minlength=data['nc']))
        x = np.array(x)  # shape(128x80)
        stats[split] = {'instance_stats': {'total': int(x.sum()), 'per_class': x.sum(0).tolist()},
                        'image_stats': {'total': dataset.n, 'unlabelled': int(np.all(x == 0, 1).sum()),
                                        'per_class': (x > 0).sum(0).tolist()},
                        'labels': [{str(Path(k).name): round_labels(v.tolist())} for k, v in
                                   zip(dataset.img_files, dataset.labels)]}

    # Profile
    stats_path = Path(data['path']) / 'stats.json'
    if profile:
        for _ in range(1):
            file = stats_path.with_suffix('.npy')
            t1 = time.time()
            np.save(file, stats, allow_pickle=True)
            t2 = time.time()
            x = np.load(file, allow_pickle=True)
            print(f'stats.npy times: {time.time() - t2:.3f}s read, {t2 - t1:.3f}s write')

            file = stats_path.with_suffix('.cache')
            t1 = time.time()
            torch.save(stats, file)
            t2 = time.time()
            x = torch.load(file)
            print(f'stats.cache times: {time.time() - t2:.3f}s read, {t2 - t1:.3f}s write')

            file = stats_path.with_suffix('.json')
            t1 = time.time()
            with open(file, 'w') as f:
                json.dump(stats, f)  # save stats *.json
            t2 = time.time()
            with open(file, 'r') as f:
                x = json.load(f)  # load hyps dict
            print(f'stats.json times: {time.time() - t2:.3f}s read, {t2 - t1:.3f}s write')

    # Save, print and return
    with open(stats_path, 'w') as f:
        json.dump(stats, f)  # save stats.json
    if verbose:
        print(json.dumps(stats, indent=2, sort_keys=False))
    return None<|MERGE_RESOLUTION|>--- conflicted
+++ resolved
@@ -397,48 +397,17 @@
 
         # Check cache
         self.label_files = img2label_paths(self.img_files)  # labels
-<<<<<<< HEAD
-        cache_path = (p if p.is_file() else Path(self.label_files[0]).parent).with_suffix('.cache')  # cached labels
-        if cache_path.is_file():
-            t0 = time.time()
-            cache, exists = torch.load(cache_path), True  # load
-            t = f'({time.time() - t0:.3f}s)'  # time string
-
-            t0 = time.time()
-            for i in range(3):
-                np.save('test.npy', cache, allow_pickle=True)
-            t1 = time.time()
-            for i in range(3):
-                x = np.load('test.npy', allow_pickle=True)
-            t2 = time.time()
-            print(t2 - t1, t1 - t0)
-
-            t0 = time.time()
-            for i in range(3):
-                torch.save(cache, 'test.pt')
-            t1 = time.time()
-            for i in range(3):
-                x = torch.load('test.pt')
-            t2 = time.time()
-            print(t2 - t1, t1 - t0)
-
-            if cache.get('version') != 0.3 or cache.get('hash') != get_hash(self.label_files + self.img_files):
-                cache, exists = self.cache_labels(cache_path, prefix), False  # re-cache
-        else:
-            cache, exists, t = self.cache_labels(cache_path, prefix), False, ''  # cache
-=======
         cache_path = (p if p.is_file() else Path(self.label_files[0]).parent).with_suffix('.cache')
         try:
             cache, exists = np.load(cache_path, allow_pickle=True).item(), True  # load dict
             assert cache['version'] == 0.4 and cache['hash'] == get_hash(self.label_files + self.img_files)
         except:
             cache, exists = self.cache_labels(cache_path, prefix), False  # cache
->>>>>>> 443af8b2
 
         # Display cache
         nf, nm, ne, nc, n = cache.pop('results')  # found, missing, empty, corrupted, total
         if exists:
-            d = f"Scanning '{cache_path}' images and labels {t}... {nf} found, {nm} missing, {ne} empty, {nc} corrupted"
+            d = f"Scanning '{cache_path}' images and labels... {nf} found, {nm} missing, {ne} empty, {nc} corrupted"
             tqdm(None, desc=prefix + d, total=n, initial=n)  # display cache results
             if cache['msgs']:
                 logging.info('\n'.join(cache['msgs']))  # display warnings
@@ -921,7 +890,7 @@
     """ Return dataset statistics dictionary with images and instances counts per split per class
     Usage1: from utils.datasets import *; dataset_stats('coco128.yaml', verbose=True)
     Usage2: from utils.datasets import *; dataset_stats('../datasets/coco128.zip', verbose=True)
-    
+
     Arguments
         path:           Path to data.yaml or data.zip (with data.yaml inside data.zip)
         autodownload:   Attempt to download dataset if not found locally
