# YOLOv5 🚀 by Ultralytics, GPL-3.0 license
"""
Train a YOLOv5 model on a custom dataset

Usage:
    $ python path/to/train.py --data coco128.yaml --weights yolov5s.pt --img 640
"""

import argparse
from argparse import Namespace
import logging
import math
import os
import random
import sys
import time
from copy import deepcopy
from pathlib import Path

import numpy as np
import torch
import torch.distributed as dist
import torch.nn as nn
import yaml
from torch.cuda import amp
from torch.nn.parallel import DistributedDataParallel as DDP
from torch.optim import Adam, SGD, lr_scheduler
from tqdm import tqdm

FILE = Path(__file__).resolve()
ROOT = FILE.parents[0]  # YOLOv5 root directory
if str(ROOT) not in sys.path:
    sys.path.append(str(ROOT))  # add ROOT to PATH
<<<<<<< HEAD
ROOT = ROOT.relative_to(Path.cwd())  # relative
=======
ROOT = Path(os.path.relpath(ROOT, Path.cwd()))  # relative
>>>>>>> 752d97df

import val  # for end-of-epoch mAP
from models.experimental import attempt_load
from models.yolo import Model
from utils.autoanchor import check_anchors
from utils.datasets import create_dataloader
from utils.general import labels_to_class_weights, increment_path, labels_to_image_weights, init_seeds, \
    strip_optimizer, get_latest_run, check_dataset, check_git_status, check_img_size, check_requirements, \
    check_file, check_yaml, check_suffix, print_mutation, set_logging, one_cycle, colorstr, methods, not_increment_path
from utils.downloads import attempt_download
from utils.loss import ComputeLoss
from utils.plots import plot_labels, plot_evolve
from utils.torch_utils import EarlyStopping, ModelEMA, de_parallel, intersect_dicts, select_device, \
    torch_distributed_zero_first
from utils.loggers.wandb.wandb_utils import check_wandb_resume
from utils.metrics import fitness
from utils.loggers import Loggers
from utils.callbacks import Callbacks

LOGGER = logging.getLogger(__name__)
LOCAL_RANK = int(os.getenv('LOCAL_RANK', -1))  # https://pytorch.org/docs/stable/elastic/run.html
RANK = int(os.getenv('RANK', -1))
WORLD_SIZE = int(os.getenv('WORLD_SIZE', 1))


def train(hyp,  # path/to/hyp.yaml or hyp dictionary
          opt,
          device,
          callbacks
          ):
    save_dir, epochs, batch_size, weights, single_cls, evolve, \
    data, cfg, resume, noval, nosave, workers, freeze, dvc = \
        Path(opt.save_dir), opt.epochs, opt.batch_size, \
        opt.weights, opt.single_cls, opt.evolve, opt.data, opt.cfg, \
        opt.resume, opt.noval, opt.nosave, opt.workers, opt.freeze, opt.dvc

    # Directories
    w = save_dir / 'weights'  # weights dir
    w.mkdir(parents=True, exist_ok=True)  # make dir
    last, best = w / 'last.pt', w / 'best.pt'

    # Hyperparameters
    if isinstance(hyp, str):
        with open(hyp, errors='ignore') as f:
            hyp = yaml.safe_load(f)  # load hyps dict
    LOGGER.info(colorstr('hyperparameters: ') + ', '.join(f'{k}={v}' for k, v in hyp.items()))

    # Save run settings
    with open(save_dir / 'hyp.yaml', 'w') as f:
        yaml.safe_dump(hyp, f, sort_keys=False)
    with open(save_dir / 'opt.yaml', 'w') as f:
        yaml.safe_dump(vars(opt), f, sort_keys=False)
    data_dict = None

    # Loggers
    if RANK in [-1, 0]:
        loggers = Loggers(save_dir, weights, opt, hyp, LOGGER)  # loggers instance
        if loggers.wandb:
            data_dict = loggers.wandb.data_dict
            if resume:
                weights, epochs, hyp = opt.weights, opt.epochs, opt.hyp

        # Register actions
        for k in methods(loggers):
            callbacks.register_action(k, callback=getattr(loggers, k))

    # DVC
    # if dvc:

    # Config
    plots = not evolve  # create plots
    cuda = device.type != 'cpu'
    init_seeds(1 + RANK)
    with torch_distributed_zero_first(LOCAL_RANK):
        data_dict = data_dict or check_dataset(data)  # check if None
    train_path, val_path = data_dict['train'], data_dict['val']
    nc = 1 if single_cls else int(data_dict['nc'])  # number of classes
    names = ['item'] if single_cls and len(data_dict['names']) != 1 else data_dict['names']  # class names
    assert len(names) == nc, f'{len(names)} names found for nc={nc} dataset in {data}'  # check
    is_coco = data.endswith('coco.yaml') and nc == 80  # COCO dataset

    # Model
    check_suffix(weights, '.pt')  # check weights
    pretrained = weights.endswith('.pt')
    if pretrained:
        with torch_distributed_zero_first(LOCAL_RANK):
            weights = attempt_download(weights)  # download if not found locally
        ckpt = torch.load(weights, map_location=device)  # load checkpoint
        model = Model(cfg or ckpt['model'].yaml, ch=3, nc=nc, anchors=hyp.get('anchors')).to(device)  # create
        exclude = ['anchor'] if (cfg or hyp.get('anchors')) and not resume else []  # exclude keys
        csd = ckpt['model'].float().state_dict()  # checkpoint state_dict as FP32
        csd = intersect_dicts(csd, model.state_dict(), exclude=exclude)  # intersect
        model.load_state_dict(csd, strict=False)  # load
        LOGGER.info(f'Transferred {len(csd)}/{len(model.state_dict())} items from {weights}')  # report
    else:
        model = Model(cfg, ch=3, nc=nc, anchors=hyp.get('anchors')).to(device)  # create

    # Freeze
    freeze = [f'model.{x}.' for x in range(freeze)]  # layers to freeze
    for k, v in model.named_parameters():
        v.requires_grad = True  # train all layers
        if any(x in k for x in freeze):
            print(f'freezing {k}')
            v.requires_grad = False

    # Optimizer
    nbs = 64  # nominal batch size
    accumulate = max(round(nbs / batch_size), 1)  # accumulate loss before optimizing
    hyp['weight_decay'] *= batch_size * accumulate / nbs  # scale weight_decay
    LOGGER.info(f"Scaled weight_decay = {hyp['weight_decay']}")

    g0, g1, g2 = [], [], []  # optimizer parameter groups
    for v in model.modules():
        if hasattr(v, 'bias') and isinstance(v.bias, nn.Parameter):  # bias
            g2.append(v.bias)
        if isinstance(v, nn.BatchNorm2d):  # weight (no decay)
            g0.append(v.weight)
        elif hasattr(v, 'weight') and isinstance(v.weight, nn.Parameter):  # weight (with decay)
            g1.append(v.weight)

    if opt.adam:
        optimizer = Adam(g0, lr=hyp['lr0'], betas=(hyp['momentum'], 0.999))  # adjust beta1 to momentum
    else:
        optimizer = SGD(g0, lr=hyp['lr0'], momentum=hyp['momentum'], nesterov=True)

    optimizer.add_param_group({'params': g1, 'weight_decay': hyp['weight_decay']})  # add g1 with weight_decay
    optimizer.add_param_group({'params': g2})  # add g2 (biases)
    LOGGER.info(f"{colorstr('optimizer:')} {type(optimizer).__name__} with parameter groups "
                f"{len(g0)} weight, {len(g1)} weight (no decay), {len(g2)} bias")
    del g0, g1, g2

    # Scheduler
    if opt.linear_lr:
        lf = lambda x: (1 - x / (epochs - 1)) * (1.0 - hyp['lrf']) + hyp['lrf']  # linear
    else:
        lf = one_cycle(1, hyp['lrf'], epochs)  # cosine 1->hyp['lrf']
    scheduler = lr_scheduler.LambdaLR(optimizer, lr_lambda=lf)  # plot_lr_scheduler(optimizer, scheduler, epochs)

    # EMA
    ema = ModelEMA(model) if RANK in [-1, 0] else None

    # Resume
    start_epoch, best_fitness = 0, 0.0
    if pretrained:
        # Optimizer
        if ckpt['optimizer'] is not None:
            optimizer.load_state_dict(ckpt['optimizer'])
            best_fitness = ckpt['best_fitness']

        # EMA
        if ema and ckpt.get('ema'):
            ema.ema.load_state_dict(ckpt['ema'].float().state_dict())
            ema.updates = ckpt['updates']

        # Epochs
        start_epoch = ckpt['epoch'] + 1
        if resume:
            assert start_epoch > 0, f'{weights} training to {epochs} epochs is finished, nothing to resume.'
        if epochs < start_epoch:
            LOGGER.info(f"{weights} has been trained for {ckpt['epoch']} epochs. Fine-tuning for {epochs} more epochs.")
            epochs += ckpt['epoch']  # finetune additional epochs

        del ckpt, csd

    # Image sizes
    gs = max(int(model.stride.max()), 32)  # grid size (max stride)
    nl = model.model[-1].nl  # number of detection layers (used for scaling hyp['obj'])
    imgsz = check_img_size(opt.imgsz, gs, floor=gs * 2)  # verify imgsz is gs-multiple

    # DP mode
    if cuda and RANK == -1 and torch.cuda.device_count() > 1:
        logging.warning('DP not recommended, instead use torch.distributed.run for best DDP Multi-GPU results.\n'
                        'See Multi-GPU Tutorial at https://github.com/ultralytics/yolov5/issues/475 to get started.')
        model = torch.nn.DataParallel(model)

    # SyncBatchNorm
    if opt.sync_bn and cuda and RANK != -1:
        model = torch.nn.SyncBatchNorm.convert_sync_batchnorm(model).to(device)
        LOGGER.info('Using SyncBatchNorm()')

    # Trainloader
    train_loader, dataset = create_dataloader(train_path, imgsz, batch_size // WORLD_SIZE, gs, single_cls,
                                              hyp=hyp, augment=True, cache=opt.cache, rect=opt.rect, rank=LOCAL_RANK,
                                              workers=workers, image_weights=opt.image_weights, quad=opt.quad,
                                              prefix=colorstr('train: '))
    mlc = int(np.concatenate(dataset.labels, 0)[:, 0].max())  # max label class
    nb = len(train_loader)  # number of batches
    assert mlc < nc, f'Label class {mlc} exceeds nc={nc} in {data}. Possible class labels are 0-{nc - 1}'

    # Process 0
    if RANK in [-1, 0]:
        val_loader = create_dataloader(val_path, imgsz, batch_size // WORLD_SIZE * 2, gs, single_cls,
                                       hyp=hyp, cache=None if noval else opt.cache, rect=True, rank=-1,
                                       workers=workers, pad=0.5,
                                       prefix=colorstr('val: '))[0]

        if not resume:
            labels = np.concatenate(dataset.labels, 0)
            # c = torch.tensor(labels[:, 0])  # classes
            # cf = torch.bincount(c.long(), minlength=nc) + 1.  # frequency
            # model._initialize_biases(cf.to(device))
            if plots:
                plot_labels(labels, names, save_dir)

            # Anchors
            if not opt.noautoanchor:
                check_anchors(dataset, model=model, thr=hyp['anchor_t'], imgsz=imgsz)
            model.half().float()  # pre-reduce anchor precision

        callbacks.run('on_pretrain_routine_end')

    # DDP mode
    if cuda and RANK != -1:
        model = DDP(model, device_ids=[LOCAL_RANK], output_device=LOCAL_RANK)

    # Model parameters
    hyp['box'] *= 3. / nl  # scale to layers
    hyp['cls'] *= nc / 80. * 3. / nl  # scale to classes and layers
    hyp['obj'] *= (imgsz / 640) ** 2 * 3. / nl  # scale to image size and layers
    hyp['label_smoothing'] = opt.label_smoothing
    model.nc = nc  # attach number of classes to model
    model.hyp = hyp  # attach hyperparameters to model
    model.class_weights = labels_to_class_weights(dataset.labels, nc).to(device) * nc  # attach class weights
    model.names = names

    # Start training
    t0 = time.time()
    nw = max(round(hyp['warmup_epochs'] * nb), 1000)  # number of warmup iterations, max(3 epochs, 1k iterations)
    # nw = min(nw, (epochs - start_epoch) / 2 * nb)  # limit warmup to < 1/2 of training
    last_opt_step = -1
    maps = np.zeros(nc)  # mAP per class
    results = (0, 0, 0, 0, 0, 0, 0)  # P, R, mAP@.5, mAP@.5-.95, val_loss(box, obj, cls)
    scheduler.last_epoch = start_epoch - 1  # do not move
    scaler = amp.GradScaler(enabled=cuda)
    stopper = EarlyStopping(patience=opt.patience)
    compute_loss = ComputeLoss(model)  # init loss class
    LOGGER.info(f'Image sizes {imgsz} train, {imgsz} val\n'
                f'Using {train_loader.num_workers} dataloader workers\n'
                f"Logging results to {colorstr('bold', save_dir)}\n"
                f'Starting training for {epochs} epochs...')
    for epoch in range(start_epoch, epochs):  # epoch ------------------------------------------------------------------
        model.train()

        # Update image weights (optional, single-GPU only)
        if opt.image_weights:
            cw = model.class_weights.cpu().numpy() * (1 - maps) ** 2 / nc  # class weights
            iw = labels_to_image_weights(dataset.labels, nc=nc, class_weights=cw)  # image weights
            dataset.indices = random.choices(range(dataset.n), weights=iw, k=dataset.n)  # rand weighted idx

        # Update mosaic border (optional)
        # b = int(random.uniform(0.25 * imgsz, 0.75 * imgsz + gs) // gs * gs)
        # dataset.mosaic_border = [b - imgsz, -b]  # height, width borders

        mloss = torch.zeros(3, device=device)  # mean losses
        if RANK != -1:
            train_loader.sampler.set_epoch(epoch)
        pbar = enumerate(train_loader)
        LOGGER.info(('\n' + '%10s' * 7) % ('Epoch', 'gpu_mem', 'box', 'obj', 'cls', 'labels', 'img_size'))
        if RANK in [-1, 0]:
            pbar = tqdm(pbar, total=nb)  # progress bar
        optimizer.zero_grad()
        for i, (imgs, targets, paths, _) in pbar:  # batch -------------------------------------------------------------
            ni = i + nb * epoch  # number integrated batches (since train start)
            imgs = imgs.to(device, non_blocking=True).float() / 255.0  # uint8 to float32, 0-255 to 0.0-1.0

            # Warmup
            if ni <= nw:
                xi = [0, nw]  # x interp
                # compute_loss.gr = np.interp(ni, xi, [0.0, 1.0])  # iou loss ratio (obj_loss = 1.0 or iou)
                accumulate = max(1, np.interp(ni, xi, [1, nbs / batch_size]).round())
                for j, x in enumerate(optimizer.param_groups):
                    # bias lr falls from 0.1 to lr0, all other lrs rise from 0.0 to lr0
                    x['lr'] = np.interp(ni, xi, [hyp['warmup_bias_lr'] if j == 2 else 0.0, x['initial_lr'] * lf(epoch)])
                    if 'momentum' in x:
                        x['momentum'] = np.interp(ni, xi, [hyp['warmup_momentum'], hyp['momentum']])

            # Multi-scale
            if opt.multi_scale:
                sz = random.randrange(imgsz * 0.5, imgsz * 1.5 + gs) // gs * gs  # size
                sf = sz / max(imgs.shape[2:])  # scale factor
                if sf != 1:
                    ns = [math.ceil(x * sf / gs) * gs for x in imgs.shape[2:]]  # new shape (stretched to gs-multiple)
                    imgs = nn.functional.interpolate(imgs, size=ns, mode='bilinear', align_corners=False)

            # Forward
            with amp.autocast(enabled=cuda):
                pred = model(imgs)  # forward
                loss, loss_items = compute_loss(pred, targets.to(device))  # loss scaled by batch_size
                if RANK != -1:
                    loss *= WORLD_SIZE  # gradient averaged between devices in DDP mode
                if opt.quad:
                    loss *= 4.

            # Backward
            scaler.scale(loss).backward()

            # Optimize
            if ni - last_opt_step >= accumulate:
                scaler.step(optimizer)  # optimizer.step
                scaler.update()
                optimizer.zero_grad()
                if ema:
                    ema.update(model)
                last_opt_step = ni

            # Log
            if RANK in [-1, 0]:
                mloss = (mloss * i + loss_items) / (i + 1)  # update mean losses
                mem = f'{torch.cuda.memory_reserved() / 1E9 if torch.cuda.is_available() else 0:.3g}G'  # (GB)
                pbar.set_description(('%10s' * 2 + '%10.4g' * 5) % (
                    f'{epoch}/{epochs - 1}', mem, *mloss, targets.shape[0], imgs.shape[-1]))
                callbacks.run('on_train_batch_end', ni, model, imgs, targets, paths, plots, opt.sync_bn)
            # end batch ------------------------------------------------------------------------------------------------

        # Scheduler
        lr = [x['lr'] for x in optimizer.param_groups]  # for loggers
        scheduler.step()

        if RANK in [-1, 0]:
            # mAP
            callbacks.run('on_train_epoch_end', epoch=epoch)
            ema.update_attr(model, include=['yaml', 'nc', 'hyp', 'names', 'stride', 'class_weights'])
            final_epoch = (epoch + 1 == epochs) or stopper.possible_stop
            if not noval or final_epoch:  # Calculate mAP
                results, maps, _ = val.run(data_dict,
                                           batch_size=batch_size // WORLD_SIZE * 2,
                                           imgsz=imgsz,
                                           model=ema.ema,
                                           single_cls=single_cls,
                                           dataloader=val_loader,
                                           save_dir=save_dir,
                                           plots=False,
                                           callbacks=callbacks,
                                           compute_loss=compute_loss)

            # Update best mAP
            fi = fitness(np.array(results).reshape(1, -1))  # weighted combination of [P, R, mAP@.5, mAP@.5-.95]
            if fi > best_fitness:
                best_fitness = fi
            log_vals = list(mloss) + list(results) + lr
            callbacks.run('on_fit_epoch_end', log_vals, epoch, best_fitness, fi)

            # Save model
            if (not nosave) or (final_epoch and not evolve):  # if save
                ckpt = {'epoch': epoch,
                        'best_fitness': best_fitness,
                        'model': deepcopy(de_parallel(model)).half(),
                        'ema': deepcopy(ema.ema).half(),
                        'updates': ema.updates,
                        'optimizer': optimizer.state_dict(),
                        'wandb_id': loggers.wandb.wandb_run.id if loggers.wandb else None}

                # Save last, best and delete
                torch.save(ckpt, last)
                if best_fitness == fi:
                    torch.save(ckpt, best)
                if (epoch > 0) and (opt.save_period > 0) and (epoch % opt.save_period == 0):
                    torch.save(ckpt, w / f'epoch{epoch}.pt')
                del ckpt
                callbacks.run('on_model_save', last, epoch, final_epoch, best_fitness, fi)

            # Stop Single-GPU
            if RANK == -1 and stopper(epoch=epoch, fitness=fi):
                break

            # Stop DDP TODO: known issues shttps://github.com/ultralytics/yolov5/pull/4576
            # stop = stopper(epoch=epoch, fitness=fi)
            # if RANK == 0:
            #    dist.broadcast_object_list([stop], 0)  # broadcast 'stop' to all ranks

        # Stop DPP
        # with torch_distributed_zero_first(RANK):
        # if stop:
        #    break  # must break all DDP ranks

        # end epoch ----------------------------------------------------------------------------------------------------
    # end training -----------------------------------------------------------------------------------------------------
    if RANK in [-1, 0]:
        LOGGER.info(f'\n{epoch - start_epoch + 1} epochs completed in {(time.time() - t0) / 3600:.3f} hours.')
        for f in last, best:
            if f.exists():
                strip_optimizer(f)  # strip optimizers
                if f is best:
                    LOGGER.info(f'\nValidating {f}...')
                    results, _, _ = val.run(data_dict,
                                            batch_size=batch_size // WORLD_SIZE * 2,
                                            imgsz=imgsz,
                                            model=attempt_load(f, device).half(),
                                            iou_thres=0.65 if is_coco else 0.60,  # best pycocotools results at 0.65
                                            single_cls=single_cls,
                                            dataloader=val_loader,
                                            save_dir=save_dir,
                                            save_json=is_coco,
                                            verbose=True,
                                            plots=True,
                                            callbacks=callbacks,
                                            compute_loss=compute_loss)  # val best model with plots
                    if is_coco:
                        callbacks.run('on_fit_epoch_end', list(mloss) + list(results) + lr, epoch, best_fitness, fi)

        callbacks.run('on_train_end', last, best, plots, epoch, results)
        LOGGER.info(f"Results saved to {colorstr('bold', save_dir)}")

    torch.cuda.empty_cache()
    return results


def parse_opt(known=False):
    parser = argparse.ArgumentParser()
    parser.add_argument('--weights', type=str, default=ROOT / 'yolov5s.pt', help='initial weights path')
    parser.add_argument('--cfg', type=str, default='', help='model.yaml path')
    parser.add_argument('--data', type=str, default=ROOT / 'data/coco128.yaml', help='dataset.yaml path')
    parser.add_argument('--hyp', type=str, default=ROOT / 'data/hyps/hyp.scratch.yaml', help='hyperparameters path')
    parser.add_argument('--epochs', type=int, default=300)
    parser.add_argument('--batch-size', type=int, default=16, help='total batch size for all GPUs')
    parser.add_argument('--imgsz', '--img', '--img-size', type=int, default=640, help='train, val image size (pixels)')
    parser.add_argument('--rect', action='store_true', help='rectangular training')
    parser.add_argument('--resume', nargs='?', const=True, default=False, help='resume most recent training')
    parser.add_argument('--nosave', action='store_true', help='only save final checkpoint')
    parser.add_argument('--noval', action='store_true', help='only validate final epoch')
    parser.add_argument('--noautoanchor', action='store_true', help='disable autoanchor check')
    parser.add_argument('--evolve', type=int, nargs='?', const=300, help='evolve hyperparameters for x generations')
    parser.add_argument('--bucket', type=str, default='', help='gsutil bucket')
    parser.add_argument('--cache', type=str, nargs='?', const='ram', help='--cache images in "ram" (default) or "disk"')
    parser.add_argument('--image-weights', action='store_true', help='use weighted image selection for training')
    parser.add_argument('--device', default='', help='cuda device, i.e. 0 or 0,1,2,3 or cpu')
    parser.add_argument('--multi-scale', action='store_true', help='vary img-size +/- 50%%')
    parser.add_argument('--single-cls', action='store_true', help='train multi-class data as single-class')
    parser.add_argument('--adam', action='store_true', help='use torch.optim.Adam() optimizer')
    parser.add_argument('--sync-bn', action='store_true', help='use SyncBatchNorm, only available in DDP mode')
    parser.add_argument('--workers', type=int, default=8, help='maximum number of dataloader workers')
    parser.add_argument('--project', default=ROOT / 'runs/train', help='save to project/name')
    parser.add_argument('--name', default='exp', help='save to project/name')
    parser.add_argument('--exist-ok', action='store_true', help='existing project/name ok, do not increment')
    parser.add_argument('--quad', action='store_true', help='quad dataloader')
    parser.add_argument('--linear-lr', action='store_true', help='linear LR')
    parser.add_argument('--label-smoothing', type=float, default=0.0, help='Label smoothing epsilon')
    parser.add_argument('--patience', type=int, default=100, help='EarlyStopping patience (epochs without improvement)')
<<<<<<< HEAD
    parser.add_argument('--dvc', action='store_true',default=True, help="Using DVC to get the models")
=======
    parser.add_argument('--freeze', type=int, default=0, help='Number of layers to freeze. backbone=10, all=24')
    parser.add_argument('--save-period', type=int, default=-1, help='Save checkpoint every x epochs (disabled if < 1)')
    parser.add_argument('--local_rank', type=int, default=-1, help='DDP parameter, do not modify')

    # Weights & Biases arguments
    parser.add_argument('--entity', default=None, help='W&B: Entity')
    parser.add_argument('--upload_dataset', action='store_true', help='W&B: Upload dataset as artifact table')
    parser.add_argument('--bbox_interval', type=int, default=-1, help='W&B: Set bounding-box image logging interval')
    parser.add_argument('--artifact_alias', type=str, default='latest', help='W&B: Version of dataset artifact to use')

>>>>>>> 752d97df
    opt = parser.parse_known_args()[0] if known else parser.parse_args()
    return opt


def main(opt, callbacks=Callbacks()):
    # Checks
    set_logging(RANK)
    if RANK in [-1, 0]:
        print(colorstr('train: ') + ', '.join(f'{k}={v}' for k, v in vars(opt).items()))
        check_git_status()
        check_requirements(requirements=FILE.parent / 'requirements.txt', exclude=['thop'])

    # Resume
    if opt.resume and not check_wandb_resume(opt) and not opt.evolve:  # resume an interrupted run
        ckpt = opt.resume if isinstance(opt.resume, str) else get_latest_run()  # specified or most recent path
        assert os.path.isfile(ckpt), 'ERROR: --resume checkpoint does not exist'
        with open(Path(ckpt).parent.parent / 'opt.yaml', errors='ignore') as f:
            opt = argparse.Namespace(**yaml.safe_load(f))  # replace
        opt.cfg, opt.weights, opt.resume = '', ckpt, True  # reinstate
        LOGGER.info(f'Resuming training from {ckpt}')
    else:
        opt.data, opt.cfg, opt.hyp, opt.weights, opt.project = \
            check_file(opt.data), check_yaml(opt.cfg), check_yaml(opt.hyp), str(opt.weights), str(opt.project)  # checks
        assert len(opt.cfg) or len(opt.weights), 'either --cfg or --weights must be specified'
        if opt.evolve:
            opt.project = str(ROOT / 'runs/evolve')
            opt.exist_ok, opt.resume = opt.resume, False  # pass resume to exist_ok and disable resume
        if opt.dvc:
            opt.save_dir = str(not_increment_path(Path(opt.project) / opt.name, exist_ok=opt.exist_ok))
        else:
            opt.save_dir = str(increment_path(Path(opt.project) / opt.name, exist_ok=opt.exist_ok))

    # DDP mode
    device = select_device(opt.device, batch_size=opt.batch_size)
    if LOCAL_RANK != -1:
        assert torch.cuda.device_count() > LOCAL_RANK, 'insufficient CUDA devices for DDP command'
        assert opt.batch_size % WORLD_SIZE == 0, '--batch-size must be multiple of CUDA device count'
        assert not opt.image_weights, '--image-weights argument is not compatible with DDP training'
        assert not opt.evolve, '--evolve argument is not compatible with DDP training'
        torch.cuda.set_device(LOCAL_RANK)
        device = torch.device('cuda', LOCAL_RANK)
        dist.init_process_group(backend="nccl" if dist.is_nccl_available() else "gloo")

    # Train
    if not opt.evolve:
        train(opt.hyp, opt, device, callbacks)
        if WORLD_SIZE > 1 and RANK == 0:
            _ = [print('Destroying process group... ', end=''), dist.destroy_process_group(), print('Done.')]

    # Evolve hyperparameters (optional)
    else:
        # Hyperparameter evolution metadata (mutation scale 0-1, lower_limit, upper_limit)
        meta = {'lr0': (1, 1e-5, 1e-1),  # initial learning rate (SGD=1E-2, Adam=1E-3)
                'lrf': (1, 0.01, 1.0),  # final OneCycleLR learning rate (lr0 * lrf)
                'momentum': (0.3, 0.6, 0.98),  # SGD momentum/Adam beta1
                'weight_decay': (1, 0.0, 0.001),  # optimizer weight decay
                'warmup_epochs': (1, 0.0, 5.0),  # warmup epochs (fractions ok)
                'warmup_momentum': (1, 0.0, 0.95),  # warmup initial momentum
                'warmup_bias_lr': (1, 0.0, 0.2),  # warmup initial bias lr
                'box': (1, 0.02, 0.2),  # box loss gain
                'cls': (1, 0.2, 4.0),  # cls loss gain
                'cls_pw': (1, 0.5, 2.0),  # cls BCELoss positive_weight
                'obj': (1, 0.2, 4.0),  # obj loss gain (scale with pixels)
                'obj_pw': (1, 0.5, 2.0),  # obj BCELoss positive_weight
                'iou_t': (0, 0.1, 0.7),  # IoU training threshold
                'anchor_t': (1, 2.0, 8.0),  # anchor-multiple threshold
                'anchors': (2, 2.0, 10.0),  # anchors per output grid (0 to ignore)
                'fl_gamma': (0, 0.0, 2.0),  # focal loss gamma (efficientDet default gamma=1.5)
                'hsv_h': (1, 0.0, 0.1),  # image HSV-Hue augmentation (fraction)
                'hsv_s': (1, 0.0, 0.9),  # image HSV-Saturation augmentation (fraction)
                'hsv_v': (1, 0.0, 0.9),  # image HSV-Value augmentation (fraction)
                'degrees': (1, 0.0, 45.0),  # image rotation (+/- deg)
                'translate': (1, 0.0, 0.9),  # image translation (+/- fraction)
                'scale': (1, 0.0, 0.9),  # image scale (+/- gain)
                'shear': (1, 0.0, 10.0),  # image shear (+/- deg)
                'perspective': (0, 0.0, 0.001),  # image perspective (+/- fraction), range 0-0.001
                'flipud': (1, 0.0, 1.0),  # image flip up-down (probability)
                'fliplr': (0, 0.0, 1.0),  # image flip left-right (probability)
                'mosaic': (1, 0.0, 1.0),  # image mixup (probability)
                'mixup': (1, 0.0, 1.0),  # image mixup (probability)
                'copy_paste': (1, 0.0, 1.0)}  # segment copy-paste (probability)

        with open(opt.hyp, errors='ignore') as f:
            hyp = yaml.safe_load(f)  # load hyps dict
            if 'anchors' not in hyp:  # anchors commented in hyp.yaml
                hyp['anchors'] = 3
        opt.noval, opt.nosave, save_dir = True, True, Path(opt.save_dir)  # only val/save final epoch
        # ei = [isinstance(x, (int, float)) for x in hyp.values()]  # evolvable indices
        evolve_yaml, evolve_csv = save_dir / 'hyp_evolve.yaml', save_dir / 'evolve.csv'
        if opt.bucket:
            os.system(f'gsutil cp gs://{opt.bucket}/evolve.csv {save_dir}')  # download evolve.csv if exists

        for _ in range(opt.evolve):  # generations to evolve
            if evolve_csv.exists():  # if evolve.csv exists: select best hyps and mutate
                # Select parent(s)
                parent = 'single'  # parent selection method: 'single' or 'weighted'
                x = np.loadtxt(evolve_csv, ndmin=2, delimiter=',', skiprows=1)
                n = min(5, len(x))  # number of previous results to consider
                x = x[np.argsort(-fitness(x))][:n]  # top n mutations
                w = fitness(x) - fitness(x).min() + 1E-6  # weights (sum > 0)
                if parent == 'single' or len(x) == 1:
                    # x = x[random.randint(0, n - 1)]  # random selection
                    x = x[random.choices(range(n), weights=w)[0]]  # weighted selection
                elif parent == 'weighted':
                    x = (x * w.reshape(n, 1)).sum(0) / w.sum()  # weighted combination

                # Mutate
                mp, s = 0.8, 0.2  # mutation probability, sigma
                npr = np.random
                npr.seed(int(time.time()))
                g = np.array([meta[k][0] for k in hyp.keys()])  # gains 0-1
                ng = len(meta)
                v = np.ones(ng)
                while all(v == 1):  # mutate until a change occurs (prevent duplicates)
                    v = (g * (npr.random(ng) < mp) * npr.randn(ng) * npr.random() * s + 1).clip(0.3, 3.0)
                for i, k in enumerate(hyp.keys()):  # plt.hist(v.ravel(), 300)
                    hyp[k] = float(x[i + 7] * v[i])  # mutate

            # Constrain to limits
            for k, v in meta.items():
                hyp[k] = max(hyp[k], v[1])  # lower limit
                hyp[k] = min(hyp[k], v[2])  # upper limit
                hyp[k] = round(hyp[k], 5)  # significant digits

            # Train mutation
            results = train(hyp.copy(), opt, device, callbacks)

            # Write mutation results
            print_mutation(results, hyp.copy(), save_dir, opt.bucket)

        # Plot results
        plot_evolve(evolve_csv)
        print(f'Hyperparameter evolution finished\n'
              f"Results saved to {colorstr('bold', save_dir)}\n"
              f'Use best hyperparameters example: $ python train.py --hyp {evolve_yaml}')


def run(**kwargs):
    # Usage: import train; train.run(data='coco128.yaml', imgsz=320, weights='yolov5m.pt')
    opt = parse_opt(True)
    for k, v in kwargs.items():
        setattr(opt, k, v)
    main(opt)


if __name__ == "__main__":
    opt = parse_opt()
    if opt.dvc:
        with open('params.yml') as f:
            data_dict = yaml.safe_load(f)
            opt = Namespace(**data_dict)
    main(opt)<|MERGE_RESOLUTION|>--- conflicted
+++ resolved
@@ -31,11 +31,7 @@
 ROOT = FILE.parents[0]  # YOLOv5 root directory
 if str(ROOT) not in sys.path:
     sys.path.append(str(ROOT))  # add ROOT to PATH
-<<<<<<< HEAD
-ROOT = ROOT.relative_to(Path.cwd())  # relative
-=======
 ROOT = Path(os.path.relpath(ROOT, Path.cwd()))  # relative
->>>>>>> 752d97df
 
 import val  # for end-of-epoch mAP
 from models.experimental import attempt_load
@@ -474,9 +470,7 @@
     parser.add_argument('--linear-lr', action='store_true', help='linear LR')
     parser.add_argument('--label-smoothing', type=float, default=0.0, help='Label smoothing epsilon')
     parser.add_argument('--patience', type=int, default=100, help='EarlyStopping patience (epochs without improvement)')
-<<<<<<< HEAD
     parser.add_argument('--dvc', action='store_true',default=True, help="Using DVC to get the models")
-=======
     parser.add_argument('--freeze', type=int, default=0, help='Number of layers to freeze. backbone=10, all=24')
     parser.add_argument('--save-period', type=int, default=-1, help='Save checkpoint every x epochs (disabled if < 1)')
     parser.add_argument('--local_rank', type=int, default=-1, help='DDP parameter, do not modify')
@@ -486,8 +480,6 @@
     parser.add_argument('--upload_dataset', action='store_true', help='W&B: Upload dataset as artifact table')
     parser.add_argument('--bbox_interval', type=int, default=-1, help='W&B: Set bounding-box image logging interval')
     parser.add_argument('--artifact_alias', type=str, default='latest', help='W&B: Version of dataset artifact to use')
-
->>>>>>> 752d97df
     opt = parser.parse_known_args()[0] if known else parser.parse_args()
     return opt
 
