# YOLOv5 🚀 by Ultralytics, GPL-3.0 license
"""
General utils
"""

import contextlib
import glob
import logging
import math
import os
import platform
import random
import re
import shutil
import signal
import time
import urllib
from itertools import repeat
from multiprocessing.pool import ThreadPool
from pathlib import Path
from subprocess import check_output
from zipfile import ZipFile

import cv2
import numpy as np
import pandas as pd
import pkg_resources as pkg
import torch
import torchvision
import yaml

from utils.downloads import gsutil_getsize
from utils.metrics import box_iou, fitness

# Settings
FILE = Path(__file__).resolve()
ROOT = FILE.parents[1]  # YOLOv5 root directory
DATASETS_DIR = ROOT.parent / 'datasets'  # YOLOv5 datasets directory
NUM_THREADS = min(8, max(1, os.cpu_count() - 1))  # number of YOLOv5 multiprocessing threads
VERBOSE = str(os.getenv('YOLOv5_VERBOSE', True)).lower() == 'true'  # global verbose mode
FONT = 'Arial.ttf'  # https://ultralytics.com/assets/Arial.ttf

torch.set_printoptions(linewidth=320, precision=5, profile='long')
np.set_printoptions(linewidth=320, formatter={'float_kind': '{:11.5g}'.format})  # format short g, %precision=5
pd.options.display.max_columns = 10
cv2.setNumThreads(0)  # prevent OpenCV from multithreading (incompatible with PyTorch DataLoader)
os.environ['NUMEXPR_MAX_THREADS'] = str(NUM_THREADS)  # NumExpr max threads


def is_kaggle():
    # Is environment a Kaggle Notebook?
    try:
        assert os.environ.get('PWD') == '/kaggle/working'
        assert os.environ.get('KAGGLE_URL_BASE') == 'https://www.kaggle.com'
        return True
    except AssertionError:
        return False


def is_writeable(dir, test=False):
    # Return True if directory has write permissions, test opening a file with write permissions if test=True
    if test:  # method 1
        file = Path(dir) / 'tmp.txt'
        try:
            with open(file, 'w'):  # open file with write permissions
                pass
            file.unlink()  # remove file
            return True
        except OSError:
            return False
    else:  # method 2
        return os.access(dir, os.R_OK)  # possible issues on Windows


def set_logging(name=None, verbose=VERBOSE):
    # Sets level and returns logger
    if is_kaggle():
        for h in logging.root.handlers:
            logging.root.removeHandler(h)  # remove all handlers associated with the root logger object
    rank = int(os.getenv('RANK', -1))  # rank in world for Multi-GPU trainings
    logging.basicConfig(format="%(message)s", level=logging.INFO if (verbose and rank in (-1, 0)) else logging.WARNING)
    return logging.getLogger(name)


LOGGER = set_logging('yolov5')  # define globally (used in train.py, val.py, detect.py, etc.)


def user_config_dir(dir='Ultralytics', env_var='YOLOV5_CONFIG_DIR'):
    # Return path of user configuration directory. Prefer environment variable if exists. Make dir if required.
    env = os.getenv(env_var)
    if env:
        path = Path(env)  # use environment variable
    else:
        cfg = {'Windows': 'AppData/Roaming', 'Linux': '.config', 'Darwin': 'Library/Application Support'}  # 3 OS dirs
        path = Path.home() / cfg.get(platform.system(), '')  # OS-specific config dir
        path = (path if is_writeable(path) else Path('/tmp')) / dir  # GCP and AWS lambda fix, only /tmp is writeable
    path.mkdir(exist_ok=True)  # make if required
    return path


CONFIG_DIR = user_config_dir()  # Ultralytics settings dir


class Profile(contextlib.ContextDecorator):
    # Usage: @Profile() decorator or 'with Profile():' context manager
    def __enter__(self):
        self.start = time.time()

    def __exit__(self, type, value, traceback):
        print(f'Profile results: {time.time() - self.start:.5f}s')


class Timeout(contextlib.ContextDecorator):
    # Usage: @Timeout(seconds) decorator or 'with Timeout(seconds):' context manager
    def __init__(self, seconds, *, timeout_msg='', suppress_timeout_errors=True):
        self.seconds = int(seconds)
        self.timeout_message = timeout_msg
        self.suppress = bool(suppress_timeout_errors)

    def _timeout_handler(self, signum, frame):
        raise TimeoutError(self.timeout_message)

    def __enter__(self):
        signal.signal(signal.SIGALRM, self._timeout_handler)  # Set handler for SIGALRM
        signal.alarm(self.seconds)  # start countdown for SIGALRM to be raised

    def __exit__(self, exc_type, exc_val, exc_tb):
        signal.alarm(0)  # Cancel SIGALRM if it's scheduled
        if self.suppress and exc_type is TimeoutError:  # Suppress TimeoutError
            return True


class WorkingDirectory(contextlib.ContextDecorator):
    # Usage: @WorkingDirectory(dir) decorator or 'with WorkingDirectory(dir):' context manager
    def __init__(self, new_dir):
        self.dir = new_dir  # new dir
        self.cwd = Path.cwd().resolve()  # current dir

    def __enter__(self):
        os.chdir(self.dir)

    def __exit__(self, exc_type, exc_val, exc_tb):
        os.chdir(self.cwd)


def try_except(func):
    # try-except function. Usage: @try_except decorator
    def handler(*args, **kwargs):
        try:
            func(*args, **kwargs)
        except Exception as e:
            print(e)

    return handler


def methods(instance):
    # Get class/instance methods
    return [f for f in dir(instance) if callable(getattr(instance, f)) and not f.startswith("__")]


def print_args(name, opt):
    # Print argparser arguments
    LOGGER.info(colorstr(f'{name}: ') + ', '.join(f'{k}={v}' for k, v in vars(opt).items()))


def init_seeds(seed=0):
    # Initialize random number generator (RNG) seeds https://pytorch.org/docs/stable/notes/randomness.html
    # cudnn seed 0 settings are slower and more reproducible, else faster and less reproducible
    import torch.backends.cudnn as cudnn
    random.seed(seed)
    np.random.seed(seed)
    torch.manual_seed(seed)
    cudnn.benchmark, cudnn.deterministic = (False, True) if seed == 0 else (True, False)


def intersect_dicts(da, db, exclude=()):
    # Dictionary intersection of matching keys and shapes, omitting 'exclude' keys, using da values
    return {k: v for k, v in da.items() if k in db and not any(x in k for x in exclude) and v.shape == db[k].shape}


def get_latest_run(search_dir='.'):
    # Return path to most recent 'last.pt' in /runs (i.e. to --resume from)
    last_list = glob.glob(f'{search_dir}/**/last*.pt', recursive=True)
    return max(last_list, key=os.path.getctime) if last_list else ''


def is_docker():
    # Is environment a Docker container?
    return Path('/workspace').exists()  # or Path('/.dockerenv').exists()


def is_colab():
    # Is environment a Google Colab instance?
    try:
        import google.colab
        return True
    except ImportError:
        return False


def is_pip():
    # Is file in a pip package?
    return 'site-packages' in Path(__file__).resolve().parts


def is_ascii(s=''):
    # Is string composed of all ASCII (no UTF) characters? (note str().isascii() introduced in python 3.7)
    s = str(s)  # convert list, tuple, None, etc. to str
    return len(s.encode().decode('ascii', 'ignore')) == len(s)


def is_chinese(s='人工智能'):
    # Is string composed of any Chinese characters?
    return True if re.search('[\u4e00-\u9fff]', str(s)) else False


def emojis(str=''):
    # Return platform-dependent emoji-safe version of string
    return str.encode().decode('ascii', 'ignore') if platform.system() == 'Windows' else str


def file_size(path):
    # Return file/dir size (MB)
    path = Path(path)
    if path.is_file():
        return path.stat().st_size / 1E6
    elif path.is_dir():
        return sum(f.stat().st_size for f in path.glob('**/*') if f.is_file()) / 1E6
    else:
        return 0.0


def check_online():
    # Check internet connectivity
    import socket
    try:
        socket.create_connection(("1.1.1.1", 443), 5)  # check host accessibility
        return True
    except OSError:
        return False


@try_except
@WorkingDirectory(ROOT)
def check_git_status():
    # Recommend 'git pull' if code is out of date
    msg = ', for updates see https://github.com/ultralytics/yolov5'
    s = colorstr('github: ')  # string
    assert Path('.git').exists(), s + 'skipping check (not a git repository)' + msg
    assert not is_docker(), s + 'skipping check (Docker image)' + msg
    assert check_online(), s + 'skipping check (offline)' + msg

    cmd = 'git fetch && git config --get remote.origin.url'
    url = check_output(cmd, shell=True, timeout=5).decode().strip().rstrip('.git')  # git fetch
    branch = check_output('git rev-parse --abbrev-ref HEAD', shell=True).decode().strip()  # checked out
    n = int(check_output(f'git rev-list {branch}..origin/master --count', shell=True))  # commits behind
    if n > 0:
        s += f"⚠️ YOLOv5 is out of date by {n} commit{'s' * (n > 1)}. Use `git pull` or `git clone {url}` to update."
    else:
        s += f'up to date with {url} ✅'
    LOGGER.info(emojis(s))  # emoji-safe


def check_python(minimum='3.6.2'):
    # Check current python version vs. required python version
    check_version(platform.python_version(), minimum, name='Python ', hard=True)


def check_version(current='0.0.0', minimum='0.0.0', name='version ', pinned=False, hard=False, verbose=False):
    # Check version vs. required version
    current, minimum = (pkg.parse_version(x) for x in (current, minimum))
    result = (current == minimum) if pinned else (current >= minimum)  # bool
    s = f'{name}{minimum} required by YOLOv5, but {name}{current} is currently installed'  # string
    if hard:
        assert result, s  # assert min requirements met
    if verbose and not result:
        LOGGER.warning(s)
    return result


@try_except
def check_requirements(requirements=ROOT / 'requirements.txt', exclude=(), install=True):
    # Check installed dependencies meet requirements (pass *.txt file or list of packages)
    prefix = colorstr('red', 'bold', 'requirements:')
    check_python()  # check python version
    if isinstance(requirements, (str, Path)):  # requirements.txt file
        file = Path(requirements)
        assert file.exists(), f"{prefix} {file.resolve()} not found, check failed."
        with file.open() as f:
            requirements = [f'{x.name}{x.specifier}' for x in pkg.parse_requirements(f) if x.name not in exclude]
    else:  # list or tuple of packages
        requirements = [x for x in requirements if x not in exclude]

    n = 0  # number of packages updates
    for r in requirements:
        try:
            pkg.require(r)
        except Exception:  # DistributionNotFound or VersionConflict if requirements not met
            s = f"{prefix} {r} not found and is required by YOLOv5"
            if install:
                LOGGER.info(f"{s}, attempting auto-update...")
                try:
                    assert check_online(), f"'pip install {r}' skipped (offline)"
                    LOGGER.info(check_output(f"pip install '{r}'", shell=True).decode())
                    n += 1
                except Exception as e:
                    LOGGER.warning(f'{prefix} {e}')
            else:
                LOGGER.info(f'{s}. Please install and rerun your command.')

    if n:  # if packages updated
        source = file.resolve() if 'file' in locals() else requirements
        s = f"{prefix} {n} package{'s' * (n > 1)} updated per {source}\n" \
            f"{prefix} ⚠️ {colorstr('bold', 'Restart runtime or rerun command for updates to take effect')}\n"
        LOGGER.info(emojis(s))


def check_img_size(imgsz, s=32, floor=0):
    # Verify image size is a multiple of stride s in each dimension
    if isinstance(imgsz, int):  # integer i.e. img_size=640
        new_size = max(make_divisible(imgsz, int(s)), floor)
    else:  # list i.e. img_size=[640, 480]
        new_size = [max(make_divisible(x, int(s)), floor) for x in imgsz]
    if new_size != imgsz:
        LOGGER.warning(f'WARNING: --img-size {imgsz} must be multiple of max stride {s}, updating to {new_size}')
    return new_size


def check_imshow():
    # Check if environment supports image displays
    try:
        assert not is_docker(), 'cv2.imshow() is disabled in Docker environments'
        assert not is_colab(), 'cv2.imshow() is disabled in Google Colab environments'
        cv2.imshow('test', np.zeros((1, 1, 3)))
        cv2.waitKey(1)
        cv2.destroyAllWindows()
        cv2.waitKey(1)
        return True
    except Exception as e:
        LOGGER.warning(f'WARNING: Environment does not support cv2.imshow() or PIL Image.show() image displays\n{e}')
        return False


def check_suffix(file='yolov5s.pt', suffix=('.pt',), msg=''):
    # Check file(s) for acceptable suffix
    if file and suffix:
        if isinstance(suffix, str):
            suffix = [suffix]
        for f in file if isinstance(file, (list, tuple)) else [file]:
            s = Path(f).suffix.lower()  # file suffix
            if len(s):
                assert s in suffix, f"{msg}{f} acceptable suffix is {suffix}"


def check_yaml(file, suffix=('.yaml', '.yml')):
    # Search/download YAML file (if necessary) and return path, checking suffix
    return check_file(file, suffix)


def check_file(file, suffix=''):
    # Search/download file (if necessary) and return path
    check_suffix(file, suffix)  # optional
    file = str(file)  # convert to str()
    if Path(file).is_file() or file == '':  # exists
        return file
    elif file.startswith(('http:/', 'https:/')):  # download
        url = str(Path(file)).replace(':/', '://')  # Pathlib turns :// -> :/
        file = Path(urllib.parse.unquote(file).split('?')[0]).name  # '%2F' to '/', split https://url.com/file.txt?auth
        if Path(file).is_file():
            LOGGER.info(f'Found {url} locally at {file}')  # file already exists
        else:
            LOGGER.info(f'Downloading {url} to {file}...')
            torch.hub.download_url_to_file(url, file)
            assert Path(file).exists() and Path(file).stat().st_size > 0, f'File download failed: {url}'  # check
        return file
    else:  # search
        files = []
        for d in 'data', 'models', 'utils':  # search directories
            files.extend(glob.glob(str(ROOT / d / '**' / file), recursive=True))  # find file
        assert len(files), f'File not found: {file}'  # assert file was found
        assert len(files) == 1, f"Multiple files match '{file}', specify exact path: {files}"  # assert unique
        return files[0]  # return file


def check_font(font=FONT):
    # Download font to CONFIG_DIR if necessary
    font = Path(font)
    if not font.exists() and not (CONFIG_DIR / font.name).exists():
        url = "https://ultralytics.com/assets/" + font.name
        LOGGER.info(f'Downloading {url} to {CONFIG_DIR / font.name}...')
        torch.hub.download_url_to_file(url, str(font), progress=False)


def check_dataset(data, autodownload=True):
    # Download and/or unzip dataset if not found locally
    # Usage: https://github.com/ultralytics/yolov5/releases/download/v1.0/coco128_with_yaml.zip

    # Download (optional)
    extract_dir = ''
    if isinstance(data, (str, Path)) and str(data).endswith('.zip'):  # i.e. gs://bucket/dir/coco128.zip
        download(data, dir=DATASETS_DIR, unzip=True, delete=False, curl=False, threads=1)
        data = next((DATASETS_DIR / Path(data).stem).rglob('*.yaml'))
        extract_dir, autodownload = data.parent, False

    # Read yaml (optional)
    if isinstance(data, (str, Path)):
        with open(data, errors='ignore') as f:
            data = yaml.safe_load(f)  # dictionary

    # Resolve paths
    path = Path(extract_dir or data.get('path') or '')  # optional 'path' default to '.'
    if not path.is_absolute():
        path = (ROOT / path).resolve()
    for k in 'train', 'val', 'test':
        if data.get(k):  # prepend path
            data[k] = str(path / data[k]) if isinstance(data[k], str) else [str(path / x) for x in data[k]]

    # Parse yaml
    assert 'nc' in data, "Dataset 'nc' key missing."
    if 'names' not in data:
        data['names'] = [f'class{i}' for i in range(data['nc'])]  # assign class names if missing
    train, val, test, s = (data.get(x) for x in ('train', 'val', 'test', 'download'))
    if val:
        val = [Path(x).resolve() for x in (val if isinstance(val, list) else [val])]  # val path
        if not all(x.exists() for x in val):
            LOGGER.info('\nDataset not found, missing paths: %s' % [str(x) for x in val if not x.exists()])
            if s and autodownload:  # download script
                root = path.parent if 'path' in data else '..'  # unzip directory i.e. '../'
                if s.startswith('http') and s.endswith('.zip'):  # URL
                    f = Path(s).name  # filename
                    LOGGER.info(f'Downloading {s} to {f}...')
                    torch.hub.download_url_to_file(s, f)
                    Path(root).mkdir(parents=True, exist_ok=True)  # create root
                    ZipFile(f).extractall(path=root)  # unzip
                    Path(f).unlink()  # remove zip
                    r = None  # success
                elif s.startswith('bash '):  # bash script
                    LOGGER.info(f'Running {s} ...')
                    r = os.system(s)
                else:  # python script
                    r = exec(s, {'yaml': data})  # return None
                LOGGER.info(f"Dataset autodownload {f'success, saved to {root}' if r in (0, None) else 'failure'}\n")
            else:
                raise Exception('Dataset not found.')

    return data  # dictionary


def url2file(url):
    # Convert URL to filename, i.e. https://url.com/file.txt?auth -> file.txt
    url = str(Path(url)).replace(':/', '://')  # Pathlib turns :// -> :/
    file = Path(urllib.parse.unquote(url)).name.split('?')[0]  # '%2F' to '/', split https://url.com/file.txt?auth
    return file


def download(url, dir='.', unzip=True, delete=True, curl=False, threads=1):
    # Multi-threaded file download and unzip function, used in data.yaml for autodownload
    def download_one(url, dir):
        # Download 1 file
        f = dir / Path(url).name  # filename
        if Path(url).is_file():  # exists in current path
            Path(url).rename(f)  # move to dir
        elif not f.exists():
            LOGGER.info(f'Downloading {url} to {f}...')
            if curl:
                os.system(f"curl -L '{url}' -o '{f}' --retry 9 -C -")  # curl download, retry and resume on fail
            else:
                torch.hub.download_url_to_file(url, f, progress=True)  # torch download
        if unzip and f.suffix in ('.zip', '.gz'):
            LOGGER.info(f'Unzipping {f}...')
            if f.suffix == '.zip':
                ZipFile(f).extractall(path=dir)  # unzip
            elif f.suffix == '.gz':
                os.system(f'tar xfz {f} --directory {f.parent}')  # unzip
            if delete:
                f.unlink()  # remove zip

    dir = Path(dir)
    dir.mkdir(parents=True, exist_ok=True)  # make directory
    if threads > 1:
        pool = ThreadPool(threads)
        pool.imap(lambda x: download_one(*x), zip(url, repeat(dir)))  # multi-threaded
        pool.close()
        pool.join()
    else:
        for u in [url] if isinstance(url, (str, Path)) else url:
            download_one(u, dir)


def make_divisible(x, divisor):
    # Returns nearest x divisible by divisor
    if isinstance(divisor, torch.Tensor):
        divisor = int(divisor.max())  # to int
    return math.ceil(x / divisor) * divisor


def clean_str(s):
    # Cleans a string by replacing special characters with underscore _
    return re.sub(pattern="[|@#!¡·$€%&()=?¿^*;:,¨´><+]", repl="_", string=s)


def one_cycle(y1=0.0, y2=1.0, steps=100):
    # lambda function for sinusoidal ramp from y1 to y2 https://arxiv.org/pdf/1812.01187.pdf
    return lambda x: ((1 - math.cos(x * math.pi / steps)) / 2) * (y2 - y1) + y1


def colorstr(*input):
    # Colors a string https://en.wikipedia.org/wiki/ANSI_escape_code, i.e.  colorstr('blue', 'hello world')
    *args, string = input if len(input) > 1 else ('blue', 'bold', input[0])  # color arguments, string
    colors = {'black': '\033[30m',  # basic colors
              'red': '\033[31m',
              'green': '\033[32m',
              'yellow': '\033[33m',
              'blue': '\033[34m',
              'magenta': '\033[35m',
              'cyan': '\033[36m',
              'white': '\033[37m',
              'bright_black': '\033[90m',  # bright colors
              'bright_red': '\033[91m',
              'bright_green': '\033[92m',
              'bright_yellow': '\033[93m',
              'bright_blue': '\033[94m',
              'bright_magenta': '\033[95m',
              'bright_cyan': '\033[96m',
              'bright_white': '\033[97m',
              'end': '\033[0m',  # misc
              'bold': '\033[1m',
              'underline': '\033[4m'}
    return ''.join(colors[x] for x in args) + f'{string}' + colors['end']


def labels_to_class_weights(labels, nc=80):
    # Get class weights (inverse frequency) from training labels
    if labels[0] is None:  # no labels loaded
        return torch.Tensor()

    labels = np.concatenate(labels, 0)  # labels.shape = (866643, 5) for COCO
    classes = labels[:, 0].astype(np.int)  # labels = [class xywh]
    weights = np.bincount(classes, minlength=nc)  # occurrences per class

    # Prepend gridpoint count (for uCE training)
    # gpi = ((320 / 32 * np.array([1, 2, 4])) ** 2 * 3).sum()  # gridpoints per image
    # weights = np.hstack([gpi * len(labels)  - weights.sum() * 9, weights * 9]) ** 0.5  # prepend gridpoints to start

    weights[weights == 0] = 1  # replace empty bins with 1
    weights = 1 / weights  # number of targets per class
    weights /= weights.sum()  # normalize
    return torch.from_numpy(weights)


def labels_to_image_weights(labels, nc=80, class_weights=np.ones(80)):
    # Produces image weights based on class_weights and image contents
    class_counts = np.array([np.bincount(x[:, 0].astype(np.int), minlength=nc) for x in labels])
    image_weights = (class_weights.reshape(1, nc) * class_counts).sum(1)
    # index = random.choices(range(n), weights=image_weights, k=1)  # weight image sample
    return image_weights


def coco80_to_coco91_class():  # converts 80-index (val2014) to 91-index (paper)
    # https://tech.amikelive.com/node-718/what-object-categories-labels-are-in-coco-dataset/
    # a = np.loadtxt('data/coco.names', dtype='str', delimiter='\n')
    # b = np.loadtxt('data/coco_paper.names', dtype='str', delimiter='\n')
    # x1 = [list(a[i] == b).index(True) + 1 for i in range(80)]  # darknet to coco
    # x2 = [list(b[i] == a).index(True) if any(b[i] == a) else None for i in range(91)]  # coco to darknet
    x = [1, 2, 3, 4, 5, 6, 7, 8, 9, 10, 11, 13, 14, 15, 16, 17, 18, 19, 20, 21, 22, 23, 24, 25, 27, 28, 31, 32, 33, 34,
         35, 36, 37, 38, 39, 40, 41, 42, 43, 44, 46, 47, 48, 49, 50, 51, 52, 53, 54, 55, 56, 57, 58, 59, 60, 61, 62, 63,
         64, 65, 67, 70, 72, 73, 74, 75, 76, 77, 78, 79, 80, 81, 82, 84, 85, 86, 87, 88, 89, 90]
    return x


def xyxy2xywh(x):
    # Convert nx4 boxes from [x1, y1, x2, y2] to [x, y, w, h] where xy1=top-left, xy2=bottom-right
    y = x.clone() if isinstance(x, torch.Tensor) else np.copy(x)
    y[:, 0] = (x[:, 0] + x[:, 2]) / 2  # x center
    y[:, 1] = (x[:, 1] + x[:, 3]) / 2  # y center
    y[:, 2] = x[:, 2] - x[:, 0]  # width
    y[:, 3] = x[:, 3] - x[:, 1]  # height
    return y


def xywh2xyxy(x):
    # Convert nx4 boxes from [x, y, w, h] to [x1, y1, x2, y2] where xy1=top-left, xy2=bottom-right
    y = x.clone() if isinstance(x, torch.Tensor) else np.copy(x)
    y[:, 0] = x[:, 0] - x[:, 2] / 2  # top left x
    y[:, 1] = x[:, 1] - x[:, 3] / 2  # top left y
    y[:, 2] = x[:, 0] + x[:, 2] / 2  # bottom right x
    y[:, 3] = x[:, 1] + x[:, 3] / 2  # bottom right y
    return y


def xywhn2xyxy(x, w=640, h=640, padw=0, padh=0):
    # Convert nx4 boxes from [x, y, w, h] normalized to [x1, y1, x2, y2] where xy1=top-left, xy2=bottom-right
    y = x.clone() if isinstance(x, torch.Tensor) else np.copy(x)
    y[:, 0] = w * (x[:, 0] - x[:, 2] / 2) + padw  # top left x
    y[:, 1] = h * (x[:, 1] - x[:, 3] / 2) + padh  # top left y
    y[:, 2] = w * (x[:, 0] + x[:, 2] / 2) + padw  # bottom right x
    y[:, 3] = h * (x[:, 1] + x[:, 3] / 2) + padh  # bottom right y
    return y


def xyxy2xywhn(x, w=640, h=640, clip=False, eps=0.0):
    # Convert nx4 boxes from [x1, y1, x2, y2] to [x, y, w, h] normalized where xy1=top-left, xy2=bottom-right
    if clip:
        clip_coords(x, (h - eps, w - eps))  # warning: inplace clip
    y = x.clone() if isinstance(x, torch.Tensor) else np.copy(x)
    y[:, 0] = ((x[:, 0] + x[:, 2]) / 2) / w  # x center
    y[:, 1] = ((x[:, 1] + x[:, 3]) / 2) / h  # y center
    y[:, 2] = (x[:, 2] - x[:, 0]) / w  # width
    y[:, 3] = (x[:, 3] - x[:, 1]) / h  # height
    return y


def xyn2xy(x, w=640, h=640, padw=0, padh=0):
    # Convert normalized segments into pixel segments, shape (n,2)
    y = x.clone() if isinstance(x, torch.Tensor) else np.copy(x)
    y[:, 0] = w * x[:, 0] + padw  # top left x
    y[:, 1] = h * x[:, 1] + padh  # top left y
    return y


def segment2box(segment, width=640, height=640):
    # Convert 1 segment label to 1 box label, applying inside-image constraint, i.e. (xy1, xy2, ...) to (xyxy)
    x, y = segment.T  # segment xy
    inside = (x >= 0) & (y >= 0) & (x <= width) & (y <= height)
    x, y, = x[inside], y[inside]
    return np.array([x.min(), y.min(), x.max(), y.max()]) if any(x) else np.zeros((1, 4))  # xyxy


def segments2boxes(segments):
    # Convert segment labels to box labels, i.e. (cls, xy1, xy2, ...) to (cls, xywh)
    boxes = []
    for s in segments:
        x, y = s.T  # segment xy
        boxes.append([x.min(), y.min(), x.max(), y.max()])  # cls, xyxy
    return xyxy2xywh(np.array(boxes))  # cls, xywh


def resample_segments(segments, n=1000):
    # Up-sample an (n,2) segment
    for i, s in enumerate(segments):
        x = np.linspace(0, len(s) - 1, n)
        xp = np.arange(len(s))
        segments[i] = np.concatenate([np.interp(x, xp, s[:, i]) for i in range(2)]).reshape(2, -1).T  # segment xy
    return segments


def scale_coords(img1_shape, coords, img0_shape, ratio_pad=None):
    # Rescale coords (xyxy) from img1_shape to img0_shape
    if ratio_pad is None:  # calculate from img0_shape
        gain = min(img1_shape[0] / img0_shape[0], img1_shape[1] / img0_shape[1])  # gain  = old / new
        pad = (img1_shape[1] - img0_shape[1] * gain) / 2, (img1_shape[0] - img0_shape[0] * gain) / 2  # wh padding
    else:
        gain = ratio_pad[0][0]
        pad = ratio_pad[1]

    coords[:, [0, 2]] -= pad[0]  # x padding
    coords[:, [1, 3]] -= pad[1]  # y padding
    coords[:, :4] /= gain
    clip_coords(coords, img0_shape)
    return coords


def clip_coords(boxes, shape):
    # Clip bounding xyxy bounding boxes to image shape (height, width)
    if isinstance(boxes, torch.Tensor):  # faster individually
        boxes[:, 0].clamp_(0, shape[1])  # x1
        boxes[:, 1].clamp_(0, shape[0])  # y1
        boxes[:, 2].clamp_(0, shape[1])  # x2
        boxes[:, 3].clamp_(0, shape[0])  # y2
    else:  # np.array (faster grouped)
        boxes[:, [0, 2]] = boxes[:, [0, 2]].clip(0, shape[1])  # x1, x2
        boxes[:, [1, 3]] = boxes[:, [1, 3]].clip(0, shape[0])  # y1, y2


def non_max_suppression(prediction, conf_thres=0.25, iou_thres=0.45, classes=None, agnostic=False, multi_label=False,
                        labels=(), max_det=300):
    """Runs Non-Maximum Suppression (NMS) on inference results

    Returns:
         list of detections, on (n,6) tensor per image [xyxy, conf, cls]
    """

    nc = prediction.shape[2] - 5  # number of classes
    xc = prediction[..., 4] > conf_thres  # candidates

    # Checks
    assert 0 <= conf_thres <= 1, f'Invalid Confidence threshold {conf_thres}, valid values are between 0.0 and 1.0'
    assert 0 <= iou_thres <= 1, f'Invalid IoU {iou_thres}, valid values are between 0.0 and 1.0'

    # Settings
    min_wh, max_wh = 2, 7680  # (pixels) minimum and maximum box width and height
    max_nms = 30000  # maximum number of boxes into torchvision.ops.nms()
    time_limit = 10.0  # seconds to quit after
    redundant = True  # require redundant detections
    multi_label &= nc > 1  # multiple labels per box (adds 0.5ms/img)
    merge = False  # use merge-NMS

    t = time.time()
    output = [torch.zeros((0, 6), device=prediction.device)] * prediction.shape[0]
    for xi, x in enumerate(prediction):  # image index, image inference
        # Apply constraints
        x[((x[..., 2:4] < min_wh) | (x[..., 2:4] > max_wh)).any(1), 4] = 0  # width-height
        x = x[xc[xi]]  # confidence

        # Cat apriori labels if autolabelling
        if labels and len(labels[xi]):
            lb = labels[xi]
            v = torch.zeros((len(lb), nc + 5), device=x.device)
            v[:, :4] = lb[:, 1:5]  # box
            v[:, 4] = 1.0  # conf
            v[range(len(lb)), lb[:, 0].long() + 5] = 1.0  # cls
            x = torch.cat((x, v), 0)

        # If none remain process next image
        if not x.shape[0]:
            continue

        # Compute conf
        x[:, 5:] *= x[:, 4:5]  # conf = obj_conf * cls_conf

        # Box (center x, center y, width, height) to (x1, y1, x2, y2)
        box = xywh2xyxy(x[:, :4])

        # Detections matrix nx6 (xyxy, conf, cls)
        if multi_label:
            i, j = (x[:, 5:] > conf_thres).nonzero(as_tuple=False).T
            x = torch.cat((box[i], x[i, j + 5, None], j[:, None].float()), 1)
        else:  # best class only
            conf, j = x[:, 5:].max(1, keepdim=True)
            x = torch.cat((box, conf, j.float()), 1)[conf.view(-1) > conf_thres]

        # Filter by class
        if classes is not None:
            x = x[(x[:, 5:6] == torch.tensor(classes, device=x.device)).any(1)]

        # Apply finite constraint
        # if not torch.isfinite(x).all():
        #     x = x[torch.isfinite(x).all(1)]

        # Check shape
        n = x.shape[0]  # number of boxes
        if not n:  # no boxes
            continue
        elif n > max_nms:  # excess boxes
            x = x[x[:, 4].argsort(descending=True)[:max_nms]]  # sort by confidence

        # Batched NMS
        c = x[:, 5:6] * (0 if agnostic else max_wh)  # classes
        boxes, scores = x[:, :4] + c, x[:, 4]  # boxes (offset by class), scores
        i = torchvision.ops.nms(boxes, scores, iou_thres)  # NMS
        if i.shape[0] > max_det:  # limit detections
            i = i[:max_det]
        if merge and (1 < n < 3E3):  # Merge NMS (boxes merged using weighted mean)
            # update boxes as boxes(i,4) = weights(i,n) * boxes(n,4)
            iou = box_iou(boxes[i], boxes) > iou_thres  # iou matrix
            weights = iou * scores[None]  # box weights
            x[i, :4] = torch.mm(weights, x[:, :4]).float() / weights.sum(1, keepdim=True)  # merged boxes
            if redundant:
                i = i[iou.sum(1) > 1]  # require redundancy

        output[xi] = x[i]
        if (time.time() - t) > time_limit:
            LOGGER.warning(f'WARNING: NMS time limit {time_limit}s exceeded')
            break  # time limit exceeded

    return output


def strip_optimizer(f='best.pt', s=''):  # from utils.general import *; strip_optimizer()
    # Strip optimizer from 'f' to finalize training, optionally save as 's'
    x = torch.load(f, map_location=torch.device('cpu'))
    if x.get('ema'):
        x['model'] = x['ema']  # replace model with ema
    for k in 'optimizer', 'best_fitness', 'wandb_id', 'ema', 'updates':  # keys
        x[k] = None
    x['epoch'] = -1
    x['model'].half()  # to FP16
    for p in x['model'].parameters():
        p.requires_grad = False
    torch.save(x, s or f)
    mb = os.path.getsize(s or f) / 1E6  # filesize
    LOGGER.info(f"Optimizer stripped from {f},{(' saved as %s,' % s) if s else ''} {mb:.1f}MB")


def print_mutation(results, hyp, save_dir, bucket, prefix=colorstr('evolve: ')):
    evolve_csv = save_dir / 'evolve.csv'
    evolve_yaml = save_dir / 'hyp_evolve.yaml'
    keys = ('metrics/precision', 'metrics/recall', 'metrics/mAP_0.5', 'metrics/mAP_0.5:0.95',
            'val/box_loss', 'val/obj_loss', 'val/cls_loss') + tuple(hyp.keys())  # [results + hyps]
    keys = tuple(x.strip() for x in keys)
    vals = results + tuple(hyp.values())
    n = len(keys)

    # Download (optional)
    if bucket:
        url = f'gs://{bucket}/evolve.csv'
<<<<<<< HEAD
        if gsutil_getsize(url) > (os.path.getsize(evolve_csv) if Path(evolve_csv).exists() else 0):
=======
        if gsutil_getsize(url) > (evolve_csv.stat().st_size if evolve_csv.exists() else 0):
>>>>>>> 3752807c
            os.system(f'gsutil cp {url} {save_dir}')  # download evolve.csv if larger than local

    # Log to evolve.csv
    s = '' if evolve_csv.exists() else (('%20s,' * n % keys).rstrip(',') + '\n')  # add header
    with open(evolve_csv, 'a') as f:
        f.write(s + ('%20.5g,' * n % vals).rstrip(',') + '\n')

    # Save yaml
    with open(evolve_yaml, 'w') as f:
        data = pd.read_csv(evolve_csv)
        data = data.rename(columns=lambda x: x.strip())  # strip keys
        i = np.argmax(fitness(data.values[:, :4]))  #
        generations = len(data)
        f.write('# YOLOv5 Hyperparameter Evolution Results\n' +
                f'# Best generation: {i}\n' +
                f'# Last generation: {generations - 1}\n' +
                '# ' + ', '.join(f'{x.strip():>20s}' for x in keys[:7]) + '\n' +
                '# ' + ', '.join(f'{x:>20.5g}' for x in data.values[i, :7]) + '\n\n')
        yaml.safe_dump(data.loc[i][7:].to_dict(), f, sort_keys=False)

    # Print to screen
    LOGGER.info(prefix + f'{generations} generations finished, current result:\n' +
                prefix + ', '.join(f'{x.strip():>20s}' for x in keys) + '\n' +
                prefix + ', '.join(f'{x:20.5g}' for x in vals) + '\n\n')

    if bucket:
        os.system(f'gsutil cp {evolve_csv} {evolve_yaml} gs://{bucket}')  # upload


def apply_classifier(x, model, img, im0):
    # Apply a second stage classifier to YOLO outputs
    # Example model = torchvision.models.__dict__['efficientnet_b0'](pretrained=True).to(device).eval()
    im0 = [im0] if isinstance(im0, np.ndarray) else im0
    for i, d in enumerate(x):  # per image
        if d is not None and len(d):
            d = d.clone()

            # Reshape and pad cutouts
            b = xyxy2xywh(d[:, :4])  # boxes
            b[:, 2:] = b[:, 2:].max(1)[0].unsqueeze(1)  # rectangle to square
            b[:, 2:] = b[:, 2:] * 1.3 + 30  # pad
            d[:, :4] = xywh2xyxy(b).long()

            # Rescale boxes from img_size to im0 size
            scale_coords(img.shape[2:], d[:, :4], im0[i].shape)

            # Classes
            pred_cls1 = d[:, 5].long()
            ims = []
            for j, a in enumerate(d):  # per item
                cutout = im0[i][int(a[1]):int(a[3]), int(a[0]):int(a[2])]
                im = cv2.resize(cutout, (224, 224))  # BGR
                # cv2.imwrite('example%i.jpg' % j, cutout)

                im = im[:, :, ::-1].transpose(2, 0, 1)  # BGR to RGB, to 3x416x416
                im = np.ascontiguousarray(im, dtype=np.float32)  # uint8 to float32
                im /= 255  # 0 - 255 to 0.0 - 1.0
                ims.append(im)

            pred_cls2 = model(torch.Tensor(ims).to(d.device)).argmax(1)  # classifier prediction
            x[i] = x[i][pred_cls1 == pred_cls2]  # retain matching class detections

    return x


def increment_path(path, exist_ok=False, sep='', mkdir=False):
    # Increment file or directory path, i.e. runs/exp --> runs/exp{sep}2, runs/exp{sep}3, ... etc.
    path = Path(path)  # os-agnostic
    if path.exists() and not exist_ok:
        path, suffix = (path.with_suffix(''), path.suffix) if path.is_file() else (path, '')
        dirs = glob.glob(f"{path}{sep}*")  # similar paths
        matches = [re.search(rf"%s{sep}(\d+)" % path.stem, d) for d in dirs]
        i = [int(m.groups()[0]) for m in matches if m]  # indices
        n = max(i) + 1 if i else 2  # increment number
        path = Path(f"{path}{sep}{n}{suffix}")  # increment path
    if mkdir:
        path.mkdir(parents=True, exist_ok=True)  # make directory
    return path


# Variables
NCOLS = 0 if is_docker() else shutil.get_terminal_size().columns  # terminal window size for tqdm<|MERGE_RESOLUTION|>--- conflicted
+++ resolved
@@ -795,11 +795,7 @@
     # Download (optional)
     if bucket:
         url = f'gs://{bucket}/evolve.csv'
-<<<<<<< HEAD
-        if gsutil_getsize(url) > (os.path.getsize(evolve_csv) if Path(evolve_csv).exists() else 0):
-=======
         if gsutil_getsize(url) > (evolve_csv.stat().st_size if evolve_csv.exists() else 0):
->>>>>>> 3752807c
             os.system(f'gsutil cp {url} {save_dir}')  # download evolve.csv if larger than local
 
     # Log to evolve.csv
