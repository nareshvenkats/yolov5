--- conflicted
+++ resolved
@@ -106,11 +106,7 @@
     vid_path, vid_writer = [None] * bs, [None] * bs
 
     # Run inference
-<<<<<<< HEAD
-    model.warmup(imgsz=(1, 3, *imgsz), half=half)  # warmup
-=======
     model.warmup(imgsz=(1 if pt else bs, 3, *imgsz))  # warmup
->>>>>>> c09fb2aa
     dt, seen = [0.0, 0.0, 0.0], 0
     for path, im, im0s, vid_cap, s in dataset:  # images of 'batch-size'
         t1 = time_sync()
