"""
This module implements GradCAM module for YOLOv5 in order to see where the model is attenting to.
Requirements: pip install grad-cam==1.4.6

Testing:    !python explainer.py --source data/images/zidane.jpg --verbose
or:         from explainer import run; run(source='data/images/zidane.jpg') --verbose
"""

import argparse
import os
import sys
from pathlib import Path
from typing import List

import numpy as np
import torch
import torchvision
import torchvision.transforms as transforms
from PIL import Image
from pytorch_grad_cam import (AblationCAM, EigenCAM, FullGrad, GradCAM, GradCAMPlusPlus, HiResCAM, ScoreCAM, XGradCAM,
                              EigenGradCAM, GradCAMElementWise, LayerCAM, RandomCAM)
from pytorch_grad_cam.utils.image import scale_cam_image, show_cam_on_image

FILE = Path(__file__).resolve()
ROOT = FILE.parents[1]  # YOLOv5 root directory
if str(ROOT) not in sys.path:
    sys.path.append(str(ROOT))  # add ROOT to PATH
ROOT = Path(os.path.relpath(ROOT, Path.cwd()))  # relative

from utils.general import print_args, check_file
from utils.torch_utils import select_device

<<<<<<< HEAD
from models.common import DetectMultiBackend
from utils.dataloaders import LoadImages, IMG_FORMATS, VID_FORMATS
from utils.general import check_img_size
=======
from models.common import DetectMultiBackend, AutoShape
from utils.dataloaders import LoadImages,IMG_FORMATS, VID_FORMATS
from utils.general import check_img_size,xywh2xyxy
from utils.plots import Annotator, colors

>>>>>>> 30d10592


def yolo_reshape_transform(x):
    """
    The backbone outputs different tensors with different spatial sizes, from the FPN.
    Our goal here is to aggregate these image tensors, assign them weights, and then aggregate everything.
    To do that, we are going to need to write a custom function that takes these tensors with different sizes,
    resizes them to a common shape, and concatenates them
    https://jacobgil.github.io/pytorch-gradcam-book/Class%20Activation%20Maps%20for%20Object%20Detection%20With%20Faster%20RCNN.html

    it seems that output is always the same shape in yolo. So, this is not needed.
    """
    return x


class YOLOBoxScoreTarget():
    """ This way we see all boxes.
    then we filter out classes and select the classes that we want to attend to. 
    At the end, we sum out of all these. 

    This is not a standard approach. This is somewhat similar to what 
    https://github.com/pooya-mohammadi/yolov5-gradcam
    has done. 

    Here the problem is that we are taking a lot of attention to overlapping boxes.
    This should not be the case. 
    """

<<<<<<< HEAD
    def __init__(self, classes, objectness_threshold):
=======
    def __init__(self,classes):
>>>>>>> 30d10592
        self.classes = set(classes)

    def __call__(self, output):
        """
        here we need something which we can call backward
        https://pub.towardsai.net/yolov5-m-implementation-from-scratch-with-pytorch-c8f84a66c98b
        output structure is taken from this tutorial, it is as follows:

        first item is important, second item contains three arrays which contain prediction from three heads
        we would use the first array as it is the final prediction.
        pred = output[0]
        Here, we take the first item as the second item contains predictions from three heads. Also, each head dimension would be different
        as we have different dimensions per head.

        "xc,yc,height, width,objectness, classes"
        so, the forth item would be objectness and items after fifth element are class indexes
        """
        if len(output.shape) == 2:
            output = torch.unsqueeze(output, dim=0)

        assert len(output.shape) == 3
        # first item would be image index, number of images
        # second: number of predictions
        # third:  predicited bboxes
        objectness = output[:, :, 4]
        classes = output[:, :, 5:]
        mask = torch.zeros_like(classes, dtype=torch.bool)
        for class_idx in self.classes:
<<<<<<< HEAD
            mask[:, :, class_idx] = True

        mask[objectness < self.objectness_threshold] = False
        score = classes[mask]  # + objectness[mask]
=======
            mask[:,:, class_idx] = True
 
        score = classes[mask] # + objectness[mask]
>>>>>>> 30d10592
        return score.sum()

class YOLOBoxScoreTarget2():
    """ For every original detected bounding box specified in "bounding boxes",
        assign a score on how the current bounding boxes match it,
            1. In IOU
            2. In the classification score.
        If there is not a large enough overlap, or the category changed,
        assign a score of 0.

<<<<<<< HEAD
def extract_CAM(method, model: torch.nn.Module, image, layer: int, classes, objectness_score: float, use_cuda: bool,
                **kwargs):
    target_layers = [model.model.model.model[layer]]
    targets = [YOLOBoxScoreTarget(classes=classes, objectness_threshold=objectness_score)]
    cam = method(model, target_layers, use_cuda=use_cuda, reshape_transform=yolo_reshape_transform, **kwargs)
    grayscale_cam = cam(image, targets=targets)
    grayscale_cam = grayscale_cam[0, :]
    fixed_image = np.array(image[0]).transpose(1, 2, 0)
    cam_image = show_cam_on_image(fixed_image, grayscale_cam, use_rgb=True)
=======
        The total score is the sum of all the box scores.
    """

    def __init__(self,predicted_bbox,backprop,classes):
        self.predicted_bbox = predicted_bbox
        self.backprop = backprop
        self.classes = classes

    def __call__(self, output):
        """
        here we need something which we can call backward
        https://pub.towardsai.net/yolov5-m-implementation-from-scratch-with-pytorch-c8f84a66c98b
        output structure is taken from this tutorial, it is as follows:

        first item is important, second item contains three arrays which contain prediction from three heads
        we would use the first array as it is the final prediction.
        pred = output[0] 
        Here, we take the first item as the second item contains predictions from three heads. Also, each head dimension would be different 
        as we have different dimensions per head. 

        "center_x, center_y, width, height,confidence, classes"
        so, the forth item would be confidence and items after fifth element are class indexes
        """
        if len(output.shape)==2:
            output = torch.unsqueeze(output,dim=0)

        assert len(output.shape) == 3
         # first dimension would be image index, number of images
         # second: number of predictions 
         # third:  predicited bboxes 
        
        bboxes_processed = xywh2xyxy(output[...,:4])
        
        iou_scores = torchvision.ops.box_iou(self.predicted_bbox[:,:4],bboxes_processed[0])
        _, topk_iou_indices=iou_scores.topk(k=10,dim=-1) # get top 10 similar boxes for each of them 

        score = torch.tensor([0.0],requires_grad=True)
        
        for i,(x1,y1,x2,y2,confidence,class_idx) in enumerate(self.predicted_bbox):
            # bbox format: x1, y1, x2, y2, confidence, class_idx
            class_idx = int(class_idx)

            if class_idx not in self.classes:
                continue

            indices = topk_iou_indices[i]
            # I want to select only the relevant classes
            filtered_indices = output[0,indices,5:].max(dim=1)[1]==class_idx
            indices = indices[filtered_indices]
            
            if len(indices.size()) == 0:
                continue

            class_score = output[0,indices, 5+class_idx].sum()
            confidence = output[0,indices, 4].sum()
            x_c = output[0,indices,0].mean()
            y_c = output[0,indices,1].mean()
            h = output[0,indices,2].mean()
            w = output[0,indices,3].mean()
            
            #score = score + torch.log(class_score) + torch.log(confidence)
            if self.backprop == 'class':
                score = score + torch.log(class_score)
            elif self.backprop == 'confidence':
                score = score + torch.log(confidence)
            elif self.backprop == 'class_confidence':
                score = score + torch.log(confidence*class_score)
            elif self.backprop == 'x_c':
                score = score + torch.log(x_c)
            elif self.backprop == 'y_c':
                score = score + torch.log(y_c)
            elif self.backprop == 'h':
                score = score + torch.log(h)
            elif self.backprop == 'w':
                score = score + torch.log(w)
            else:
                raise NotImplementedError("Not implemented")

        return score



def extract_CAM(method, model: torch.nn.Module,predicted_bbox,classes,backward_per_class:bool,image,layer:int, use_cuda:bool,backprop_array,
    **kwargs):
    # if we have to attend to some specific class, we will attend to it. Otherwise, attend to all present classes
    if not classes:
        classes = predicted_bbox['class'].values

    target_layers =[model.model.model.model[layer]]

    #targets = [YOLOBoxScoreTarget(classes=classes)]

    bbox_torch = torch.tensor(predicted_bbox.drop('name',axis=1).values)

    if not backprop_array:
        backprop_array = ['class']

    cam_array = []
    if not backward_per_class:
        for item in backprop_array:
            targets = [YOLOBoxScoreTarget2(predicted_bbox=bbox_torch,backprop=item,classes=classes)]
            cam = method(model, target_layers, use_cuda=use_cuda, 
                    reshape_transform=yolo_reshape_transform, **kwargs)
            grayscale_cam= cam(image,targets=targets)
            grayscale_cam = grayscale_cam[0, :]
            cam_array.append(grayscale_cam)
    else:
        for class_ in classes:
            for item in backprop_array:
                targets = [YOLOBoxScoreTarget2(predicted_bbox=bbox_torch,backprop=item,classes=[class_])]
                cam = method(model, target_layers, use_cuda=use_cuda, 
                        reshape_transform=yolo_reshape_transform, **kwargs)
                grayscale_cam= cam(image,targets=targets)
                grayscale_cam = grayscale_cam[0, :]
                cam_array.append(grayscale_cam)

    final_cam = sum(cam_array)
    final_cam = final_cam / final_cam.max()
    
    fixed_image = np.array(image[0]).transpose(1,2,0)
    cam_image = show_cam_on_image(fixed_image, final_cam, use_rgb=True)
>>>>>>> 30d10592
    # And lets draw the boxes again:
    #image_with_bounding_boxes = draw_boxes(prediction, cam_image)
    # annotator = Annotator(cam_image)
    # for *box, conf, cls in bbox_torch:
    #     annotator.box_label(box,label=, color=colors(cls))
 
    return cam_image

<<<<<<< HEAD

def explain(method: str, model, image, layer: int, classes, objectness_thres: float, use_cuda: bool):
=======
def explain(method:str, raw_model,predicted_bbox,classes,backward_per_class,image,layer:int,use_cuda:bool,backprop_array):
>>>>>>> 30d10592
    cam_image = None
    method_obj = None
    extra_arguments = {}

    if method.lower() == 'GradCAM'.lower():
        method_obj = GradCAM
    elif method.lower() == 'EigenCAM'.lower():
        method_obj = EigenCAM
    elif method.lower() == 'EigenGradCAM'.lower():
        method_obj = EigenGradCAM
    elif method.lower() == 'GradCAMPlusPlus'.lower():
        method_obj = GradCAMPlusPlus
    elif method.lower() == 'XGradCAM'.lower():
        method_obj = XGradCAM
    elif method.lower() == 'HiResCAM'.lower():
        method_obj = HiResCAM
    # elif method.lower()=='FullGrad'.lower():
    #     method_obj= FullGrad
    elif method.lower()=='ScoreCAM'.lower():
        method_obj= ScoreCAM
    # elif method.lower()=='AblationCAM'.lower():
    #     extra_arguments = {
    #         'ablation_layer': None,
    #         'batch_size': 32,
    #         'ratio_channels_to_ablate': 1.0 }
    #     method_obj= AblationCAM
    elif method.lower() == 'GradCAMElementWise'.lower():
        method_obj = GradCAMElementWise
    elif method.lower() == 'LayerCAM'.lower():
        method_obj = LayerCAM
    elif method.lower() == 'RandomCAM'.lower():
        # this is not an actual method. It is random
        method_obj = RandomCAM
    else:
        raise NotImplementedError('The method that you requested has not yet been implemented')

<<<<<<< HEAD
    cam_image = extract_CAM(method_obj, model, image, layer, classes, objectness_thres, use_cuda, **extra_arguments)
=======
    cam_image=extract_CAM(method_obj,raw_model,predicted_bbox,classes,backward_per_class,image,layer,use_cuda,backprop_array=backprop_array, **extra_arguments)
>>>>>>> 30d10592
    return cam_image


class YoloOutputWrapper(torch.nn.Module):
<<<<<<< HEAD

=======
    """
    Main purpose of using this method is to eliminate the second argument in YOLO output. 
    """
>>>>>>> 30d10592
    def __init__(self, model):
        super().__init__()
        self.model = model

    def forward(self, x):
        """
        first one is a 3 dim array which contains predictions
        second one is a list of heads with their corresponding predictions
        """
        total_prediction, _ = self.model(x)
        return total_prediction


def run(
        weights=ROOT / 'yolov5s.pt',  # model path or triton URL
        source=ROOT / 'data/images',  # file/dir/URL/glob/screen/0(webcam)
        data=ROOT / 'data/coco128.yaml',  # dataset.yaml path
<<<<<<< HEAD
        method='EigenCAM',  # the method for interpreting the results
        layer=-2,
        class_names=None,  # list of class names to use for CAM methods
        objectness_thres=0.1,  # threshold for objectness
=======
        method='EigenCAM', # the method for interpreting the results
        layer=-2 ,
        class_names= [], # list of class names to use for CAM methods
        backprop_array = [], # list of items to do backprop! It can be class, confidence, 
        backward_per_class=False, # whether the method should backprop per each class or do it all at one backward
>>>>>>> 30d10592
        imgsz=(640, 640),  # inference size (height, width)
        device='',  # cuda device, i.e. 0 or 0,1,2,3 or cpu
        nosave=False,  # do not save images/videos
        dnn=False,  # use OpenCV DNN for ONNX inference
        half=False,  # use FP16 half-precision inference
        verbose=False,  # verbose output
        vid_stride=1,  # video frame-rate stride
):
    # copied from detect.py
    source = str(source)
    save_img = not nosave and not source.endswith('.txt')  # save inference images
    is_file = Path(source).suffix[1:] in (IMG_FORMATS + VID_FORMATS)
    is_url = source.lower().startswith(('rtsp://', 'rtmp://', 'http://', 'https://'))
    if is_url and is_file:
        source = check_file(source)  # download
    # copied from detect.py

    use_cuda = len(device) > 0  # for now we can not choose GPU device
    device = select_device(device)

    model = DetectMultiBackend(weights, device=device, dnn=dnn, data=data, fp16=half)
    autoshaped_model = AutoShape(DetectMultiBackend(weights, device=device, dnn=dnn, data=data, fp16=half))

    stride, pt = model.stride, model.pt
    imgsz = check_img_size(imgsz, s=stride)  # check image size
    model.requires_grad_(True)
<<<<<<< HEAD
    # model.eval() # not sure about this!
    dataset = LoadImages(source, img_size=imgsz, stride=stride, auto=pt, vid_stride=vid_stride)

    # reverse key,values pairs since we to index with reverse
    model_classes = {v: k for k, v in model.names.items()}
=======
    # model.eval() # not sure about this! 
    dataset = LoadImages(source, img_size=imgsz, stride=stride, auto=pt, vid_stride=vid_stride)

     # reverse key,values pairs since we to index with reverse 
    model_classes =dict((v,k) for k,v in model.names.items())
>>>>>>> 30d10592
    class_idx = [model_classes[item] for item in class_names]


    for _, im, _,_,_ in dataset:
        processed_output = autoshaped_model(im)
        predicted_bbox = processed_output.pandas().xyxy[0]
        #  list of detections, on (n,6) tensor per image [xyxy, conf, cls]

        im = torch.from_numpy(im).to(model.device)
        im = im.half() if model.fp16 else im.float()  # uint8 to fp16/32
        im /= 255  # 0 - 255 to 0.0 - 1.0
        if len(im.shape) == 3:
            im = im[None]  # expand for batch dim
<<<<<<< HEAD

        model = YoloOutputWrapper(model)
        _ = model(im)
        cam_image = explain(method=method,
                            model=model,
                            image=im,
                            layer=layer,
                            classes=class_idx,
                            objectness_thres=objectness_thres,
                            use_cuda=use_cuda)
=======
        
        
        model = YoloOutputWrapper(model)
        _ = model(im) 
        # here we use the output from autoshaped model since we need to know bbox information

        cam_image = explain(method=method,raw_model= model,predicted_bbox=predicted_bbox,classes=class_idx,
                            backward_per_class=backward_per_class, image=im, layer=layer, 
                    use_cuda=use_cuda, backprop_array=backprop_array)
>>>>>>> 30d10592

        # for now, we only support one image at a time
        # then we should save the image in a file
        return cam_image


def parseopt():
    parser = argparse.ArgumentParser()
    parser.add_argument('--weights', nargs='+', type=str, default=ROOT / 'yolov5s.pt', help='model path or triton URL')
    parser.add_argument('--source', type=str, default=ROOT / 'data/images', help='file/dir/URL/glob/screen/0(webcam)')
    parser.add_argument('--imgsz', '--img', '--img-size', nargs='+', type=int, default=[640], help='inference size h,w')
    parser.add_argument('--iou-thres', type=float, default=0.45, help='NMS IoU threshold')
    parser.add_argument('--device', default='', help='cuda device, i.e. 0 or 0,1,2,3 or cpu')
    parser.add_argument('--method',
                        type=str,
                        default='EigenCAM',
                        help="the method to use for interpreting the feature maps")
    parser.add_argument('--verbose', action='store_true', help='verbose log')

    opt = parser.parse_args()
    opt.imgsz *= 2 if len(opt.imgsz) == 1 else 1  # expand
    print_args(vars(opt))
    return opt


def main(opt):
    # we should check if `grad-cam` is installed
    run(**vars(opt))


if __name__ == '__main__':
    opt = parseopt()
    main(opt)<|MERGE_RESOLUTION|>--- conflicted
+++ resolved
@@ -30,17 +30,11 @@
 from utils.general import print_args, check_file
 from utils.torch_utils import select_device
 
-<<<<<<< HEAD
-from models.common import DetectMultiBackend
-from utils.dataloaders import LoadImages, IMG_FORMATS, VID_FORMATS
-from utils.general import check_img_size
-=======
 from models.common import DetectMultiBackend, AutoShape
 from utils.dataloaders import LoadImages,IMG_FORMATS, VID_FORMATS
 from utils.general import check_img_size,xywh2xyxy
 from utils.plots import Annotator, colors
 
->>>>>>> 30d10592
 
 
 def yolo_reshape_transform(x):
@@ -69,11 +63,7 @@
     This should not be the case. 
     """
 
-<<<<<<< HEAD
-    def __init__(self, classes, objectness_threshold):
-=======
     def __init__(self,classes):
->>>>>>> 30d10592
         self.classes = set(classes)
 
     def __call__(self, output):
@@ -102,16 +92,9 @@
         classes = output[:, :, 5:]
         mask = torch.zeros_like(classes, dtype=torch.bool)
         for class_idx in self.classes:
-<<<<<<< HEAD
-            mask[:, :, class_idx] = True
-
-        mask[objectness < self.objectness_threshold] = False
-        score = classes[mask]  # + objectness[mask]
-=======
             mask[:,:, class_idx] = True
  
         score = classes[mask] # + objectness[mask]
->>>>>>> 30d10592
         return score.sum()
 
 class YOLOBoxScoreTarget2():
@@ -122,17 +105,6 @@
         If there is not a large enough overlap, or the category changed,
         assign a score of 0.
 
-<<<<<<< HEAD
-def extract_CAM(method, model: torch.nn.Module, image, layer: int, classes, objectness_score: float, use_cuda: bool,
-                **kwargs):
-    target_layers = [model.model.model.model[layer]]
-    targets = [YOLOBoxScoreTarget(classes=classes, objectness_threshold=objectness_score)]
-    cam = method(model, target_layers, use_cuda=use_cuda, reshape_transform=yolo_reshape_transform, **kwargs)
-    grayscale_cam = cam(image, targets=targets)
-    grayscale_cam = grayscale_cam[0, :]
-    fixed_image = np.array(image[0]).transpose(1, 2, 0)
-    cam_image = show_cam_on_image(fixed_image, grayscale_cam, use_rgb=True)
-=======
         The total score is the sum of all the box scores.
     """
 
@@ -254,7 +226,6 @@
     
     fixed_image = np.array(image[0]).transpose(1,2,0)
     cam_image = show_cam_on_image(fixed_image, final_cam, use_rgb=True)
->>>>>>> 30d10592
     # And lets draw the boxes again:
     #image_with_bounding_boxes = draw_boxes(prediction, cam_image)
     # annotator = Annotator(cam_image)
@@ -263,12 +234,7 @@
  
     return cam_image
 
-<<<<<<< HEAD
-
-def explain(method: str, model, image, layer: int, classes, objectness_thres: float, use_cuda: bool):
-=======
 def explain(method:str, raw_model,predicted_bbox,classes,backward_per_class,image,layer:int,use_cuda:bool,backprop_array):
->>>>>>> 30d10592
     cam_image = None
     method_obj = None
     extra_arguments = {}
@@ -305,22 +271,14 @@
     else:
         raise NotImplementedError('The method that you requested has not yet been implemented')
 
-<<<<<<< HEAD
-    cam_image = extract_CAM(method_obj, model, image, layer, classes, objectness_thres, use_cuda, **extra_arguments)
-=======
     cam_image=extract_CAM(method_obj,raw_model,predicted_bbox,classes,backward_per_class,image,layer,use_cuda,backprop_array=backprop_array, **extra_arguments)
->>>>>>> 30d10592
     return cam_image
 
 
 class YoloOutputWrapper(torch.nn.Module):
-<<<<<<< HEAD
-
-=======
     """
     Main purpose of using this method is to eliminate the second argument in YOLO output. 
     """
->>>>>>> 30d10592
     def __init__(self, model):
         super().__init__()
         self.model = model
@@ -338,18 +296,11 @@
         weights=ROOT / 'yolov5s.pt',  # model path or triton URL
         source=ROOT / 'data/images',  # file/dir/URL/glob/screen/0(webcam)
         data=ROOT / 'data/coco128.yaml',  # dataset.yaml path
-<<<<<<< HEAD
-        method='EigenCAM',  # the method for interpreting the results
-        layer=-2,
-        class_names=None,  # list of class names to use for CAM methods
-        objectness_thres=0.1,  # threshold for objectness
-=======
         method='EigenCAM', # the method for interpreting the results
         layer=-2 ,
         class_names= [], # list of class names to use for CAM methods
         backprop_array = [], # list of items to do backprop! It can be class, confidence, 
         backward_per_class=False, # whether the method should backprop per each class or do it all at one backward
->>>>>>> 30d10592
         imgsz=(640, 640),  # inference size (height, width)
         device='',  # cuda device, i.e. 0 or 0,1,2,3 or cpu
         nosave=False,  # do not save images/videos
@@ -376,19 +327,11 @@
     stride, pt = model.stride, model.pt
     imgsz = check_img_size(imgsz, s=stride)  # check image size
     model.requires_grad_(True)
-<<<<<<< HEAD
-    # model.eval() # not sure about this!
-    dataset = LoadImages(source, img_size=imgsz, stride=stride, auto=pt, vid_stride=vid_stride)
-
-    # reverse key,values pairs since we to index with reverse
-    model_classes = {v: k for k, v in model.names.items()}
-=======
     # model.eval() # not sure about this! 
     dataset = LoadImages(source, img_size=imgsz, stride=stride, auto=pt, vid_stride=vid_stride)
 
      # reverse key,values pairs since we to index with reverse 
     model_classes =dict((v,k) for k,v in model.names.items())
->>>>>>> 30d10592
     class_idx = [model_classes[item] for item in class_names]
 
 
@@ -402,18 +345,6 @@
         im /= 255  # 0 - 255 to 0.0 - 1.0
         if len(im.shape) == 3:
             im = im[None]  # expand for batch dim
-<<<<<<< HEAD
-
-        model = YoloOutputWrapper(model)
-        _ = model(im)
-        cam_image = explain(method=method,
-                            model=model,
-                            image=im,
-                            layer=layer,
-                            classes=class_idx,
-                            objectness_thres=objectness_thres,
-                            use_cuda=use_cuda)
-=======
         
         
         model = YoloOutputWrapper(model)
@@ -423,7 +354,6 @@
         cam_image = explain(method=method,raw_model= model,predicted_bbox=predicted_bbox,classes=class_idx,
                             backward_per_class=backward_per_class, image=im, layer=layer, 
                     use_cuda=use_cuda, backprop_array=backprop_array)
->>>>>>> 30d10592
 
         # for now, we only support one image at a time
         # then we should save the image in a file
