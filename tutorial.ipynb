{
<<<<<<< HEAD
  "cells": [
    {
      "cell_type": "markdown",
      "metadata": {
        "colab_type": "text",
        "id": "view-in-github"
      },
      "source": [
        "<a href=\"https://colab.research.google.com/github/ultralytics/yolov5/blob/master/tutorial.ipynb\" target=\"_parent\"><img src=\"https://colab.research.google.com/assets/colab-badge.svg\" alt=\"Open In Colab\"/></a>"
      ]
=======
  "nbformat": 4,
  "nbformat_minor": 0,
  "metadata": {
    "colab": {
      "name": "YOLOv5 Tutorial",
      "provenance": [],
      "collapsed_sections": [],
      "machine_shape": "hm",
      "toc_visible": true
>>>>>>> 30e674b1
    },
    {
      "cell_type": "markdown",
      "metadata": {
        "id": "t6MPjfT5NrKQ"
      },
      "source": [
        "<a align=\"left\" href=\"https://ultralytics.com/yolov5\" target=\"_blank\">\n",
        "<img width=\"1024\", src=\"https://user-images.githubusercontent.com/26833433/125273437-35b3fc00-e30d-11eb-9079-46f313325424.png\"></a>\n",
        "\n",
        "This is the **official YOLOv5 🚀 notebook** by **Ultralytics**, and is freely available for redistribution under the [GPL-3.0 license](https://choosealicense.com/licenses/gpl-3.0/). \n",
        "For more information please visit https://github.com/ultralytics/yolov5 and https://ultralytics.com. Thank you!"
      ]
    },
<<<<<<< HEAD
    {
      "cell_type": "markdown",
      "metadata": {
        "id": "7mGmQbAO5pQb"
      },
      "source": [
        "# Setup\n",
        "\n",
        "Clone repo, install dependencies and check PyTorch and GPU."
      ]
    },
    {
      "cell_type": "code",
      "execution_count": null,
      "metadata": {
        "colab": {
          "base_uri": "https://localhost:8080/"
        },
        "id": "wbvMlHd_QwMG",
        "outputId": "185d0979-edcd-4860-e6fb-b8a27dbf5096",
        "vscode": {
          "languageId": "python"
        }
      },
      "outputs": [
        {
          "name": "stderr",
          "output_type": "stream",
          "text": [
            "YOLOv5 🚀 v6.1-370-g20f1b7e Python-3.7.13 torch-1.12.0+cu113 CUDA:0 (Tesla V100-SXM2-16GB, 16160MiB)\n"
          ]
        },
        {
          "name": "stdout",
          "output_type": "stream",
          "text": [
            "Setup complete ✅ (8 CPUs, 51.0 GB RAM, 37.4/166.8 GB disk)\n"
          ]
        }
      ],
      "source": [
        "!git clone https://github.com/ultralytics/yolov5  # clone\n",
        "%cd yolov5\n",
        "%pip install -qr requirements.txt  # install\n",
        "\n",
        "import torch\n",
        "import utils\n",
        "display = utils.notebook_init()  # checks"
      ]
    },
    {
      "cell_type": "markdown",
      "metadata": {
        "id": "4JnkELT0cIJg"
      },
      "source": [
        "# 1. Inference\n",
        "\n",
        "`detect.py` runs YOLOv5 inference on a variety of sources, downloading models automatically from the [latest YOLOv5 release](https://github.com/ultralytics/yolov5/releases), and saving results to `runs/detect`. Example inference sources are:\n",
        "\n",
        "```shell\n",
        "python detect.py --source 0  # webcam\n",
        "                          img.jpg  # image \n",
        "                          vid.mp4  # video\n",
        "                          path/  # directory\n",
        "                          path/*.jpg  # glob\n",
        "                          'https://youtu.be/Zgi9g1ksQHc'  # YouTube\n",
        "                          'rtsp://example.com/media.mp4'  # RTSP, RTMP, HTTP stream\n",
        "```"
      ]
    },
    {
      "cell_type": "code",
      "execution_count": null,
      "metadata": {
        "colab": {
          "base_uri": "https://localhost:8080/"
        },
        "outputId": "508de90c-846e-495d-c7d6-50681af62a98",
        "vscode": {
          "languageId": "python"
        }
      },
      "outputs": [
        {
          "name": "stderr",
          "output_type": "stream",
          "text": [
            "YOLOv5 🚀 v6.2-15-g61adf01 Python-3.7.13 torch-1.12.1+cu113 CUDA:0 (Tesla V100-SXM2-16GB, 16160MiB)\n"
          ]
        },
        {
          "name": "stdout",
          "output_type": "stream",
          "text": [
            "Setup complete ✅ (8 CPUs, 51.0 GB RAM, 37.4/166.8 GB disk)\n"
          ]
=======
    "accelerator": "GPU",
    "widgets": {
      "application/vnd.jupyter.widget-state+json": {
        "da0946bcefd9414fa282977f7f609e36": {
          "model_module": "@jupyter-widgets/controls",
          "model_name": "HBoxModel",
          "model_module_version": "2.0.0",
          "state": {
            "_dom_classes": [],
            "_model_module": "@jupyter-widgets/controls",
            "_model_module_version": "2.0.0",
            "_model_name": "HBoxModel",
            "_view_count": null,
            "_view_module": "@jupyter-widgets/controls",
            "_view_module_version": "2.0.0",
            "_view_name": "HBoxView",
            "box_style": "",
            "children": [
              "IPY_MODEL_7838c0af44244ccc906c413cea0989d7",
              "IPY_MODEL_309ea78b3e814198b4080beb878d5329",
              "IPY_MODEL_b2d1d998e5db4ca1a36280902e1647c7"
            ],
            "layout": "IPY_MODEL_e7d7f56c77884717ba122f1d603c0852",
            "tabbable": null,
            "tooltip": null
          }
        },
        "7838c0af44244ccc906c413cea0989d7": {
          "model_module": "@jupyter-widgets/controls",
          "model_name": "HTMLModel",
          "model_module_version": "2.0.0",
          "state": {
            "_dom_classes": [],
            "_model_module": "@jupyter-widgets/controls",
            "_model_module_version": "2.0.0",
            "_model_name": "HTMLModel",
            "_view_count": null,
            "_view_module": "@jupyter-widgets/controls",
            "_view_module_version": "2.0.0",
            "_view_name": "HTMLView",
            "description": "",
            "description_allow_html": false,
            "layout": "IPY_MODEL_abf60d6b8ea847f9bb358ae2b045458b",
            "placeholder": "​",
            "style": "IPY_MODEL_379196a2761b4a29aca8ef088dc60c10",
            "tabbable": null,
            "tooltip": null,
            "value": "100%"
          }
        },
        "309ea78b3e814198b4080beb878d5329": {
          "model_module": "@jupyter-widgets/controls",
          "model_name": "FloatProgressModel",
          "model_module_version": "2.0.0",
          "state": {
            "_dom_classes": [],
            "_model_module": "@jupyter-widgets/controls",
            "_model_module_version": "2.0.0",
            "_model_name": "FloatProgressModel",
            "_view_count": null,
            "_view_module": "@jupyter-widgets/controls",
            "_view_module_version": "2.0.0",
            "_view_name": "ProgressView",
            "bar_style": "success",
            "description": "",
            "description_allow_html": false,
            "layout": "IPY_MODEL_52b546a356e54174a95049b30cb52c81",
            "max": 818322941,
            "min": 0,
            "orientation": "horizontal",
            "style": "IPY_MODEL_0889e134327e4aa0a8719d03a0d6941b",
            "tabbable": null,
            "tooltip": null,
            "value": 818322941
          }
        },
        "b2d1d998e5db4ca1a36280902e1647c7": {
          "model_module": "@jupyter-widgets/controls",
          "model_name": "HTMLModel",
          "model_module_version": "2.0.0",
          "state": {
            "_dom_classes": [],
            "_model_module": "@jupyter-widgets/controls",
            "_model_module_version": "2.0.0",
            "_model_name": "HTMLModel",
            "_view_count": null,
            "_view_module": "@jupyter-widgets/controls",
            "_view_module_version": "2.0.0",
            "_view_name": "HTMLView",
            "description": "",
            "description_allow_html": false,
            "layout": "IPY_MODEL_30f22a3e42d24f10ad9851f40a6703f3",
            "placeholder": "​",
            "style": "IPY_MODEL_648b3512bb7d4ccca5d75af36c133e92",
            "tabbable": null,
            "tooltip": null,
            "value": " 780M/780M [01:31&lt;00:00, 12.3MB/s]"
          }
        },
        "e7d7f56c77884717ba122f1d603c0852": {
          "model_module": "@jupyter-widgets/base",
          "model_name": "LayoutModel",
          "model_module_version": "2.0.0",
          "state": {
            "_model_module": "@jupyter-widgets/base",
            "_model_module_version": "2.0.0",
            "_model_name": "LayoutModel",
            "_view_count": null,
            "_view_module": "@jupyter-widgets/base",
            "_view_module_version": "2.0.0",
            "_view_name": "LayoutView",
            "align_content": null,
            "align_items": null,
            "align_self": null,
            "border_bottom": null,
            "border_left": null,
            "border_right": null,
            "border_top": null,
            "bottom": null,
            "display": null,
            "flex": null,
            "flex_flow": null,
            "grid_area": null,
            "grid_auto_columns": null,
            "grid_auto_flow": null,
            "grid_auto_rows": null,
            "grid_column": null,
            "grid_gap": null,
            "grid_row": null,
            "grid_template_areas": null,
            "grid_template_columns": null,
            "grid_template_rows": null,
            "height": null,
            "justify_content": null,
            "justify_items": null,
            "left": null,
            "margin": null,
            "max_height": null,
            "max_width": null,
            "min_height": null,
            "min_width": null,
            "object_fit": null,
            "object_position": null,
            "order": null,
            "overflow": null,
            "padding": null,
            "right": null,
            "top": null,
            "visibility": null,
            "width": null
          }
        },
        "abf60d6b8ea847f9bb358ae2b045458b": {
          "model_module": "@jupyter-widgets/base",
          "model_name": "LayoutModel",
          "model_module_version": "2.0.0",
          "state": {
            "_model_module": "@jupyter-widgets/base",
            "_model_module_version": "2.0.0",
            "_model_name": "LayoutModel",
            "_view_count": null,
            "_view_module": "@jupyter-widgets/base",
            "_view_module_version": "2.0.0",
            "_view_name": "LayoutView",
            "align_content": null,
            "align_items": null,
            "align_self": null,
            "border_bottom": null,
            "border_left": null,
            "border_right": null,
            "border_top": null,
            "bottom": null,
            "display": null,
            "flex": null,
            "flex_flow": null,
            "grid_area": null,
            "grid_auto_columns": null,
            "grid_auto_flow": null,
            "grid_auto_rows": null,
            "grid_column": null,
            "grid_gap": null,
            "grid_row": null,
            "grid_template_areas": null,
            "grid_template_columns": null,
            "grid_template_rows": null,
            "height": null,
            "justify_content": null,
            "justify_items": null,
            "left": null,
            "margin": null,
            "max_height": null,
            "max_width": null,
            "min_height": null,
            "min_width": null,
            "object_fit": null,
            "object_position": null,
            "order": null,
            "overflow": null,
            "padding": null,
            "right": null,
            "top": null,
            "visibility": null,
            "width": null
          }
        },
        "379196a2761b4a29aca8ef088dc60c10": {
          "model_module": "@jupyter-widgets/controls",
          "model_name": "HTMLStyleModel",
          "model_module_version": "2.0.0",
          "state": {
            "_model_module": "@jupyter-widgets/controls",
            "_model_module_version": "2.0.0",
            "_model_name": "HTMLStyleModel",
            "_view_count": null,
            "_view_module": "@jupyter-widgets/base",
            "_view_module_version": "2.0.0",
            "_view_name": "StyleView",
            "background": null,
            "description_width": "",
            "font_size": null,
            "text_color": null
          }
        },
        "52b546a356e54174a95049b30cb52c81": {
          "model_module": "@jupyter-widgets/base",
          "model_name": "LayoutModel",
          "model_module_version": "2.0.0",
          "state": {
            "_model_module": "@jupyter-widgets/base",
            "_model_module_version": "2.0.0",
            "_model_name": "LayoutModel",
            "_view_count": null,
            "_view_module": "@jupyter-widgets/base",
            "_view_module_version": "2.0.0",
            "_view_name": "LayoutView",
            "align_content": null,
            "align_items": null,
            "align_self": null,
            "border_bottom": null,
            "border_left": null,
            "border_right": null,
            "border_top": null,
            "bottom": null,
            "display": null,
            "flex": null,
            "flex_flow": null,
            "grid_area": null,
            "grid_auto_columns": null,
            "grid_auto_flow": null,
            "grid_auto_rows": null,
            "grid_column": null,
            "grid_gap": null,
            "grid_row": null,
            "grid_template_areas": null,
            "grid_template_columns": null,
            "grid_template_rows": null,
            "height": null,
            "justify_content": null,
            "justify_items": null,
            "left": null,
            "margin": null,
            "max_height": null,
            "max_width": null,
            "min_height": null,
            "min_width": null,
            "object_fit": null,
            "object_position": null,
            "order": null,
            "overflow": null,
            "padding": null,
            "right": null,
            "top": null,
            "visibility": null,
            "width": null
          }
        },
        "0889e134327e4aa0a8719d03a0d6941b": {
          "model_module": "@jupyter-widgets/controls",
          "model_name": "ProgressStyleModel",
          "model_module_version": "2.0.0",
          "state": {
            "_model_module": "@jupyter-widgets/controls",
            "_model_module_version": "2.0.0",
            "_model_name": "ProgressStyleModel",
            "_view_count": null,
            "_view_module": "@jupyter-widgets/base",
            "_view_module_version": "2.0.0",
            "_view_name": "StyleView",
            "bar_color": null,
            "description_width": ""
          }
        },
        "30f22a3e42d24f10ad9851f40a6703f3": {
          "model_module": "@jupyter-widgets/base",
          "model_name": "LayoutModel",
          "model_module_version": "2.0.0",
          "state": {
            "_model_module": "@jupyter-widgets/base",
            "_model_module_version": "2.0.0",
            "_model_name": "LayoutModel",
            "_view_count": null,
            "_view_module": "@jupyter-widgets/base",
            "_view_module_version": "2.0.0",
            "_view_name": "LayoutView",
            "align_content": null,
            "align_items": null,
            "align_self": null,
            "border_bottom": null,
            "border_left": null,
            "border_right": null,
            "border_top": null,
            "bottom": null,
            "display": null,
            "flex": null,
            "flex_flow": null,
            "grid_area": null,
            "grid_auto_columns": null,
            "grid_auto_flow": null,
            "grid_auto_rows": null,
            "grid_column": null,
            "grid_gap": null,
            "grid_row": null,
            "grid_template_areas": null,
            "grid_template_columns": null,
            "grid_template_rows": null,
            "height": null,
            "justify_content": null,
            "justify_items": null,
            "left": null,
            "margin": null,
            "max_height": null,
            "max_width": null,
            "min_height": null,
            "min_width": null,
            "object_fit": null,
            "object_position": null,
            "order": null,
            "overflow": null,
            "padding": null,
            "right": null,
            "top": null,
            "visibility": null,
            "width": null
          }
        },
        "648b3512bb7d4ccca5d75af36c133e92": {
          "model_module": "@jupyter-widgets/controls",
          "model_name": "HTMLStyleModel",
          "model_module_version": "2.0.0",
          "state": {
            "_model_module": "@jupyter-widgets/controls",
            "_model_module_version": "2.0.0",
            "_model_name": "HTMLStyleModel",
            "_view_count": null,
            "_view_module": "@jupyter-widgets/base",
            "_view_module_version": "2.0.0",
            "_view_name": "StyleView",
            "background": null,
            "description_width": "",
            "font_size": null,
            "text_color": null
          }
>>>>>>> db2ee5fa0c0be5f420518692d8efa2c759639599
        }
<<<<<<< HEAD
      ],
      "source": [
        "!git clone https://github.com/ultralytics/yolov5  # clone\n",
        "%cd yolov5\n",
        "%pip install -qr requirements.txt  # install\n",
        "\n",
        "import torch\n",
        "import utils\n",
        "display = utils.notebook_init()  # checks"
=======
      }
    }
  },
  "cells": [
    {
      "cell_type": "markdown",
      "metadata": {
        "id": "t6MPjfT5NrKQ"
      },
      "source": [
        "<div align=\"center\">\n",
        "\n",
        "  <a href=\"https://ultralytics.com/yolov5\" target=\"_blank\">\n",
        "    <img width=\"1024\", src=\"https://github.com/ultralytics/assets/raw/master/yolov5/v62/splash_notebook.png\"></a>\n",
        "\n",
        "\n",
        "<br>\n",
        "  <a href=\"https://colab.research.google.com/github/ultralytics/yolov5/blob/master/tutorial.ipynb\"><img src=\"https://colab.research.google.com/assets/colab-badge.svg\" alt=\"Open In Colab\"></a>\n",
        "  <a href=\"https://www.kaggle.com/ultralytics/yolov5\"><img src=\"https://kaggle.com/static/images/open-in-kaggle.svg\" alt=\"Open In Kaggle\"></a>\n",
        "<br>\n",
        "\n",
        "This <a href=\"https://github.com/ultralytics/yolov5\">YOLOv5</a> 🚀 notebook by <a href=\"https://ultralytics.com\">Ultralytics</a> presents simple train, validate and predict examples to help start your AI adventure.<br>See <a href=\"https://github.com/ultralytics/yolov5/issues/new/choose\">GitHub</a> for community support or <a href=\"https://ultralytics.com/contact\">contact us</a> for professional support.\n",
        "\n",
        "</div>"
>>>>>>> 30e674b1
      ]
    },
    {
      "cell_type": "markdown",
      "metadata": {
        "id": "4JnkELT0cIJg"
      },
      "source": [
        "# 1. Detect\n",
        "\n",
<<<<<<< HEAD
        "`detect.py` runs YOLOv5 inference on a variety of sources, downloading models automatically from the [latest YOLOv5 release](https://github.com/ultralytics/yolov5/releases), and saving results to `runs/detect`. Example inference sources are:\n",
        "\n",
        "```shell\n",
        "python detect.py --source 0  # webcam\n",
        "                          img.jpg  # image \n",
        "                          vid.mp4  # video\n",
        "                          path/  # directory\n",
        "                          'path/*.jpg'  # glob\n",
        "                          'https://youtu.be/Zgi9g1ksQHc'  # YouTube\n",
        "                          'rtsp://example.com/media.mp4'  # RTSP, RTMP, HTTP stream\n",
        "```"
=======
        "Clone GitHub [repository](https://github.com/ultralytics/yolov5), install [dependencies](https://github.com/ultralytics/yolov5/blob/master/requirements.txt) and check PyTorch and GPU."
>>>>>>> 30e674b1
      ]
    },
    {
      "cell_type": "code",
      "execution_count": null,
      "metadata": {
        "colab": {
          "base_uri": "https://localhost:8080/"
        },
<<<<<<< HEAD
        "id": "zR9ZbuQCH7FX",
        "outputId": "93881540-331e-4890-cd38-4c2776933238",
        "vscode": {
          "languageId": "python"
        }
      },
=======
        "outputId": "4200fd6f-c6f5-4505-a4f9-a918f3ed1f86"
      },
      "source": [
        "!git clone https://github.com/ultralytics/yolov5  # clone\n",
        "%cd yolov5\n",
        "%pip install -qr requirements.txt  # install\n",
        "\n",
        "import torch\n",
        "import utils\n",
        "display = utils.notebook_init()  # checks"
      ],
<<<<<<< HEAD
      "execution_count": 1,
>>>>>>> db2ee5fa0c0be5f420518692d8efa2c759639599
=======
      "execution_count": null,
>>>>>>> 30e674b1
      "outputs": [
        {
          "name": "stdout",
          "output_type": "stream",
<<<<<<< HEAD
=======
          "name": "stderr",
          "text": [
            "YOLOv5 🚀 v6.2-41-g8665d55 Python-3.7.13 torch-1.12.1+cu113 CUDA:0 (Tesla V100-SXM2-16GB, 16160MiB)\n"
          ]
        },
        {
          "output_type": "stream",
          "name": "stdout",
          "text": [
            "Setup complete ✅ (8 CPUs, 51.0 GB RAM, 37.4/166.8 GB disk)\n"
          ]
        }
      ]
    },
    {
      "cell_type": "markdown",
      "metadata": {
        "id": "4JnkELT0cIJg"
      },
      "source": [
        "# 1. Detect\n",
        "\n",
        "`detect.py` runs YOLOv5 inference on a variety of sources, downloading models automatically from the [latest YOLOv5 release](https://github.com/ultralytics/yolov5/releases), and saving results to `runs/detect`. Example inference sources are:\n",
        "\n",
        "```shell\n",
        "python detect.py --source 0  # webcam\n",
        "                          img.jpg  # image \n",
        "                          vid.mp4  # video\n",
        "                          path/  # directory\n",
        "                          'path/*.jpg'  # glob\n",
        "                          'https://youtu.be/Zgi9g1ksQHc'  # YouTube\n",
        "                          'rtsp://example.com/media.mp4'  # RTSP, RTMP, HTTP stream\n",
        "```"
      ]
    },
    {
      "cell_type": "code",
      "metadata": {
        "id": "zR9ZbuQCH7FX",
        "colab": {
          "base_uri": "https://localhost:8080/"
        },
        "outputId": "1af15107-bcd1-4e8f-b5bd-0ee1a737e051"
      },
      "source": [
        "!python detect.py --weights yolov5s.pt --img 640 --conf 0.25 --source data/images\n",
        "# display.Image(filename='runs/detect/exp/zidane.jpg', width=600)"
      ],
      "execution_count": null,
      "outputs": [
        {
          "output_type": "stream",
          "name": "stdout",
>>>>>>> db2ee5fa0c0be5f420518692d8efa2c759639599
          "text": [
            "\u001b[34m\u001b[1mdetect: \u001b[0mweights=['yolov5s.pt'], source=data/images, data=data/coco128.yaml, imgsz=[640, 640], conf_thres=0.25, iou_thres=0.45, max_det=1000, device=, view_img=False, save_txt=False, save_conf=False, save_crop=False, nosave=False, classes=None, agnostic_nms=False, augment=False, visualize=False, update=False, project=runs/detect, name=exp, exist_ok=False, line_thickness=3, hide_labels=False, hide_conf=False, half=False, dnn=False\n",
            "YOLOv5 🚀 v6.2-41-g8665d55 Python-3.7.13 torch-1.12.1+cu113 CUDA:0 (Tesla V100-SXM2-16GB, 16160MiB)\n",
            "\n",
            "Downloading https://github.com/ultralytics/yolov5/releases/download/v6.2/yolov5s.pt to yolov5s.pt...\n",
            "100% 14.1M/14.1M [00:00<00:00, 41.7MB/s]\n",
            "\n",
            "Fusing layers... \n",
            "YOLOv5s summary: 213 layers, 7225885 parameters, 0 gradients\n",
            "image 1/2 /content/yolov5/data/images/bus.jpg: 640x480 4 persons, 1 bus, 14.5ms\n",
            "image 2/2 /content/yolov5/data/images/zidane.jpg: 384x640 2 persons, 2 ties, 18.9ms\n",
            "Speed: 0.5ms pre-process, 16.7ms inference, 21.4ms NMS per image at shape (1, 3, 640, 640)\n",
            "Results saved to \u001b[1mruns/detect/exp\u001b[0m\n"
          ]
        }
      ],
      "source": [
        "!python detect.py --weights yolov5s.pt --img 640 --conf 0.25 --source data/images\n",
        "# display.Image(filename='runs/detect/exp/zidane.jpg', width=600)"
      ]
    },
    {
      "cell_type": "markdown",
      "metadata": {
        "id": "hkAzDWJ7cWTr"
      },
      "source": [
        "&nbsp;&nbsp;&nbsp;&nbsp;&nbsp;&nbsp;&nbsp;&nbsp;\n",
        "<img align=\"left\" src=\"https://user-images.githubusercontent.com/26833433/127574988-6a558aa1-d268-44b9-bf6b-62d4c605cc72.jpg\" width=\"600\">"
      ]
    },
    {
      "cell_type": "markdown",
      "metadata": {
        "id": "0eq1SMWl6Sfn"
      },
      "source": [
        "# 2. Validate\n",
        "Validate a model's accuracy on the [COCO](https://cocodataset.org/#home) dataset's `val` or `test` splits. Models are downloaded automatically from the [latest YOLOv5 release](https://github.com/ultralytics/yolov5/releases). To show results by class use the `--verbose` flag."
      ]
    },
    {
      "cell_type": "code",
      "execution_count": null,
      "metadata": {
        "colab": {
          "base_uri": "https://localhost:8080/",
          "height": 17,
          "referenced_widgets": [
            "da0946bcefd9414fa282977f7f609e36",
            "7838c0af44244ccc906c413cea0989d7",
            "309ea78b3e814198b4080beb878d5329",
            "b2d1d998e5db4ca1a36280902e1647c7",
            "e7d7f56c77884717ba122f1d603c0852",
            "abf60d6b8ea847f9bb358ae2b045458b",
            "379196a2761b4a29aca8ef088dc60c10",
            "52b546a356e54174a95049b30cb52c81",
            "0889e134327e4aa0a8719d03a0d6941b",
            "30f22a3e42d24f10ad9851f40a6703f3",
            "648b3512bb7d4ccca5d75af36c133e92"
          ]
        },
<<<<<<< HEAD
        "id": "WQPtK1QYVaD_",
        "outputId": "ed2ca46e-a1a9-4a16-c449-859278d8aa18",
        "vscode": {
          "languageId": "python"
        }
=======
        "outputId": "5f129105-eca5-4f33-fb1d-981255f814ad"
>>>>>>> db2ee5fa0c0be5f420518692d8efa2c759639599
      },
      "source": [
        "# Download COCO val\n",
        "torch.hub.download_url_to_file('https://ultralytics.com/assets/coco2017val.zip', 'tmp.zip')  # download (780M - 5000 images)\n",
        "!unzip -q tmp.zip -d ../datasets && rm tmp.zip  # unzip"
      ],
      "execution_count": null,
      "outputs": [
        {
          "data": {
            "application/vnd.jupyter.widget-view+json": {
              "model_id": "6d6b90ead2db49b3bdf624b6ba9b44e9",
              "version_major": 2,
<<<<<<< HEAD
              "version_minor": 0
=======
              "version_minor": 0,
              "model_id": "da0946bcefd9414fa282977f7f609e36"
            },
            "application/json": {
              "n": 0,
              "total": 818322941,
              "elapsed": 0.020366430282592773,
              "ncols": null,
              "nrows": null,
              "prefix": "",
              "ascii": false,
              "unit": "B",
              "unit_scale": true,
              "rate": null,
              "bar_format": null,
              "postfix": null,
              "unit_divisor": 1024,
              "initial": 0,
              "colour": null
>>>>>>> db2ee5fa0c0be5f420518692d8efa2c759639599
            }
          },
          "metadata": {},
          "output_type": "display_data"
        }
      ],
      "source": [
        "# Download COCO val\n",
        "torch.hub.download_url_to_file('https://ultralytics.com/assets/coco2017val.zip', 'tmp.zip')\n",
        "!unzip -q tmp.zip -d ../datasets && rm tmp.zip"
      ]
    },
    {
      "cell_type": "code",
      "execution_count": null,
      "metadata": {
        "colab": {
          "base_uri": "https://localhost:8080/"
        },
<<<<<<< HEAD
        "outputId": "19a590ef-363e-424c-d9ce-78bbe0593cd5",
        "vscode": {
          "languageId": "python"
        }
      },
=======
        "outputId": "40d5d000-abee-46a0-c07d-1066e1662e01"
      },
      "source": [
        "# Validate YOLOv5x on COCO val\n",
        "!python val.py --weights yolov5x.pt --data coco.yaml --img 640 --iou 0.65 --half"
      ],
<<<<<<< HEAD
      "execution_count": 4,
>>>>>>> db2ee5fa0c0be5f420518692d8efa2c759639599
=======
      "execution_count": null,
>>>>>>> 30e674b1
      "outputs": [
        {
          "name": "stdout",
          "output_type": "stream",
          "text": [
            "\u001b[34m\u001b[1mval: \u001b[0mdata=/content/yolov5/data/coco.yaml, weights=['yolov5x.pt'], batch_size=32, imgsz=640, conf_thres=0.001, iou_thres=0.65, task=val, device=, workers=8, single_cls=False, augment=False, verbose=False, save_txt=False, save_hybrid=False, save_conf=False, save_json=True, project=runs/val, name=exp, exist_ok=False, half=True, dnn=False\n",
            "YOLOv5 🚀 v6.2-41-g8665d55 Python-3.7.13 torch-1.12.1+cu113 CUDA:0 (Tesla V100-SXM2-16GB, 16160MiB)\n",
            "\n",
            "Downloading https://github.com/ultralytics/yolov5/releases/download/v6.2/yolov5x.pt to yolov5x.pt...\n",
            "100% 166M/166M [00:10<00:00, 16.6MB/s]\n",
            "\n",
            "Fusing layers... \n",
            "YOLOv5x summary: 444 layers, 86705005 parameters, 0 gradients\n",
            "Downloading https://ultralytics.com/assets/Arial.ttf to /root/.config/Ultralytics/Arial.ttf...\n",
            "100% 755k/755k [00:00<00:00, 1.39MB/s]\n",
            "\u001b[34m\u001b[1mval: \u001b[0mScanning '/content/datasets/coco/val2017' images and labels...4952 found, 48 missing, 0 empty, 0 corrupt: 100% 5000/5000 [00:00<00:00, 10506.48it/s]\n",
            "\u001b[34m\u001b[1mval: \u001b[0mNew cache created: /content/datasets/coco/val2017.cache\n",
            "                 Class     Images  Instances          P          R     mAP@.5 mAP@.5:.95: 100% 157/157 [01:06<00:00,  2.36it/s]\n",
            "                   all       5000      36335      0.743      0.625      0.683      0.504\n",
            "Speed: 0.1ms pre-process, 4.6ms inference, 1.1ms NMS per image at shape (32, 3, 640, 640)\n",
            "\n",
            "Evaluating pycocotools mAP... saving runs/val/exp/yolov5x_predictions.json...\n",
            "loading annotations into memory...\n",
            "Done (t=0.38s)\n",
            "creating index...\n",
            "index created!\n",
            "Loading and preparing results...\n",
            "DONE (t=5.49s)\n",
            "creating index...\n",
            "index created!\n",
            "Running per image evaluation...\n",
            "Evaluate annotation type *bbox*\n",
            "DONE (t=72.10s).\n",
            "Accumulating evaluation results...\n",
            "DONE (t=13.94s).\n",
            " Average Precision  (AP) @[ IoU=0.50:0.95 | area=   all | maxDets=100 ] = 0.506\n",
            " Average Precision  (AP) @[ IoU=0.50      | area=   all | maxDets=100 ] = 0.688\n",
            " Average Precision  (AP) @[ IoU=0.75      | area=   all | maxDets=100 ] = 0.549\n",
            " Average Precision  (AP) @[ IoU=0.50:0.95 | area= small | maxDets=100 ] = 0.340\n",
            " Average Precision  (AP) @[ IoU=0.50:0.95 | area=medium | maxDets=100 ] = 0.558\n",
            " Average Precision  (AP) @[ IoU=0.50:0.95 | area= large | maxDets=100 ] = 0.651\n",
            " Average Recall     (AR) @[ IoU=0.50:0.95 | area=   all | maxDets=  1 ] = 0.382\n",
            " Average Recall     (AR) @[ IoU=0.50:0.95 | area=   all | maxDets= 10 ] = 0.631\n",
            " Average Recall     (AR) @[ IoU=0.50:0.95 | area=   all | maxDets=100 ] = 0.684\n",
            " Average Recall     (AR) @[ IoU=0.50:0.95 | area= small | maxDets=100 ] = 0.528\n",
            " Average Recall     (AR) @[ IoU=0.50:0.95 | area=medium | maxDets=100 ] = 0.737\n",
            " Average Recall     (AR) @[ IoU=0.50:0.95 | area= large | maxDets=100 ] = 0.833\n",
            "Results saved to \u001b[1mruns/val/exp\u001b[0m\n"
          ]
        }
      ],
      "source": [
        "# Run YOLOv5x on COCO val\n",
        "!python val.py --weights yolov5x.pt --data coco.yaml --img 640 --iou 0.65 --half"
      ]
    },
    {
      "cell_type": "markdown",
      "metadata": {
        "id": "ZY2VXXXu74w5"
      },
      "source": [
        "# 3. Train\n",
        "\n",
        "<p align=\"\"><a href=\"https://roboflow.com/?ref=ultralytics\"><img width=\"1000\" src=\"https://uploads-ssl.webflow.com/5f6bc60e665f54545a1e52a5/615627e5824c9c6195abfda9_computer-vision-cycle.png\"/></a></p>\n",
        "Close the active learning loop by sampling images from your inference conditions with the `roboflow` pip package\n",
        "<br><br>\n",
        "\n",
        "Train a YOLOv5s model on the [COCO128](https://www.kaggle.com/ultralytics/coco128) dataset with `--data coco128.yaml`, starting from pretrained `--weights yolov5s.pt`, or from randomly initialized `--weights '' --cfg yolov5s.yaml`.\n",
        "\n",
        "- **Pretrained [Models](https://github.com/ultralytics/yolov5/tree/master/models)** are downloaded\n",
        "automatically from the [latest YOLOv5 release](https://github.com/ultralytics/yolov5/releases)\n",
        "- **[Datasets](https://github.com/ultralytics/yolov5/tree/master/data)** available for autodownload include: [COCO](https://github.com/ultralytics/yolov5/blob/master/data/coco.yaml), [COCO128](https://github.com/ultralytics/yolov5/blob/master/data/coco128.yaml), [VOC](https://github.com/ultralytics/yolov5/blob/master/data/VOC.yaml), [Argoverse](https://github.com/ultralytics/yolov5/blob/master/data/Argoverse.yaml), [VisDrone](https://github.com/ultralytics/yolov5/blob/master/data/VisDrone.yaml), [GlobalWheat](https://github.com/ultralytics/yolov5/blob/master/data/GlobalWheat2020.yaml), [xView](https://github.com/ultralytics/yolov5/blob/master/data/xView.yaml), [Objects365](https://github.com/ultralytics/yolov5/blob/master/data/Objects365.yaml), [SKU-110K](https://github.com/ultralytics/yolov5/blob/master/data/SKU-110K.yaml).\n",
        "- **Training Results** are saved to `runs/train/` with incrementing run directories, i.e. `runs/train/exp2`, `runs/train/exp3` etc.\n",
        "<br><br>\n",
        "\n",
        "A **Mosaic Dataloader** is used for training which combines 4 images into 1 mosaic.\n",
        "\n",
        "## Train on Custom Data with Roboflow 🌟 NEW\n",
        "\n",
        "[Roboflow](https://roboflow.com/?ref=ultralytics) enables you to easily **organize, label, and prepare** a high quality dataset with your own custom data. Roboflow also makes it easy to establish an active learning pipeline, collaborate with your team on dataset improvement, and integrate directly into your model building workflow with the `roboflow` pip package.\n",
        "\n",
        "- Custom Training Example: [https://blog.roboflow.com/how-to-train-yolov5-on-a-custom-dataset/](https://blog.roboflow.com/how-to-train-yolov5-on-a-custom-dataset/?ref=ultralytics)\n",
        "- Custom Training Notebook: [![Open In Colab](https://colab.research.google.com/assets/colab-badge.svg)](https://colab.research.google.com/github/roboflow-ai/yolov5-custom-training-tutorial/blob/main/yolov5-custom-training.ipynb)\n",
        "<br>\n",
        "\n",
        "<p align=\"\"><a href=\"https://roboflow.com/?ref=ultralytics\"><img width=\"480\" src=\"https://uploads-ssl.webflow.com/5f6bc60e665f54545a1e52a5/6152a275ad4b4ac20cd2e21a_roboflow-annotate.gif\"/></a></p>Label images lightning fast (including with model-assisted labeling)"
      ]
    },
    {
      "cell_type": "code",
      "execution_count": null,
      "metadata": {
        "id": "i3oKtE4g-aNn",
        "vscode": {
          "languageId": "python"
        }
      },
      "outputs": [],
      "source": [
        "#@title Select YOLOv5 🚀 logger {run: 'auto'}\n",
        "logger = 'TensorBoard' #@param ['TensorBoard', 'ClearML', 'W&B']\n",
        "\n",
        "if logger == 'TensorBoard':\n",
        "  %load_ext tensorboard\n",
        "  %tensorboard --logdir runs/train\n",
        "elif logger == 'ClearML':\n",
        "  %pip install -q clearml && clearml-init\n",
        "elif logger == 'W&B':\n",
        "  %pip install -q wandb\n",
        "  import wandb; wandb.login()"
      ],
      "metadata": {
        "id": "i3oKtE4g-aNn"
      },
      "execution_count": null,
      "outputs": []
    },
    {
      "cell_type": "code",
      "execution_count": null,
      "metadata": {
        "colab": {
          "base_uri": "https://localhost:8080/"
        },
<<<<<<< HEAD
        "id": "1NcFxRcFdJ_O",
        "outputId": "47759d5e-34f0-4a6a-c714-ff533391cfff",
        "vscode": {
          "languageId": "python"
        }
      },
=======
        "outputId": "f0ce0354-7f50-4546-f3f9-672b4b522d59"
      },
      "source": [
        "# Train YOLOv5s on COCO128 for 3 epochs\n",
        "!python train.py --img 640 --batch 16 --epochs 3 --data coco128.yaml --weights yolov5s.pt --cache"
      ],
<<<<<<< HEAD
      "execution_count": 5,
>>>>>>> db2ee5fa0c0be5f420518692d8efa2c759639599
=======
      "execution_count": null,
>>>>>>> 30e674b1
      "outputs": [
        {
          "name": "stdout",
          "output_type": "stream",
          "text": [
            "\u001b[34m\u001b[1mtrain: \u001b[0mweights=yolov5s.pt, cfg=, data=coco128.yaml, hyp=data/hyps/hyp.scratch-low.yaml, epochs=3, batch_size=16, imgsz=640, rect=False, resume=False, nosave=False, noval=False, noautoanchor=False, noplots=False, evolve=None, bucket=, cache=ram, image_weights=False, device=, multi_scale=False, single_cls=False, optimizer=SGD, sync_bn=False, workers=8, project=runs/train, name=exp, exist_ok=False, quad=False, cos_lr=False, label_smoothing=0.0, patience=100, freeze=[0], save_period=-1, seed=0, local_rank=-1, entity=None, upload_dataset=False, bbox_interval=-1, artifact_alias=latest\n",
            "\u001b[34m\u001b[1mgithub: \u001b[0mup to date with https://github.com/ultralytics/yolov5 ✅\n",
            "YOLOv5 🚀 v6.2-41-g8665d55 Python-3.7.13 torch-1.12.1+cu113 CUDA:0 (Tesla V100-SXM2-16GB, 16160MiB)\n",
            "\n",
            "\u001b[34m\u001b[1mhyperparameters: \u001b[0mlr0=0.01, lrf=0.01, momentum=0.937, weight_decay=0.0005, warmup_epochs=3.0, warmup_momentum=0.8, warmup_bias_lr=0.1, box=0.05, cls=0.5, cls_pw=1.0, obj=1.0, obj_pw=1.0, iou_t=0.2, anchor_t=4.0, fl_gamma=0.0, hsv_h=0.015, hsv_s=0.7, hsv_v=0.4, degrees=0.0, translate=0.1, scale=0.5, shear=0.0, perspective=0.0, flipud=0.0, fliplr=0.5, mosaic=1.0, mixup=0.0, copy_paste=0.0\n",
            "\u001b[34m\u001b[1mWeights & Biases: \u001b[0mrun 'pip install wandb' to automatically track and visualize YOLOv5 🚀 runs in Weights & Biases\n",
            "\u001b[34m\u001b[1mClearML: \u001b[0mrun 'pip install clearml' to automatically track, visualize and remotely train YOLOv5 🚀 in ClearML\n",
            "\u001b[34m\u001b[1mTensorBoard: \u001b[0mStart with 'tensorboard --logdir runs/train', view at http://localhost:6006/\n",
            "\n",
            "Dataset not found ⚠️, missing paths ['/content/datasets/coco128/images/train2017']\n",
            "Downloading https://ultralytics.com/assets/coco128.zip to coco128.zip...\n",
            "100% 6.66M/6.66M [00:00<00:00, 76.7MB/s]\n",
            "Dataset download success ✅ (0.5s), saved to \u001b[1m/content/datasets\u001b[0m\n",
            "\n",
            "                 from  n    params  module                                  arguments                     \n",
            "  0                -1  1      3520  models.common.Conv                      [3, 32, 6, 2, 2]              \n",
            "  1                -1  1     18560  models.common.Conv                      [32, 64, 3, 2]                \n",
            "  2                -1  1     18816  models.common.C3                        [64, 64, 1]                   \n",
            "  3                -1  1     73984  models.common.Conv                      [64, 128, 3, 2]               \n",
            "  4                -1  2    115712  models.common.C3                        [128, 128, 2]                 \n",
            "  5                -1  1    295424  models.common.Conv                      [128, 256, 3, 2]              \n",
            "  6                -1  3    625152  models.common.C3                        [256, 256, 3]                 \n",
            "  7                -1  1   1180672  models.common.Conv                      [256, 512, 3, 2]              \n",
            "  8                -1  1   1182720  models.common.C3                        [512, 512, 1]                 \n",
            "  9                -1  1    656896  models.common.SPPF                      [512, 512, 5]                 \n",
            " 10                -1  1    131584  models.common.Conv                      [512, 256, 1, 1]              \n",
            " 11                -1  1         0  torch.nn.modules.upsampling.Upsample    [None, 2, 'nearest']          \n",
            " 12           [-1, 6]  1         0  models.common.Concat                    [1]                           \n",
            " 13                -1  1    361984  models.common.C3                        [512, 256, 1, False]          \n",
            " 14                -1  1     33024  models.common.Conv                      [256, 128, 1, 1]              \n",
            " 15                -1  1         0  torch.nn.modules.upsampling.Upsample    [None, 2, 'nearest']          \n",
            " 16           [-1, 4]  1         0  models.common.Concat                    [1]                           \n",
            " 17                -1  1     90880  models.common.C3                        [256, 128, 1, False]          \n",
            " 18                -1  1    147712  models.common.Conv                      [128, 128, 3, 2]              \n",
            " 19          [-1, 14]  1         0  models.common.Concat                    [1]                           \n",
            " 20                -1  1    296448  models.common.C3                        [256, 256, 1, False]          \n",
            " 21                -1  1    590336  models.common.Conv                      [256, 256, 3, 2]              \n",
            " 22          [-1, 10]  1         0  models.common.Concat                    [1]                           \n",
            " 23                -1  1   1182720  models.common.C3                        [512, 512, 1, False]          \n",
            " 24      [17, 20, 23]  1    229245  models.yolo.Detect                      [80, [[10, 13, 16, 30, 33, 23], [30, 61, 62, 45, 59, 119], [116, 90, 156, 198, 373, 326]], [128, 256, 512]]\n",
            "Model summary: 270 layers, 7235389 parameters, 7235389 gradients, 16.6 GFLOPs\n",
            "\n",
            "Transferred 349/349 items from yolov5s.pt\n",
            "\u001b[34m\u001b[1mAMP: \u001b[0mchecks passed ✅\n",
            "\u001b[34m\u001b[1moptimizer:\u001b[0m SGD(lr=0.01) with parameter groups 57 weight(decay=0.0), 60 weight(decay=0.0005), 60 bias\n",
            "\u001b[34m\u001b[1malbumentations: \u001b[0mBlur(p=0.01, blur_limit=(3, 7)), MedianBlur(p=0.01, blur_limit=(3, 7)), ToGray(p=0.01), CLAHE(p=0.01, clip_limit=(1, 4.0), tile_grid_size=(8, 8))\n",
            "\u001b[34m\u001b[1mtrain: \u001b[0mScanning '/content/datasets/coco128/labels/train2017' images and labels...128 found, 0 missing, 2 empty, 0 corrupt: 100% 128/128 [00:00<00:00, 7984.87it/s]\n",
            "\u001b[34m\u001b[1mtrain: \u001b[0mNew cache created: /content/datasets/coco128/labels/train2017.cache\n",
            "\u001b[34m\u001b[1mtrain: \u001b[0mCaching images (0.1GB ram): 100% 128/128 [00:00<00:00, 1018.19it/s]\n",
            "\u001b[34m\u001b[1mval: \u001b[0mScanning '/content/datasets/coco128/labels/train2017.cache' images and labels... 128 found, 0 missing, 2 empty, 0 corrupt: 100% 128/128 [00:00<?, ?it/s]\n",
            "\u001b[34m\u001b[1mval: \u001b[0mCaching images (0.1GB ram): 100% 128/128 [00:00<00:00, 246.87it/s]\n",
            "\n",
            "\u001b[34m\u001b[1mAutoAnchor: \u001b[0m4.27 anchors/target, 0.994 Best Possible Recall (BPR). Current anchors are a good fit to dataset ✅\n",
            "Plotting labels to runs/train/exp/labels.jpg... \n",
            "Image sizes 640 train, 640 val\n",
            "Using 8 dataloader workers\n",
            "Logging results to \u001b[1mruns/train/exp\u001b[0m\n",
            "Starting training for 3 epochs...\n",
            "\n",
            "      Epoch    GPU_mem   box_loss   obj_loss   cls_loss  Instances       Size\n",
            "        0/2      3.77G    0.04529    0.06712    0.01835        323        640: 100% 8/8 [00:04<00:00,  1.96it/s]\n",
            "                 Class     Images  Instances          P          R     mAP@.5 mAP@.5:.95: 100% 4/4 [00:00<00:00,  4.12it/s]\n",
            "                   all        128        929      0.647      0.611       0.68      0.449\n",
            "\n",
            "      Epoch    GPU_mem   box_loss   obj_loss   cls_loss  Instances       Size\n",
            "        1/2      4.79G    0.04244    0.06423    0.01611        236        640: 100% 8/8 [00:00<00:00,  8.08it/s]\n",
            "                 Class     Images  Instances          P          R     mAP@.5 mAP@.5:.95: 100% 4/4 [00:00<00:00,  4.43it/s]\n",
            "                   all        128        929      0.737      0.623       0.72      0.482\n",
            "\n",
            "      Epoch    GPU_mem   box_loss   obj_loss   cls_loss  Instances       Size\n",
            "        2/2      4.79G    0.04695    0.06875     0.0173        189        640: 100% 8/8 [00:00<00:00,  8.87it/s]\n",
            "                 Class     Images  Instances          P          R     mAP@.5 mAP@.5:.95: 100% 4/4 [00:00<00:00,  4.57it/s]\n",
            "                   all        128        929       0.76      0.631      0.733      0.497\n",
            "\n",
            "3 epochs completed in 0.003 hours.\n",
            "Optimizer stripped from runs/train/exp/weights/last.pt, 14.9MB\n",
            "Optimizer stripped from runs/train/exp/weights/best.pt, 14.9MB\n",
            "\n",
            "Validating runs/train/exp/weights/best.pt...\n",
            "Fusing layers... \n",
            "Model summary: 213 layers, 7225885 parameters, 0 gradients, 16.4 GFLOPs\n",
            "                 Class     Images  Instances          P          R     mAP@.5 mAP@.5:.95: 100% 4/4 [00:03<00:00,  1.25it/s]\n",
            "                   all        128        929       0.76      0.631      0.733      0.497\n",
            "                person        128        254      0.872      0.699      0.807      0.533\n",
            "               bicycle        128          6      0.761      0.536      0.725      0.444\n",
            "                   car        128         46      0.771      0.413      0.553      0.242\n",
            "            motorcycle        128          5      0.795          1      0.928      0.592\n",
            "              airplane        128          6      0.983          1      0.995      0.689\n",
            "                   bus        128          7      0.648      0.714      0.755      0.691\n",
            "                 train        128          3          1      0.586      0.995      0.603\n",
            "                 truck        128         12      0.616      0.333      0.482      0.259\n",
            "                  boat        128          6      0.921      0.333      0.524      0.211\n",
            "         traffic light        128         14       0.76      0.229      0.374       0.21\n",
            "             stop sign        128          2      0.824          1      0.995      0.821\n",
            "                 bench        128          9      0.822      0.519      0.674      0.316\n",
            "                  bird        128         16      0.973          1      0.995        0.6\n",
            "                   cat        128          4      0.861          1      0.995      0.772\n",
            "                   dog        128          9          1      0.666       0.88      0.645\n",
            "                 horse        128          2      0.845          1      0.995      0.622\n",
            "              elephant        128         17      0.923      0.882       0.93      0.716\n",
            "                  bear        128          1       0.71          1      0.995      0.995\n",
            "                 zebra        128          4      0.866          1      0.995      0.922\n",
            "               giraffe        128          9      0.771      0.752      0.891      0.705\n",
            "              backpack        128          6      0.888        0.5      0.753      0.294\n",
            "              umbrella        128         18      0.876      0.784      0.899      0.539\n",
            "               handbag        128         19        0.8       0.21      0.335      0.181\n",
            "                   tie        128          7      0.798      0.714      0.787      0.478\n",
            "              suitcase        128          4      0.662          1      0.945      0.581\n",
            "               frisbee        128          5      0.727        0.8      0.759      0.701\n",
            "                  skis        128          1          0          0     0.0585     0.0139\n",
            "             snowboard        128          7      0.807      0.714      0.853      0.591\n",
            "           sports ball        128          6      0.649      0.667      0.602      0.307\n",
            "                  kite        128         10        0.7       0.47      0.543      0.212\n",
            "          baseball bat        128          4          1      0.496      0.544      0.208\n",
            "        baseball glove        128          7      0.619      0.429       0.47      0.313\n",
            "            skateboard        128          5      0.847        0.6      0.712      0.496\n",
            "         tennis racket        128          7      0.757      0.429      0.544       0.34\n",
            "                bottle        128         18      0.546      0.334       0.53      0.259\n",
            "            wine glass        128         16      0.716      0.875      0.907      0.528\n",
            "                   cup        128         36      0.826      0.639      0.802      0.538\n",
            "                  fork        128          6          1      0.329      0.496      0.364\n",
            "                 knife        128         16      0.706      0.625      0.604      0.382\n",
            "                 spoon        128         22      0.837      0.467      0.618       0.38\n",
            "                  bowl        128         28      0.757      0.607      0.714      0.519\n",
            "                banana        128          1      0.889          1      0.995      0.399\n",
            "              sandwich        128          2          1          0      0.638       0.56\n",
            "                orange        128          4          1      0.663      0.945      0.592\n",
            "              broccoli        128         11      0.545      0.437      0.471      0.351\n",
            "                carrot        128         24      0.701      0.585      0.697      0.454\n",
            "               hot dog        128          2      0.501          1      0.995      0.995\n",
            "                 pizza        128          5      0.809          1      0.962      0.747\n",
            "                 donut        128         14       0.66          1       0.96      0.837\n",
            "                  cake        128          4      0.871          1      0.995      0.822\n",
            "                 chair        128         35      0.536      0.561      0.595      0.325\n",
            "                 couch        128          6      0.931      0.667      0.828      0.539\n",
            "          potted plant        128         14      0.733      0.786      0.823      0.495\n",
            "                   bed        128          3      0.691      0.333       0.83      0.422\n",
            "          dining table        128         13      0.621      0.255      0.513       0.34\n",
            "                toilet        128          2      0.797          1      0.995      0.846\n",
            "                    tv        128          2       0.57          1      0.995      0.796\n",
            "                laptop        128          3          1          0      0.694      0.316\n",
            "                 mouse        128          2          1          0      0.172     0.0862\n",
            "                remote        128          8          1       0.62      0.634      0.551\n",
            "            cell phone        128          8      0.591      0.375      0.425      0.216\n",
            "             microwave        128          3      0.736          1      0.995      0.766\n",
            "                  oven        128          5      0.333        0.4      0.438      0.299\n",
            "                  sink        128          6      0.427      0.333      0.329       0.23\n",
            "          refrigerator        128          5      0.559        0.8      0.798      0.565\n",
            "                  book        128         29      0.558      0.241      0.307      0.155\n",
            "                 clock        128          9      0.761      0.889      0.888      0.711\n",
            "                  vase        128          2      0.287          1      0.995      0.895\n",
            "              scissors        128          1          1          0      0.497     0.0574\n",
            "            teddy bear        128         21      0.838      0.493      0.745      0.509\n",
            "            toothbrush        128          5      0.789          1      0.928       0.59\n",
            "Results saved to \u001b[1mruns/train/exp\u001b[0m\n"
          ]
        }
      ],
      "source": [
        "# Train YOLOv5s on COCO128 for 3 epochs\n",
        "!python train.py --img 640 --batch 16 --epochs 3 --data coco128.yaml --weights yolov5s.pt --cache"
      ]
    },
    {
      "cell_type": "markdown",
      "metadata": {
        "id": "15glLzbQx5u0"
      },
      "source": [
        "# 4. Visualize"
      ]
    },
    {
      "cell_type": "markdown",
      "metadata": {
        "id": "Lay2WsTjNJzP"
      },
      "source": [
        "## ClearML Logging and Automation 🌟 NEW\n",
        "\n",
        "[ClearML](https://cutt.ly/yolov5-notebook-clearml) is completely integrated into YOLOv5 to track your experimentation, manage dataset versions and even remotely execute training runs. To enable ClearML (check cells above):\n",
        "\n",
        "- `pip install clearml`\n",
        "- run `clearml-init` to connect to a ClearML server (**deploy your own [open-source server](https://github.com/allegroai/clearml-server)**, or use our [free hosted server](https://cutt.ly/yolov5-notebook-clearml))\n",
        "\n",
        "You'll get all the great expected features from an experiment manager: live updates, model upload, experiment comparison etc. but ClearML also tracks uncommitted changes and installed packages for example. Thanks to that ClearML Tasks (which is what we call experiments) are also reproducible on different machines! With only 1 extra line, we can schedule a YOLOv5 training task on a queue to be executed by any number of ClearML Agents (workers).\n",
        "\n",
        "You can use ClearML Data to version your dataset and then pass it to YOLOv5 simply using its unique ID. This will help you keep track of your data without adding extra hassle. Explore the [ClearML Tutorial](https://github.com/ultralytics/yolov5/tree/master/utils/loggers/clearml) for details!\n",
        "\n",
        "<a href=\"https://cutt.ly/yolov5-notebook-clearml\">\n",
        "<img alt=\"ClearML Experiment Management UI\" src=\"https://github.com/thepycoder/clearml_screenshots/raw/main/scalars.jpg\" width=\"1280\"/></a>"
      ]
    },
    {
      "cell_type": "markdown",
      "metadata": {
        "id": "DLI1JmHU7B0l"
      },
      "source": [
        "## Weights & Biases Logging\n",
        "\n",
        "[Weights & Biases](https://wandb.ai/site?utm_campaign=repo_yolo_notebook) (W&B) is integrated with YOLOv5 for real-time visualization and cloud logging of training runs. This allows for better run comparison and introspection, as well improved visibility and collaboration for teams. To enable W&B `pip install wandb`, and then train normally (you will be guided through setup on first use). \n",
        "\n",
        "During training you will see live updates at [https://wandb.ai/home](https://wandb.ai/home?utm_campaign=repo_yolo_notebook), and you can create and share detailed [Reports](https://wandb.ai/glenn-jocher/yolov5_tutorial/reports/YOLOv5-COCO128-Tutorial-Results--VmlldzozMDI5OTY) of your results. For more information see the [YOLOv5 Weights & Biases Tutorial](https://github.com/ultralytics/yolov5/issues/1289).  \n",
        "\n",
        "<a href=\"https://wandb.ai/glenn-jocher/yolov5_tutorial\">\n",
        "<img alt=\"Weights & Biases dashboard\" src=\"https://user-images.githubusercontent.com/26833433/182482859-288a9622-4661-48db-99de-650d1dead5c6.jpg\" width=\"1280\"/></a>"
      ]
    },
    {
      "cell_type": "markdown",
      "metadata": {},
      "source": [
        "## Mlflow Logging 🌟 NEW\n",
        "\n",
        "[Mlflow](https://www.mlflow.org/docs/latest/index.html) logging is integrated with YOLOv5 to track your experiments locally. To enable mlflow (fluid API) :\n",
        "\n",
        "- `pip install mlflow`\n",
        "- run `mlflow ui` in the root folder\n",
        "- Train yolov5 as shown above\n",
        "\n",
        "This will log the parameters, metrics, artifacts, and the model that can be registered.\n",
        "\n",
        "<img alt=\"Mlflow UI\" src=\"https://user-images.githubusercontent.com/8658717/183645670-9d0e6df1-d6b8-43fd-a781-41ec2f1ec0a9.png\" width=\"1280\"/>\n",
        "\n",
        "Alternatively, an [mlflow project](https://www.mlflow.org/docs/latest/projects.html#overview) can be created to train as a submitted job. \n",
        "Specify the appropriate training command in the MLProject file and all of this will work."
      ]
    },
    {
      "cell_type": "markdown",
      "metadata": {
        "id": "-WPvRbS5Swl6"
      },
      "source": [
        "## Local Logging\n",
        "\n",
        "Training results are automatically logged with [Tensorboard](https://www.tensorflow.org/tensorboard) and [CSV](https://github.com/ultralytics/yolov5/pull/4148) loggers to `runs/train`, with a new experiment directory created for each new training as `runs/train/exp2`, `runs/train/exp3`, etc.\n",
        "\n",
        "This directory contains train and val statistics, mosaics, labels, predictions and augmentated mosaics, as well as metrics and charts including precision-recall (PR) curves and confusion matrices. \n",
        "\n",
        "<img alt=\"Local logging results\" src=\"https://user-images.githubusercontent.com/26833433/183222430-e1abd1b7-782c-4cde-b04d-ad52926bf818.jpg\" width=\"1280\"/>\n"
      ]
    },
    {
      "cell_type": "markdown",
      "metadata": {
        "id": "Zelyeqbyt3GD"
      },
      "source": [
        "# Environments\n",
        "\n",
        "YOLOv5 may be run in any of the following up-to-date verified environments (with all dependencies including [CUDA](https://developer.nvidia.com/cuda)/[CUDNN](https://developer.nvidia.com/cudnn), [Python](https://www.python.org/) and [PyTorch](https://pytorch.org/) preinstalled):\n",
        "\n",
        "- **Google Colab and Kaggle** notebooks with free GPU: <a href=\"https://colab.research.google.com/github/ultralytics/yolov5/blob/master/tutorial.ipynb\"><img src=\"https://colab.research.google.com/assets/colab-badge.svg\" alt=\"Open In Colab\"></a> <a href=\"https://www.kaggle.com/ultralytics/yolov5\"><img src=\"https://kaggle.com/static/images/open-in-kaggle.svg\" alt=\"Open In Kaggle\"></a>\n",
        "- **Google Cloud** Deep Learning VM. See [GCP Quickstart Guide](https://github.com/ultralytics/yolov5/wiki/GCP-Quickstart)\n",
        "- **Amazon** Deep Learning AMI. See [AWS Quickstart Guide](https://github.com/ultralytics/yolov5/wiki/AWS-Quickstart)\n",
        "- **Docker Image**. See [Docker Quickstart Guide](https://github.com/ultralytics/yolov5/wiki/Docker-Quickstart) <a href=\"https://hub.docker.com/r/ultralytics/yolov5\"><img src=\"https://img.shields.io/docker/pulls/ultralytics/yolov5?logo=docker\" alt=\"Docker Pulls\"></a>\n"
      ]
    },
    {
      "cell_type": "markdown",
      "metadata": {
        "id": "6Qu7Iesl0p54"
      },
      "source": [
        "# Status\n",
        "\n",
        "![CI CPU testing](https://github.com/ultralytics/yolov5/workflows/CI%20CPU%20testing/badge.svg)\n",
        "\n",
        "If this badge is green, all [YOLOv5 GitHub Actions](https://github.com/ultralytics/yolov5/actions) Continuous Integration (CI) tests are currently passing. CI tests verify correct operation of YOLOv5 training ([train.py](https://github.com/ultralytics/yolov5/blob/master/train.py)), testing ([val.py](https://github.com/ultralytics/yolov5/blob/master/val.py)), inference ([detect.py](https://github.com/ultralytics/yolov5/blob/master/detect.py)) and export ([export.py](https://github.com/ultralytics/yolov5/blob/master/export.py)) on macOS, Windows, and Ubuntu every 24 hours and on every commit.\n"
      ]
    },
    {
      "cell_type": "markdown",
      "metadata": {
        "id": "IEijrePND_2I"
      },
      "source": [
        "# Appendix\n",
        "\n",
        "Additional content below for PyTorch Hub, CI, reproducing results, profiling speeds, VOC training, classification training and TensorRT example."
      ]
    },
    {
      "cell_type": "code",
      "execution_count": null,
      "metadata": {
        "id": "GMusP4OAxFu6",
        "vscode": {
          "languageId": "python"
        }
      },
      "outputs": [],
      "source": [
        "import torch\n",
        "\n",
        "# PyTorch Hub Model\n",
        "model = torch.hub.load('ultralytics/yolov5', 'yolov5s')  # or yolov5n - yolov5x6, custom\n",
        "\n",
        "# Images\n",
        "img = 'https://ultralytics.com/images/zidane.jpg'  # or file, Path, PIL, OpenCV, numpy, list\n",
        "\n",
        "# Inference\n",
        "results = model(img)\n",
        "\n",
        "# Results\n",
        "results.print()  # or .show(), .save(), .crop(), .pandas(), etc."
      ]
    },
    {
      "cell_type": "code",
      "execution_count": null,
      "metadata": {
        "id": "FGH0ZjkGjejy",
        "vscode": {
          "languageId": "python"
        }
      },
      "outputs": [],
      "source": [
        "# YOLOv5 CI\n",
        "%%shell\n",
        "rm -rf runs  # remove runs/\n",
        "m=yolov5n  # official weights\n",
        "b=runs/train/exp/weights/best  # best.pt checkpoint\n",
        "python train.py --imgsz 64 --batch 32 --weights $m.pt --cfg $m.yaml --epochs 1 --device 0  # train\n",
        "for d in 0 cpu; do  # devices\n",
        "  for w in $m $b; do  # weights\n",
        "    python val.py --imgsz 64 --batch 32 --weights $w.pt --device $d  # val\n",
        "    python detect.py --imgsz 64 --weights $w.pt --device $d  # detect\n",
        "  done\n",
        "done\n",
        "python hubconf.py --model $m  # hub\n",
        "python models/tf.py --weights $m.pt  # build TF model\n",
        "python models/yolo.py --cfg $m.yaml  # build PyTorch model\n",
        "python export.py --weights $m.pt --img 64 --include torchscript  # export"
      ]
    },
    {
      "cell_type": "code",
      "execution_count": null,
      "metadata": {
        "id": "mcKoSIK2WSzj",
        "vscode": {
          "languageId": "python"
        }
      },
      "outputs": [],
      "source": [
        "# Reproduce\n",
        "for x in (f'yolov5{x}' for x in 'nsmlx'):\n",
        "  !python val.py --weights {x}.pt --data coco.yaml --img 640 --task speed  # speed\n",
        "  !python val.py --weights {x}.pt --data coco.yaml --img 640 --conf 0.001 --iou 0.65  # mAP"
      ]
    },
    {
      "cell_type": "code",
      "execution_count": null,
      "metadata": {
        "id": "gogI-kwi3Tye",
        "vscode": {
          "languageId": "python"
        }
      },
      "outputs": [],
      "source": [
        "# Profile\n",
        "from utils.torch_utils import profile\n",
        "\n",
        "m1 = lambda x: x * torch.sigmoid(x)\n",
        "m2 = torch.nn.SiLU()\n",
        "results = profile(input=torch.randn(16, 3, 640, 640), ops=[m1, m2], n=100)"
      ]
    },
    {
      "cell_type": "code",
      "execution_count": null,
      "metadata": {
        "id": "BSgFCAcMbk1R",
        "vscode": {
          "languageId": "python"
        }
      },
      "outputs": [],
      "source": [
        "# VOC\n",
        "for b, m in zip([64, 64, 64, 32, 16], [f'yolov5{x}' for x in 'nsmlx']):  # batch, model\n",
        "  !python train.py --batch {b} --weights {m}.pt --data VOC.yaml --epochs 50 --img 512 --hyp hyp.VOC.yaml --project VOC --name {m} --cache"
      ]
    },
    {
      "cell_type": "code",
      "execution_count": null,
      "metadata": {
        "id": "UWGH7H6yakVl",
        "vscode": {
          "languageId": "python"
        }
      },
      "outputs": [],
      "source": [
        "# Classification train\n",
        "for m in [*(f'yolov5{x}-cls.pt' for x in 'nsmlx'), 'resnet50.pt', 'resnet101.pt', 'efficientnet_b0.pt', 'efficientnet_b1.pt']:\n",
        "  for d in 'mnist', 'fashion-mnist', 'cifar10', 'cifar100', 'imagenette160', 'imagenette320', 'imagenette', 'imagewoof160', 'imagewoof320', 'imagewoof':\n",
        "    !python classify/train.py --model {m} --data {d} --epochs 10 --project YOLOv5-cls --name {m}-{d}"
      ]
    },
    {
      "cell_type": "code",
      "execution_count": null,
      "metadata": {
        "id": "yYgOiFNHZx-1",
        "vscode": {
          "languageId": "python"
        }
      },
      "outputs": [],
      "source": [
        "# Classification val\n",
        "!bash data/scripts/get_imagenet.sh --val  # download ImageNet val split (6.3G - 50000 images)\n",
        "!python classify/val.py --weights yolov5m-cls.pt --data ../datasets/imagenet --img 224  # validate"
      ]
    },
    {
      "cell_type": "code",
      "execution_count": null,
      "metadata": {
        "id": "aq4DPWGu0Bl1",
        "vscode": {
          "languageId": "python"
        }
      },
      "outputs": [],
      "source": [
        "# Validate on COCO test. Zip results.json and submit to eval server at https://competitions.codalab.org/competitions/20794\n",
        "!bash data/scripts/get_coco.sh --test  # download COCO test-dev2017 (7G - 40000 images, test 20000)\n",
        "!python val.py --weights yolov5x.pt --data coco.yaml --img 640 --iou 0.65 --half --task test"
      ]
    },
    {
      "cell_type": "code",
      "execution_count": null,
      "metadata": {
        "id": "VTRwsvA9u7ln",
        "vscode": {
          "languageId": "python"
        }
      },
      "outputs": [],
      "source": [
        "# TensorRT \n",
        "!pip install -U nvidia-tensorrt --index-url https://pypi.ngc.nvidia.com  # install\n",
        "!python export.py --weights yolov5s.pt --include engine --imgsz 640 --device 0  # export\n",
        "!python detect.py --weights yolov5s.engine --imgsz 640 --device 0  # inference"
      ]
    }
  ],
  "metadata": {
    "accelerator": "GPU",
    "colab": {
      "collapsed_sections": [],
      "include_colab_link": true,
      "machine_shape": "hm",
      "name": "YOLOv5 Tutorial",
      "provenance": [],
      "toc_visible": true
    },
    "kernelspec": {
      "display_name": "Python 3",
      "name": "python3"
    },
    "widgets": {
      "application/vnd.jupyter.widget-state+json": {
        "00737f5558eb4fbd968172acb978e54a": {
          "model_module": "@jupyter-widgets/base",
          "model_module_version": "1.2.0",
          "model_name": "LayoutModel",
          "state": {
            "_model_module": "@jupyter-widgets/base",
            "_model_module_version": "1.2.0",
            "_model_name": "LayoutModel",
            "_view_count": null,
            "_view_module": "@jupyter-widgets/base",
            "_view_module_version": "1.2.0",
            "_view_name": "LayoutView",
            "align_content": null,
            "align_items": null,
            "align_self": null,
            "border": null,
            "bottom": null,
            "display": null,
            "flex": null,
            "flex_flow": null,
            "grid_area": null,
            "grid_auto_columns": null,
            "grid_auto_flow": null,
            "grid_auto_rows": null,
            "grid_column": null,
            "grid_gap": null,
            "grid_row": null,
            "grid_template_areas": null,
            "grid_template_columns": null,
            "grid_template_rows": null,
            "height": null,
            "justify_content": null,
            "justify_items": null,
            "left": null,
            "margin": null,
            "max_height": null,
            "max_width": null,
            "min_height": null,
            "min_width": null,
            "object_fit": null,
            "object_position": null,
            "order": null,
            "overflow": null,
            "overflow_x": null,
            "overflow_y": null,
            "padding": null,
            "right": null,
            "top": null,
            "visibility": null,
            "width": null
          }
        },
        "09c43ffe2c7e4bdc9489e83f9d82ab73": {
          "model_module": "@jupyter-widgets/controls",
          "model_module_version": "1.5.0",
          "model_name": "DescriptionStyleModel",
          "state": {
            "_model_module": "@jupyter-widgets/controls",
            "_model_module_version": "1.5.0",
            "_model_name": "DescriptionStyleModel",
            "_view_count": null,
            "_view_module": "@jupyter-widgets/base",
            "_view_module_version": "1.2.0",
            "_view_name": "StyleView",
            "description_width": ""
          }
        },
        "1413611b7f4f4ef99e4f541f5ca35ed6": {
          "model_module": "@jupyter-widgets/base",
          "model_module_version": "1.2.0",
          "model_name": "LayoutModel",
          "state": {
            "_model_module": "@jupyter-widgets/base",
            "_model_module_version": "1.2.0",
            "_model_name": "LayoutModel",
            "_view_count": null,
            "_view_module": "@jupyter-widgets/base",
            "_view_module_version": "1.2.0",
            "_view_name": "LayoutView",
            "align_content": null,
            "align_items": null,
            "align_self": null,
            "border": null,
            "bottom": null,
            "display": null,
            "flex": null,
            "flex_flow": null,
            "grid_area": null,
            "grid_auto_columns": null,
            "grid_auto_flow": null,
            "grid_auto_rows": null,
            "grid_column": null,
            "grid_gap": null,
            "grid_row": null,
            "grid_template_areas": null,
            "grid_template_columns": null,
            "grid_template_rows": null,
            "height": null,
            "justify_content": null,
            "justify_items": null,
            "left": null,
            "margin": null,
            "max_height": null,
            "max_width": null,
            "min_height": null,
            "min_width": null,
            "object_fit": null,
            "object_position": null,
            "order": null,
            "overflow": null,
            "overflow_x": null,
            "overflow_y": null,
            "padding": null,
            "right": null,
            "top": null,
            "visibility": null,
            "width": null
          }
        },
        "6926db7e0035455f99e1dd4508c4b19c": {
          "model_module": "@jupyter-widgets/base",
          "model_module_version": "1.2.0",
          "model_name": "LayoutModel",
          "state": {
            "_model_module": "@jupyter-widgets/base",
            "_model_module_version": "1.2.0",
            "_model_name": "LayoutModel",
            "_view_count": null,
            "_view_module": "@jupyter-widgets/base",
            "_view_module_version": "1.2.0",
            "_view_name": "LayoutView",
            "align_content": null,
            "align_items": null,
            "align_self": null,
            "border": null,
            "bottom": null,
            "display": null,
            "flex": null,
            "flex_flow": null,
            "grid_area": null,
            "grid_auto_columns": null,
            "grid_auto_flow": null,
            "grid_auto_rows": null,
            "grid_column": null,
            "grid_gap": null,
            "grid_row": null,
            "grid_template_areas": null,
            "grid_template_columns": null,
            "grid_template_rows": null,
            "height": null,
            "justify_content": null,
            "justify_items": null,
            "left": null,
            "margin": null,
            "max_height": null,
            "max_width": null,
            "min_height": null,
            "min_width": null,
            "object_fit": null,
            "object_position": null,
            "order": null,
            "overflow": null,
            "overflow_x": null,
            "overflow_y": null,
            "padding": null,
            "right": null,
            "top": null,
            "visibility": null,
            "width": null
          }
        },
        "6d6b90ead2db49b3bdf624b6ba9b44e9": {
          "model_module": "@jupyter-widgets/controls",
          "model_module_version": "1.5.0",
          "model_name": "HBoxModel",
          "state": {
            "_dom_classes": [],
            "_model_module": "@jupyter-widgets/controls",
            "_model_module_version": "1.5.0",
            "_model_name": "HBoxModel",
            "_view_count": null,
            "_view_module": "@jupyter-widgets/controls",
            "_view_module_version": "1.5.0",
            "_view_name": "HBoxView",
            "box_style": "",
            "children": [
              "IPY_MODEL_cb77443edb9e43328a56aaa4413a0df3",
              "IPY_MODEL_954c8b8699e143bf92be6bfc02fc52f6",
              "IPY_MODEL_a64775946e13477f83d8bba6086385b9"
            ],
            "layout": "IPY_MODEL_1413611b7f4f4ef99e4f541f5ca35ed6"
          }
        },
        "954c8b8699e143bf92be6bfc02fc52f6": {
          "model_module": "@jupyter-widgets/controls",
          "model_module_version": "1.5.0",
          "model_name": "FloatProgressModel",
          "state": {
            "_dom_classes": [],
            "_model_module": "@jupyter-widgets/controls",
            "_model_module_version": "1.5.0",
            "_model_name": "FloatProgressModel",
            "_view_count": null,
            "_view_module": "@jupyter-widgets/controls",
            "_view_module_version": "1.5.0",
            "_view_name": "ProgressView",
            "bar_style": "success",
            "description": "",
            "description_tooltip": null,
            "layout": "IPY_MODEL_6926db7e0035455f99e1dd4508c4b19c",
            "max": 818322941,
            "min": 0,
            "orientation": "horizontal",
            "style": "IPY_MODEL_a6a52c9f828b458e97ddf7a11ae9275f",
            "value": 818322941
          }
        },
        "a64775946e13477f83d8bba6086385b9": {
          "model_module": "@jupyter-widgets/controls",
          "model_module_version": "1.5.0",
          "model_name": "HTMLModel",
          "state": {
            "_dom_classes": [],
            "_model_module": "@jupyter-widgets/controls",
            "_model_module_version": "1.5.0",
            "_model_name": "HTMLModel",
            "_view_count": null,
            "_view_module": "@jupyter-widgets/controls",
            "_view_module_version": "1.5.0",
            "_view_name": "HTMLView",
            "description": "",
            "description_tooltip": null,
            "layout": "IPY_MODEL_c4c7dc45a1c24dc4b2c709e21271a37e",
            "placeholder": "​",
            "style": "IPY_MODEL_09c43ffe2c7e4bdc9489e83f9d82ab73",
            "value": " 780M/780M [01:12&lt;00:00, 23.8MB/s]"
          }
        },
        "a6a52c9f828b458e97ddf7a11ae9275f": {
          "model_module": "@jupyter-widgets/controls",
          "model_module_version": "1.5.0",
          "model_name": "ProgressStyleModel",
          "state": {
            "_model_module": "@jupyter-widgets/controls",
            "_model_module_version": "1.5.0",
            "_model_name": "ProgressStyleModel",
            "_view_count": null,
            "_view_module": "@jupyter-widgets/base",
            "_view_module_version": "1.2.0",
            "_view_name": "StyleView",
            "bar_color": null,
            "description_width": ""
          }
        },
        "c4c7dc45a1c24dc4b2c709e21271a37e": {
          "model_module": "@jupyter-widgets/base",
          "model_module_version": "1.2.0",
          "model_name": "LayoutModel",
          "state": {
            "_model_module": "@jupyter-widgets/base",
            "_model_module_version": "1.2.0",
            "_model_name": "LayoutModel",
            "_view_count": null,
            "_view_module": "@jupyter-widgets/base",
            "_view_module_version": "1.2.0",
            "_view_name": "LayoutView",
            "align_content": null,
            "align_items": null,
            "align_self": null,
            "border": null,
            "bottom": null,
            "display": null,
            "flex": null,
            "flex_flow": null,
            "grid_area": null,
            "grid_auto_columns": null,
            "grid_auto_flow": null,
            "grid_auto_rows": null,
            "grid_column": null,
            "grid_gap": null,
            "grid_row": null,
            "grid_template_areas": null,
            "grid_template_columns": null,
            "grid_template_rows": null,
            "height": null,
            "justify_content": null,
            "justify_items": null,
            "left": null,
            "margin": null,
            "max_height": null,
            "max_width": null,
            "min_height": null,
            "min_width": null,
            "object_fit": null,
            "object_position": null,
            "order": null,
            "overflow": null,
            "overflow_x": null,
            "overflow_y": null,
            "padding": null,
            "right": null,
            "top": null,
            "visibility": null,
            "width": null
          }
        },
        "cb77443edb9e43328a56aaa4413a0df3": {
          "model_module": "@jupyter-widgets/controls",
          "model_module_version": "1.5.0",
          "model_name": "HTMLModel",
          "state": {
            "_dom_classes": [],
            "_model_module": "@jupyter-widgets/controls",
            "_model_module_version": "1.5.0",
            "_model_name": "HTMLModel",
            "_view_count": null,
            "_view_module": "@jupyter-widgets/controls",
            "_view_module_version": "1.5.0",
            "_view_name": "HTMLView",
            "description": "",
            "description_tooltip": null,
            "layout": "IPY_MODEL_00737f5558eb4fbd968172acb978e54a",
            "placeholder": "​",
            "style": "IPY_MODEL_f03e5ddfd1c04bedaf68ab02c3f6f0ea",
            "value": "100%"
          }
        },
        "f03e5ddfd1c04bedaf68ab02c3f6f0ea": {
          "model_module": "@jupyter-widgets/controls",
          "model_module_version": "1.5.0",
          "model_name": "DescriptionStyleModel",
          "state": {
            "_model_module": "@jupyter-widgets/controls",
            "_model_module_version": "1.5.0",
            "_model_name": "DescriptionStyleModel",
            "_view_count": null,
            "_view_module": "@jupyter-widgets/base",
            "_view_module_version": "1.2.0",
            "_view_name": "StyleView",
            "description_width": ""
          }
        }
      }
    }
  },
  "nbformat": 4,
  "nbformat_minor": 0
}<|MERGE_RESOLUTION|>--- conflicted
+++ resolved
@@ -1,16 +1,4 @@
 {
-<<<<<<< HEAD
-  "cells": [
-    {
-      "cell_type": "markdown",
-      "metadata": {
-        "colab_type": "text",
-        "id": "view-in-github"
-      },
-      "source": [
-        "<a href=\"https://colab.research.google.com/github/ultralytics/yolov5/blob/master/tutorial.ipynb\" target=\"_parent\"><img src=\"https://colab.research.google.com/assets/colab-badge.svg\" alt=\"Open In Colab\"/></a>"
-      ]
-=======
   "nbformat": 4,
   "nbformat_minor": 0,
   "metadata": {
@@ -20,120 +8,11 @@
       "collapsed_sections": [],
       "machine_shape": "hm",
       "toc_visible": true
->>>>>>> 30e674b1
-    },
-    {
-      "cell_type": "markdown",
-      "metadata": {
-        "id": "t6MPjfT5NrKQ"
-      },
-      "source": [
-        "<a align=\"left\" href=\"https://ultralytics.com/yolov5\" target=\"_blank\">\n",
-        "<img width=\"1024\", src=\"https://user-images.githubusercontent.com/26833433/125273437-35b3fc00-e30d-11eb-9079-46f313325424.png\"></a>\n",
-        "\n",
-        "This is the **official YOLOv5 🚀 notebook** by **Ultralytics**, and is freely available for redistribution under the [GPL-3.0 license](https://choosealicense.com/licenses/gpl-3.0/). \n",
-        "For more information please visit https://github.com/ultralytics/yolov5 and https://ultralytics.com. Thank you!"
-      ]
-    },
-<<<<<<< HEAD
-    {
-      "cell_type": "markdown",
-      "metadata": {
-        "id": "7mGmQbAO5pQb"
-      },
-      "source": [
-        "# Setup\n",
-        "\n",
-        "Clone repo, install dependencies and check PyTorch and GPU."
-      ]
-    },
-    {
-      "cell_type": "code",
-      "execution_count": null,
-      "metadata": {
-        "colab": {
-          "base_uri": "https://localhost:8080/"
-        },
-        "id": "wbvMlHd_QwMG",
-        "outputId": "185d0979-edcd-4860-e6fb-b8a27dbf5096",
-        "vscode": {
-          "languageId": "python"
-        }
-      },
-      "outputs": [
-        {
-          "name": "stderr",
-          "output_type": "stream",
-          "text": [
-            "YOLOv5 🚀 v6.1-370-g20f1b7e Python-3.7.13 torch-1.12.0+cu113 CUDA:0 (Tesla V100-SXM2-16GB, 16160MiB)\n"
-          ]
-        },
-        {
-          "name": "stdout",
-          "output_type": "stream",
-          "text": [
-            "Setup complete ✅ (8 CPUs, 51.0 GB RAM, 37.4/166.8 GB disk)\n"
-          ]
-        }
-      ],
-      "source": [
-        "!git clone https://github.com/ultralytics/yolov5  # clone\n",
-        "%cd yolov5\n",
-        "%pip install -qr requirements.txt  # install\n",
-        "\n",
-        "import torch\n",
-        "import utils\n",
-        "display = utils.notebook_init()  # checks"
-      ]
-    },
-    {
-      "cell_type": "markdown",
-      "metadata": {
-        "id": "4JnkELT0cIJg"
-      },
-      "source": [
-        "# 1. Inference\n",
-        "\n",
-        "`detect.py` runs YOLOv5 inference on a variety of sources, downloading models automatically from the [latest YOLOv5 release](https://github.com/ultralytics/yolov5/releases), and saving results to `runs/detect`. Example inference sources are:\n",
-        "\n",
-        "```shell\n",
-        "python detect.py --source 0  # webcam\n",
-        "                          img.jpg  # image \n",
-        "                          vid.mp4  # video\n",
-        "                          path/  # directory\n",
-        "                          path/*.jpg  # glob\n",
-        "                          'https://youtu.be/Zgi9g1ksQHc'  # YouTube\n",
-        "                          'rtsp://example.com/media.mp4'  # RTSP, RTMP, HTTP stream\n",
-        "```"
-      ]
-    },
-    {
-      "cell_type": "code",
-      "execution_count": null,
-      "metadata": {
-        "colab": {
-          "base_uri": "https://localhost:8080/"
-        },
-        "outputId": "508de90c-846e-495d-c7d6-50681af62a98",
-        "vscode": {
-          "languageId": "python"
-        }
-      },
-      "outputs": [
-        {
-          "name": "stderr",
-          "output_type": "stream",
-          "text": [
-            "YOLOv5 🚀 v6.2-15-g61adf01 Python-3.7.13 torch-1.12.1+cu113 CUDA:0 (Tesla V100-SXM2-16GB, 16160MiB)\n"
-          ]
-        },
-        {
-          "name": "stdout",
-          "output_type": "stream",
-          "text": [
-            "Setup complete ✅ (8 CPUs, 51.0 GB RAM, 37.4/166.8 GB disk)\n"
-          ]
-=======
+    },
+    "kernelspec": {
+      "name": "python3",
+      "display_name": "Python 3"
+    },
     "accelerator": "GPU",
     "widgets": {
       "application/vnd.jupyter.widget-state+json": {
@@ -496,19 +375,7 @@
             "font_size": null,
             "text_color": null
           }
->>>>>>> db2ee5fa0c0be5f420518692d8efa2c759639599
         }
-<<<<<<< HEAD
-      ],
-      "source": [
-        "!git clone https://github.com/ultralytics/yolov5  # clone\n",
-        "%cd yolov5\n",
-        "%pip install -qr requirements.txt  # install\n",
-        "\n",
-        "import torch\n",
-        "import utils\n",
-        "display = utils.notebook_init()  # checks"
-=======
       }
     }
   },
@@ -533,7 +400,53 @@
         "This <a href=\"https://github.com/ultralytics/yolov5\">YOLOv5</a> 🚀 notebook by <a href=\"https://ultralytics.com\">Ultralytics</a> presents simple train, validate and predict examples to help start your AI adventure.<br>See <a href=\"https://github.com/ultralytics/yolov5/issues/new/choose\">GitHub</a> for community support or <a href=\"https://ultralytics.com/contact\">contact us</a> for professional support.\n",
         "\n",
         "</div>"
->>>>>>> 30e674b1
+      ]
+    },
+    {
+      "cell_type": "markdown",
+      "metadata": {
+        "id": "7mGmQbAO5pQb"
+      },
+      "source": [
+        "# Setup\n",
+        "\n",
+        "Clone GitHub [repository](https://github.com/ultralytics/yolov5), install [dependencies](https://github.com/ultralytics/yolov5/blob/master/requirements.txt) and check PyTorch and GPU."
+      ]
+    },
+    {
+      "cell_type": "code",
+      "metadata": {
+        "id": "wbvMlHd_QwMG",
+        "colab": {
+          "base_uri": "https://localhost:8080/"
+        },
+        "outputId": "4200fd6f-c6f5-4505-a4f9-a918f3ed1f86"
+      },
+      "source": [
+        "!git clone https://github.com/ultralytics/yolov5  # clone\n",
+        "%cd yolov5\n",
+        "%pip install -qr requirements.txt  # install\n",
+        "\n",
+        "import torch\n",
+        "import utils\n",
+        "display = utils.notebook_init()  # checks"
+      ],
+      "execution_count": null,
+      "outputs": [
+        {
+          "output_type": "stream",
+          "name": "stderr",
+          "text": [
+            "YOLOv5 🚀 v6.2-41-g8665d55 Python-3.7.13 torch-1.12.1+cu113 CUDA:0 (Tesla V100-SXM2-16GB, 16160MiB)\n"
+          ]
+        },
+        {
+          "output_type": "stream",
+          "name": "stdout",
+          "text": [
+            "Setup complete ✅ (8 CPUs, 51.0 GB RAM, 37.4/166.8 GB disk)\n"
+          ]
+        }
       ]
     },
     {
@@ -544,7 +457,6 @@
       "source": [
         "# 1. Detect\n",
         "\n",
-<<<<<<< HEAD
         "`detect.py` runs YOLOv5 inference on a variety of sources, downloading models automatically from the [latest YOLOv5 release](https://github.com/ultralytics/yolov5/releases), and saving results to `runs/detect`. Example inference sources are:\n",
         "\n",
         "```shell\n",
@@ -556,82 +468,6 @@
         "                          'https://youtu.be/Zgi9g1ksQHc'  # YouTube\n",
         "                          'rtsp://example.com/media.mp4'  # RTSP, RTMP, HTTP stream\n",
         "```"
-=======
-        "Clone GitHub [repository](https://github.com/ultralytics/yolov5), install [dependencies](https://github.com/ultralytics/yolov5/blob/master/requirements.txt) and check PyTorch and GPU."
->>>>>>> 30e674b1
-      ]
-    },
-    {
-      "cell_type": "code",
-      "execution_count": null,
-      "metadata": {
-        "colab": {
-          "base_uri": "https://localhost:8080/"
-        },
-<<<<<<< HEAD
-        "id": "zR9ZbuQCH7FX",
-        "outputId": "93881540-331e-4890-cd38-4c2776933238",
-        "vscode": {
-          "languageId": "python"
-        }
-      },
-=======
-        "outputId": "4200fd6f-c6f5-4505-a4f9-a918f3ed1f86"
-      },
-      "source": [
-        "!git clone https://github.com/ultralytics/yolov5  # clone\n",
-        "%cd yolov5\n",
-        "%pip install -qr requirements.txt  # install\n",
-        "\n",
-        "import torch\n",
-        "import utils\n",
-        "display = utils.notebook_init()  # checks"
-      ],
-<<<<<<< HEAD
-      "execution_count": 1,
->>>>>>> db2ee5fa0c0be5f420518692d8efa2c759639599
-=======
-      "execution_count": null,
->>>>>>> 30e674b1
-      "outputs": [
-        {
-          "name": "stdout",
-          "output_type": "stream",
-<<<<<<< HEAD
-=======
-          "name": "stderr",
-          "text": [
-            "YOLOv5 🚀 v6.2-41-g8665d55 Python-3.7.13 torch-1.12.1+cu113 CUDA:0 (Tesla V100-SXM2-16GB, 16160MiB)\n"
-          ]
-        },
-        {
-          "output_type": "stream",
-          "name": "stdout",
-          "text": [
-            "Setup complete ✅ (8 CPUs, 51.0 GB RAM, 37.4/166.8 GB disk)\n"
-          ]
-        }
-      ]
-    },
-    {
-      "cell_type": "markdown",
-      "metadata": {
-        "id": "4JnkELT0cIJg"
-      },
-      "source": [
-        "# 1. Detect\n",
-        "\n",
-        "`detect.py` runs YOLOv5 inference on a variety of sources, downloading models automatically from the [latest YOLOv5 release](https://github.com/ultralytics/yolov5/releases), and saving results to `runs/detect`. Example inference sources are:\n",
-        "\n",
-        "```shell\n",
-        "python detect.py --source 0  # webcam\n",
-        "                          img.jpg  # image \n",
-        "                          vid.mp4  # video\n",
-        "                          path/  # directory\n",
-        "                          'path/*.jpg'  # glob\n",
-        "                          'https://youtu.be/Zgi9g1ksQHc'  # YouTube\n",
-        "                          'rtsp://example.com/media.mp4'  # RTSP, RTMP, HTTP stream\n",
-        "```"
       ]
     },
     {
@@ -652,7 +488,6 @@
         {
           "output_type": "stream",
           "name": "stdout",
->>>>>>> db2ee5fa0c0be5f420518692d8efa2c759639599
           "text": [
             "\u001b[34m\u001b[1mdetect: \u001b[0mweights=['yolov5s.pt'], source=data/images, data=data/coco128.yaml, imgsz=[640, 640], conf_thres=0.25, iou_thres=0.45, max_det=1000, device=, view_img=False, save_txt=False, save_conf=False, save_crop=False, nosave=False, classes=None, agnostic_nms=False, augment=False, visualize=False, update=False, project=runs/detect, name=exp, exist_ok=False, line_thickness=3, hide_labels=False, hide_conf=False, half=False, dnn=False\n",
             "YOLOv5 🚀 v6.2-41-g8665d55 Python-3.7.13 torch-1.12.1+cu113 CUDA:0 (Tesla V100-SXM2-16GB, 16160MiB)\n",
@@ -668,10 +503,6 @@
             "Results saved to \u001b[1mruns/detect/exp\u001b[0m\n"
           ]
         }
-      ],
-      "source": [
-        "!python detect.py --weights yolov5s.pt --img 640 --conf 0.25 --source data/images\n",
-        "# display.Image(filename='runs/detect/exp/zidane.jpg', width=600)"
       ]
     },
     {
@@ -696,8 +527,8 @@
     },
     {
       "cell_type": "code",
-      "execution_count": null,
-      "metadata": {
+      "metadata": {
+        "id": "WQPtK1QYVaD_",
         "colab": {
           "base_uri": "https://localhost:8080/",
           "height": 17,
@@ -715,15 +546,7 @@
             "648b3512bb7d4ccca5d75af36c133e92"
           ]
         },
-<<<<<<< HEAD
-        "id": "WQPtK1QYVaD_",
-        "outputId": "ed2ca46e-a1a9-4a16-c449-859278d8aa18",
-        "vscode": {
-          "languageId": "python"
-        }
-=======
         "outputId": "5f129105-eca5-4f33-fb1d-981255f814ad"
->>>>>>> db2ee5fa0c0be5f420518692d8efa2c759639599
       },
       "source": [
         "# Download COCO val\n",
@@ -733,13 +556,13 @@
       "execution_count": null,
       "outputs": [
         {
+          "output_type": "display_data",
           "data": {
+            "text/plain": [
+              "  0%|          | 0.00/780M [00:00<?, ?B/s]"
+            ],
             "application/vnd.jupyter.widget-view+json": {
-              "model_id": "6d6b90ead2db49b3bdf624b6ba9b44e9",
               "version_major": 2,
-<<<<<<< HEAD
-              "version_minor": 0
-=======
               "version_minor": 0,
               "model_id": "da0946bcefd9414fa282977f7f609e36"
             },
@@ -759,49 +582,30 @@
               "unit_divisor": 1024,
               "initial": 0,
               "colour": null
->>>>>>> db2ee5fa0c0be5f420518692d8efa2c759639599
             }
           },
-          "metadata": {},
-          "output_type": "display_data"
+          "metadata": {}
         }
-      ],
-      "source": [
-        "# Download COCO val\n",
-        "torch.hub.download_url_to_file('https://ultralytics.com/assets/coco2017val.zip', 'tmp.zip')\n",
-        "!unzip -q tmp.zip -d ../datasets && rm tmp.zip"
-      ]
-    },
-    {
-      "cell_type": "code",
-      "execution_count": null,
-      "metadata": {
+      ]
+    },
+    {
+      "cell_type": "code",
+      "metadata": {
+        "id": "X58w8JLpMnjH",
         "colab": {
           "base_uri": "https://localhost:8080/"
         },
-<<<<<<< HEAD
-        "outputId": "19a590ef-363e-424c-d9ce-78bbe0593cd5",
-        "vscode": {
-          "languageId": "python"
-        }
-      },
-=======
         "outputId": "40d5d000-abee-46a0-c07d-1066e1662e01"
       },
       "source": [
         "# Validate YOLOv5x on COCO val\n",
         "!python val.py --weights yolov5x.pt --data coco.yaml --img 640 --iou 0.65 --half"
       ],
-<<<<<<< HEAD
-      "execution_count": 4,
->>>>>>> db2ee5fa0c0be5f420518692d8efa2c759639599
-=======
-      "execution_count": null,
->>>>>>> 30e674b1
+      "execution_count": null,
       "outputs": [
         {
+          "output_type": "stream",
           "name": "stdout",
-          "output_type": "stream",
           "text": [
             "\u001b[34m\u001b[1mval: \u001b[0mdata=/content/yolov5/data/coco.yaml, weights=['yolov5x.pt'], batch_size=32, imgsz=640, conf_thres=0.001, iou_thres=0.65, task=val, device=, workers=8, single_cls=False, augment=False, verbose=False, save_txt=False, save_hybrid=False, save_conf=False, save_json=True, project=runs/val, name=exp, exist_ok=False, half=True, dnn=False\n",
             "YOLOv5 🚀 v6.2-41-g8665d55 Python-3.7.13 torch-1.12.1+cu113 CUDA:0 (Tesla V100-SXM2-16GB, 16160MiB)\n",
@@ -848,10 +652,6 @@
             "Results saved to \u001b[1mruns/val/exp\u001b[0m\n"
           ]
         }
-      ],
-      "source": [
-        "# Run YOLOv5x on COCO val\n",
-        "!python val.py --weights yolov5x.pt --data coco.yaml --img 640 --iou 0.65 --half"
       ]
     },
     {
@@ -889,14 +689,6 @@
     },
     {
       "cell_type": "code",
-      "execution_count": null,
-      "metadata": {
-        "id": "i3oKtE4g-aNn",
-        "vscode": {
-          "languageId": "python"
-        }
-      },
-      "outputs": [],
       "source": [
         "#@title Select YOLOv5 🚀 logger {run: 'auto'}\n",
         "logger = 'TensorBoard' #@param ['TensorBoard', 'ClearML', 'W&B']\n",
@@ -918,35 +710,22 @@
     },
     {
       "cell_type": "code",
-      "execution_count": null,
-      "metadata": {
+      "metadata": {
+        "id": "1NcFxRcFdJ_O",
         "colab": {
           "base_uri": "https://localhost:8080/"
         },
-<<<<<<< HEAD
-        "id": "1NcFxRcFdJ_O",
-        "outputId": "47759d5e-34f0-4a6a-c714-ff533391cfff",
-        "vscode": {
-          "languageId": "python"
-        }
-      },
-=======
         "outputId": "f0ce0354-7f50-4546-f3f9-672b4b522d59"
       },
       "source": [
         "# Train YOLOv5s on COCO128 for 3 epochs\n",
         "!python train.py --img 640 --batch 16 --epochs 3 --data coco128.yaml --weights yolov5s.pt --cache"
       ],
-<<<<<<< HEAD
-      "execution_count": 5,
->>>>>>> db2ee5fa0c0be5f420518692d8efa2c759639599
-=======
-      "execution_count": null,
->>>>>>> 30e674b1
+      "execution_count": null,
       "outputs": [
         {
+          "output_type": "stream",
           "name": "stdout",
-          "output_type": "stream",
           "text": [
             "\u001b[34m\u001b[1mtrain: \u001b[0mweights=yolov5s.pt, cfg=, data=coco128.yaml, hyp=data/hyps/hyp.scratch-low.yaml, epochs=3, batch_size=16, imgsz=640, rect=False, resume=False, nosave=False, noval=False, noautoanchor=False, noplots=False, evolve=None, bucket=, cache=ram, image_weights=False, device=, multi_scale=False, single_cls=False, optimizer=SGD, sync_bn=False, workers=8, project=runs/train, name=exp, exist_ok=False, quad=False, cos_lr=False, label_smoothing=0.0, patience=100, freeze=[0], save_period=-1, seed=0, local_rank=-1, entity=None, upload_dataset=False, bbox_interval=-1, artifact_alias=latest\n",
             "\u001b[34m\u001b[1mgithub: \u001b[0mup to date with https://github.com/ultralytics/yolov5 ✅\n",
@@ -1105,10 +884,6 @@
             "Results saved to \u001b[1mruns/train/exp\u001b[0m\n"
           ]
         }
-      ],
-      "source": [
-        "# Train YOLOv5s on COCO128 for 3 epochs\n",
-        "!python train.py --img 640 --batch 16 --epochs 3 --data coco128.yaml --weights yolov5s.pt --cache"
       ]
     },
     {
@@ -1122,9 +897,6 @@
     },
     {
       "cell_type": "markdown",
-      "metadata": {
-        "id": "Lay2WsTjNJzP"
-      },
       "source": [
         "## ClearML Logging and Automation 🌟 NEW\n",
         "\n",
@@ -1139,7 +911,10 @@
         "\n",
         "<a href=\"https://cutt.ly/yolov5-notebook-clearml\">\n",
         "<img alt=\"ClearML Experiment Management UI\" src=\"https://github.com/thepycoder/clearml_screenshots/raw/main/scalars.jpg\" width=\"1280\"/></a>"
-      ]
+      ],
+      "metadata": {
+        "id": "Lay2WsTjNJzP"
+      }
     },
     {
       "cell_type": "markdown",
@@ -1155,26 +930,6 @@
         "\n",
         "<a href=\"https://wandb.ai/glenn-jocher/yolov5_tutorial\">\n",
         "<img alt=\"Weights & Biases dashboard\" src=\"https://user-images.githubusercontent.com/26833433/182482859-288a9622-4661-48db-99de-650d1dead5c6.jpg\" width=\"1280\"/></a>"
-      ]
-    },
-    {
-      "cell_type": "markdown",
-      "metadata": {},
-      "source": [
-        "## Mlflow Logging 🌟 NEW\n",
-        "\n",
-        "[Mlflow](https://www.mlflow.org/docs/latest/index.html) logging is integrated with YOLOv5 to track your experiments locally. To enable mlflow (fluid API) :\n",
-        "\n",
-        "- `pip install mlflow`\n",
-        "- run `mlflow ui` in the root folder\n",
-        "- Train yolov5 as shown above\n",
-        "\n",
-        "This will log the parameters, metrics, artifacts, and the model that can be registered.\n",
-        "\n",
-        "<img alt=\"Mlflow UI\" src=\"https://user-images.githubusercontent.com/8658717/183645670-9d0e6df1-d6b8-43fd-a781-41ec2f1ec0a9.png\" width=\"1280\"/>\n",
-        "\n",
-        "Alternatively, an [mlflow project](https://www.mlflow.org/docs/latest/projects.html#overview) can be created to train as a submitted job. \n",
-        "Specify the appropriate training command in the MLProject file and all of this will work."
       ]
     },
     {
@@ -1234,14 +989,9 @@
     },
     {
       "cell_type": "code",
-      "execution_count": null,
-      "metadata": {
-        "id": "GMusP4OAxFu6",
-        "vscode": {
-          "languageId": "python"
-        }
-      },
-      "outputs": [],
+      "metadata": {
+        "id": "GMusP4OAxFu6"
+      },
       "source": [
         "import torch\n",
         "\n",
@@ -1256,18 +1006,15 @@
         "\n",
         "# Results\n",
         "results.print()  # or .show(), .save(), .crop(), .pandas(), etc."
-      ]
-    },
-    {
-      "cell_type": "code",
-      "execution_count": null,
-      "metadata": {
-        "id": "FGH0ZjkGjejy",
-        "vscode": {
-          "languageId": "python"
-        }
-      },
-      "outputs": [],
+      ],
+      "execution_count": null,
+      "outputs": []
+    },
+    {
+      "cell_type": "code",
+      "metadata": {
+        "id": "FGH0ZjkGjejy"
+      },
       "source": [
         "# YOLOv5 CI\n",
         "%%shell\n",
@@ -1285,35 +1032,29 @@
         "python models/tf.py --weights $m.pt  # build TF model\n",
         "python models/yolo.py --cfg $m.yaml  # build PyTorch model\n",
         "python export.py --weights $m.pt --img 64 --include torchscript  # export"
-      ]
-    },
-    {
-      "cell_type": "code",
-      "execution_count": null,
-      "metadata": {
-        "id": "mcKoSIK2WSzj",
-        "vscode": {
-          "languageId": "python"
-        }
-      },
-      "outputs": [],
+      ],
+      "execution_count": null,
+      "outputs": []
+    },
+    {
+      "cell_type": "code",
+      "metadata": {
+        "id": "mcKoSIK2WSzj"
+      },
       "source": [
         "# Reproduce\n",
         "for x in (f'yolov5{x}' for x in 'nsmlx'):\n",
         "  !python val.py --weights {x}.pt --data coco.yaml --img 640 --task speed  # speed\n",
         "  !python val.py --weights {x}.pt --data coco.yaml --img 640 --conf 0.001 --iou 0.65  # mAP"
-      ]
-    },
-    {
-      "cell_type": "code",
-      "execution_count": null,
-      "metadata": {
-        "id": "gogI-kwi3Tye",
-        "vscode": {
-          "languageId": "python"
-        }
-      },
-      "outputs": [],
+      ],
+      "execution_count": null,
+      "outputs": []
+    },
+    {
+      "cell_type": "code",
+      "metadata": {
+        "id": "gogI-kwi3Tye"
+      },
       "source": [
         "# Profile\n",
         "from utils.torch_utils import profile\n",
@@ -1321,452 +1062,76 @@
         "m1 = lambda x: x * torch.sigmoid(x)\n",
         "m2 = torch.nn.SiLU()\n",
         "results = profile(input=torch.randn(16, 3, 640, 640), ops=[m1, m2], n=100)"
-      ]
-    },
-    {
-      "cell_type": "code",
-      "execution_count": null,
-      "metadata": {
-        "id": "BSgFCAcMbk1R",
-        "vscode": {
-          "languageId": "python"
-        }
-      },
-      "outputs": [],
+      ],
+      "execution_count": null,
+      "outputs": []
+    },
+    {
+      "cell_type": "code",
+      "metadata": {
+        "id": "BSgFCAcMbk1R"
+      },
       "source": [
         "# VOC\n",
         "for b, m in zip([64, 64, 64, 32, 16], [f'yolov5{x}' for x in 'nsmlx']):  # batch, model\n",
         "  !python train.py --batch {b} --weights {m}.pt --data VOC.yaml --epochs 50 --img 512 --hyp hyp.VOC.yaml --project VOC --name {m} --cache"
-      ]
-    },
-    {
-      "cell_type": "code",
-      "execution_count": null,
-      "metadata": {
-        "id": "UWGH7H6yakVl",
-        "vscode": {
-          "languageId": "python"
-        }
-      },
-      "outputs": [],
+      ],
+      "execution_count": null,
+      "outputs": []
+    },
+    {
+      "cell_type": "code",
       "source": [
         "# Classification train\n",
         "for m in [*(f'yolov5{x}-cls.pt' for x in 'nsmlx'), 'resnet50.pt', 'resnet101.pt', 'efficientnet_b0.pt', 'efficientnet_b1.pt']:\n",
         "  for d in 'mnist', 'fashion-mnist', 'cifar10', 'cifar100', 'imagenette160', 'imagenette320', 'imagenette', 'imagewoof160', 'imagewoof320', 'imagewoof':\n",
         "    !python classify/train.py --model {m} --data {d} --epochs 10 --project YOLOv5-cls --name {m}-{d}"
-      ]
-    },
-    {
-      "cell_type": "code",
-      "execution_count": null,
-      "metadata": {
-        "id": "yYgOiFNHZx-1",
-        "vscode": {
-          "languageId": "python"
-        }
-      },
-      "outputs": [],
+      ],
+      "metadata": {
+        "id": "UWGH7H6yakVl"
+      },
+      "execution_count": null,
+      "outputs": []
+    },
+    {
+      "cell_type": "code",
       "source": [
         "# Classification val\n",
         "!bash data/scripts/get_imagenet.sh --val  # download ImageNet val split (6.3G - 50000 images)\n",
         "!python classify/val.py --weights yolov5m-cls.pt --data ../datasets/imagenet --img 224  # validate"
-      ]
-    },
-    {
-      "cell_type": "code",
-      "execution_count": null,
-      "metadata": {
-        "id": "aq4DPWGu0Bl1",
-        "vscode": {
-          "languageId": "python"
-        }
-      },
-      "outputs": [],
+      ],
+      "metadata": {
+        "id": "yYgOiFNHZx-1"
+      },
+      "execution_count": null,
+      "outputs": []
+    },
+    {
+      "cell_type": "code",
       "source": [
         "# Validate on COCO test. Zip results.json and submit to eval server at https://competitions.codalab.org/competitions/20794\n",
         "!bash data/scripts/get_coco.sh --test  # download COCO test-dev2017 (7G - 40000 images, test 20000)\n",
         "!python val.py --weights yolov5x.pt --data coco.yaml --img 640 --iou 0.65 --half --task test"
-      ]
-    },
-    {
-      "cell_type": "code",
-      "execution_count": null,
-      "metadata": {
-        "id": "VTRwsvA9u7ln",
-        "vscode": {
-          "languageId": "python"
-        }
-      },
-      "outputs": [],
+      ],
+      "metadata": {
+        "id": "aq4DPWGu0Bl1"
+      },
+      "execution_count": null,
+      "outputs": []
+    },
+    {
+      "cell_type": "code",
+      "metadata": {
+        "id": "VTRwsvA9u7ln"
+      },
       "source": [
         "# TensorRT \n",
         "!pip install -U nvidia-tensorrt --index-url https://pypi.ngc.nvidia.com  # install\n",
         "!python export.py --weights yolov5s.pt --include engine --imgsz 640 --device 0  # export\n",
         "!python detect.py --weights yolov5s.engine --imgsz 640 --device 0  # inference"
-      ]
+      ],
+      "execution_count": null,
+      "outputs": []
     }
-  ],
-  "metadata": {
-    "accelerator": "GPU",
-    "colab": {
-      "collapsed_sections": [],
-      "include_colab_link": true,
-      "machine_shape": "hm",
-      "name": "YOLOv5 Tutorial",
-      "provenance": [],
-      "toc_visible": true
-    },
-    "kernelspec": {
-      "display_name": "Python 3",
-      "name": "python3"
-    },
-    "widgets": {
-      "application/vnd.jupyter.widget-state+json": {
-        "00737f5558eb4fbd968172acb978e54a": {
-          "model_module": "@jupyter-widgets/base",
-          "model_module_version": "1.2.0",
-          "model_name": "LayoutModel",
-          "state": {
-            "_model_module": "@jupyter-widgets/base",
-            "_model_module_version": "1.2.0",
-            "_model_name": "LayoutModel",
-            "_view_count": null,
-            "_view_module": "@jupyter-widgets/base",
-            "_view_module_version": "1.2.0",
-            "_view_name": "LayoutView",
-            "align_content": null,
-            "align_items": null,
-            "align_self": null,
-            "border": null,
-            "bottom": null,
-            "display": null,
-            "flex": null,
-            "flex_flow": null,
-            "grid_area": null,
-            "grid_auto_columns": null,
-            "grid_auto_flow": null,
-            "grid_auto_rows": null,
-            "grid_column": null,
-            "grid_gap": null,
-            "grid_row": null,
-            "grid_template_areas": null,
-            "grid_template_columns": null,
-            "grid_template_rows": null,
-            "height": null,
-            "justify_content": null,
-            "justify_items": null,
-            "left": null,
-            "margin": null,
-            "max_height": null,
-            "max_width": null,
-            "min_height": null,
-            "min_width": null,
-            "object_fit": null,
-            "object_position": null,
-            "order": null,
-            "overflow": null,
-            "overflow_x": null,
-            "overflow_y": null,
-            "padding": null,
-            "right": null,
-            "top": null,
-            "visibility": null,
-            "width": null
-          }
-        },
-        "09c43ffe2c7e4bdc9489e83f9d82ab73": {
-          "model_module": "@jupyter-widgets/controls",
-          "model_module_version": "1.5.0",
-          "model_name": "DescriptionStyleModel",
-          "state": {
-            "_model_module": "@jupyter-widgets/controls",
-            "_model_module_version": "1.5.0",
-            "_model_name": "DescriptionStyleModel",
-            "_view_count": null,
-            "_view_module": "@jupyter-widgets/base",
-            "_view_module_version": "1.2.0",
-            "_view_name": "StyleView",
-            "description_width": ""
-          }
-        },
-        "1413611b7f4f4ef99e4f541f5ca35ed6": {
-          "model_module": "@jupyter-widgets/base",
-          "model_module_version": "1.2.0",
-          "model_name": "LayoutModel",
-          "state": {
-            "_model_module": "@jupyter-widgets/base",
-            "_model_module_version": "1.2.0",
-            "_model_name": "LayoutModel",
-            "_view_count": null,
-            "_view_module": "@jupyter-widgets/base",
-            "_view_module_version": "1.2.0",
-            "_view_name": "LayoutView",
-            "align_content": null,
-            "align_items": null,
-            "align_self": null,
-            "border": null,
-            "bottom": null,
-            "display": null,
-            "flex": null,
-            "flex_flow": null,
-            "grid_area": null,
-            "grid_auto_columns": null,
-            "grid_auto_flow": null,
-            "grid_auto_rows": null,
-            "grid_column": null,
-            "grid_gap": null,
-            "grid_row": null,
-            "grid_template_areas": null,
-            "grid_template_columns": null,
-            "grid_template_rows": null,
-            "height": null,
-            "justify_content": null,
-            "justify_items": null,
-            "left": null,
-            "margin": null,
-            "max_height": null,
-            "max_width": null,
-            "min_height": null,
-            "min_width": null,
-            "object_fit": null,
-            "object_position": null,
-            "order": null,
-            "overflow": null,
-            "overflow_x": null,
-            "overflow_y": null,
-            "padding": null,
-            "right": null,
-            "top": null,
-            "visibility": null,
-            "width": null
-          }
-        },
-        "6926db7e0035455f99e1dd4508c4b19c": {
-          "model_module": "@jupyter-widgets/base",
-          "model_module_version": "1.2.0",
-          "model_name": "LayoutModel",
-          "state": {
-            "_model_module": "@jupyter-widgets/base",
-            "_model_module_version": "1.2.0",
-            "_model_name": "LayoutModel",
-            "_view_count": null,
-            "_view_module": "@jupyter-widgets/base",
-            "_view_module_version": "1.2.0",
-            "_view_name": "LayoutView",
-            "align_content": null,
-            "align_items": null,
-            "align_self": null,
-            "border": null,
-            "bottom": null,
-            "display": null,
-            "flex": null,
-            "flex_flow": null,
-            "grid_area": null,
-            "grid_auto_columns": null,
-            "grid_auto_flow": null,
-            "grid_auto_rows": null,
-            "grid_column": null,
-            "grid_gap": null,
-            "grid_row": null,
-            "grid_template_areas": null,
-            "grid_template_columns": null,
-            "grid_template_rows": null,
-            "height": null,
-            "justify_content": null,
-            "justify_items": null,
-            "left": null,
-            "margin": null,
-            "max_height": null,
-            "max_width": null,
-            "min_height": null,
-            "min_width": null,
-            "object_fit": null,
-            "object_position": null,
-            "order": null,
-            "overflow": null,
-            "overflow_x": null,
-            "overflow_y": null,
-            "padding": null,
-            "right": null,
-            "top": null,
-            "visibility": null,
-            "width": null
-          }
-        },
-        "6d6b90ead2db49b3bdf624b6ba9b44e9": {
-          "model_module": "@jupyter-widgets/controls",
-          "model_module_version": "1.5.0",
-          "model_name": "HBoxModel",
-          "state": {
-            "_dom_classes": [],
-            "_model_module": "@jupyter-widgets/controls",
-            "_model_module_version": "1.5.0",
-            "_model_name": "HBoxModel",
-            "_view_count": null,
-            "_view_module": "@jupyter-widgets/controls",
-            "_view_module_version": "1.5.0",
-            "_view_name": "HBoxView",
-            "box_style": "",
-            "children": [
-              "IPY_MODEL_cb77443edb9e43328a56aaa4413a0df3",
-              "IPY_MODEL_954c8b8699e143bf92be6bfc02fc52f6",
-              "IPY_MODEL_a64775946e13477f83d8bba6086385b9"
-            ],
-            "layout": "IPY_MODEL_1413611b7f4f4ef99e4f541f5ca35ed6"
-          }
-        },
-        "954c8b8699e143bf92be6bfc02fc52f6": {
-          "model_module": "@jupyter-widgets/controls",
-          "model_module_version": "1.5.0",
-          "model_name": "FloatProgressModel",
-          "state": {
-            "_dom_classes": [],
-            "_model_module": "@jupyter-widgets/controls",
-            "_model_module_version": "1.5.0",
-            "_model_name": "FloatProgressModel",
-            "_view_count": null,
-            "_view_module": "@jupyter-widgets/controls",
-            "_view_module_version": "1.5.0",
-            "_view_name": "ProgressView",
-            "bar_style": "success",
-            "description": "",
-            "description_tooltip": null,
-            "layout": "IPY_MODEL_6926db7e0035455f99e1dd4508c4b19c",
-            "max": 818322941,
-            "min": 0,
-            "orientation": "horizontal",
-            "style": "IPY_MODEL_a6a52c9f828b458e97ddf7a11ae9275f",
-            "value": 818322941
-          }
-        },
-        "a64775946e13477f83d8bba6086385b9": {
-          "model_module": "@jupyter-widgets/controls",
-          "model_module_version": "1.5.0",
-          "model_name": "HTMLModel",
-          "state": {
-            "_dom_classes": [],
-            "_model_module": "@jupyter-widgets/controls",
-            "_model_module_version": "1.5.0",
-            "_model_name": "HTMLModel",
-            "_view_count": null,
-            "_view_module": "@jupyter-widgets/controls",
-            "_view_module_version": "1.5.0",
-            "_view_name": "HTMLView",
-            "description": "",
-            "description_tooltip": null,
-            "layout": "IPY_MODEL_c4c7dc45a1c24dc4b2c709e21271a37e",
-            "placeholder": "​",
-            "style": "IPY_MODEL_09c43ffe2c7e4bdc9489e83f9d82ab73",
-            "value": " 780M/780M [01:12&lt;00:00, 23.8MB/s]"
-          }
-        },
-        "a6a52c9f828b458e97ddf7a11ae9275f": {
-          "model_module": "@jupyter-widgets/controls",
-          "model_module_version": "1.5.0",
-          "model_name": "ProgressStyleModel",
-          "state": {
-            "_model_module": "@jupyter-widgets/controls",
-            "_model_module_version": "1.5.0",
-            "_model_name": "ProgressStyleModel",
-            "_view_count": null,
-            "_view_module": "@jupyter-widgets/base",
-            "_view_module_version": "1.2.0",
-            "_view_name": "StyleView",
-            "bar_color": null,
-            "description_width": ""
-          }
-        },
-        "c4c7dc45a1c24dc4b2c709e21271a37e": {
-          "model_module": "@jupyter-widgets/base",
-          "model_module_version": "1.2.0",
-          "model_name": "LayoutModel",
-          "state": {
-            "_model_module": "@jupyter-widgets/base",
-            "_model_module_version": "1.2.0",
-            "_model_name": "LayoutModel",
-            "_view_count": null,
-            "_view_module": "@jupyter-widgets/base",
-            "_view_module_version": "1.2.0",
-            "_view_name": "LayoutView",
-            "align_content": null,
-            "align_items": null,
-            "align_self": null,
-            "border": null,
-            "bottom": null,
-            "display": null,
-            "flex": null,
-            "flex_flow": null,
-            "grid_area": null,
-            "grid_auto_columns": null,
-            "grid_auto_flow": null,
-            "grid_auto_rows": null,
-            "grid_column": null,
-            "grid_gap": null,
-            "grid_row": null,
-            "grid_template_areas": null,
-            "grid_template_columns": null,
-            "grid_template_rows": null,
-            "height": null,
-            "justify_content": null,
-            "justify_items": null,
-            "left": null,
-            "margin": null,
-            "max_height": null,
-            "max_width": null,
-            "min_height": null,
-            "min_width": null,
-            "object_fit": null,
-            "object_position": null,
-            "order": null,
-            "overflow": null,
-            "overflow_x": null,
-            "overflow_y": null,
-            "padding": null,
-            "right": null,
-            "top": null,
-            "visibility": null,
-            "width": null
-          }
-        },
-        "cb77443edb9e43328a56aaa4413a0df3": {
-          "model_module": "@jupyter-widgets/controls",
-          "model_module_version": "1.5.0",
-          "model_name": "HTMLModel",
-          "state": {
-            "_dom_classes": [],
-            "_model_module": "@jupyter-widgets/controls",
-            "_model_module_version": "1.5.0",
-            "_model_name": "HTMLModel",
-            "_view_count": null,
-            "_view_module": "@jupyter-widgets/controls",
-            "_view_module_version": "1.5.0",
-            "_view_name": "HTMLView",
-            "description": "",
-            "description_tooltip": null,
-            "layout": "IPY_MODEL_00737f5558eb4fbd968172acb978e54a",
-            "placeholder": "​",
-            "style": "IPY_MODEL_f03e5ddfd1c04bedaf68ab02c3f6f0ea",
-            "value": "100%"
-          }
-        },
-        "f03e5ddfd1c04bedaf68ab02c3f6f0ea": {
-          "model_module": "@jupyter-widgets/controls",
-          "model_module_version": "1.5.0",
-          "model_name": "DescriptionStyleModel",
-          "state": {
-            "_model_module": "@jupyter-widgets/controls",
-            "_model_module_version": "1.5.0",
-            "_model_name": "DescriptionStyleModel",
-            "_view_count": null,
-            "_view_module": "@jupyter-widgets/base",
-            "_view_module_version": "1.2.0",
-            "_view_name": "StyleView",
-            "description_width": ""
-          }
-        }
-      }
-    }
-  },
-  "nbformat": 4,
-  "nbformat_minor": 0
+  ]
 }