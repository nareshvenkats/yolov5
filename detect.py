# YOLOv5 🚀 by Ultralytics, GPL-3.0 license
"""
Run inference on images, videos, directories, streams, etc.

Usage:
    $ python path/to/detect.py --weights yolov5s.pt --source 0  # webcam
                                                             img.jpg  # image
                                                             vid.mp4  # video
                                                             path/  # directory
                                                             path/*.jpg  # glob
                                                             'https://youtu.be/Zgi9g1ksQHc'  # YouTube
                                                             'rtsp://example.com/media.mp4'  # RTSP, RTMP, HTTP stream
"""

import argparse
import os
import sys
from pathlib import Path
import platform

import cv2
import torch
import torch.backends.cudnn as cudnn
import yaml
from numpy import random
import numpy as np

<<<<<<< HEAD
from models.experimental import attempt_load
from models.yolo import Detect
from utils.datasets import LoadStreams, LoadImages
from utils.general import check_img_size, check_requirements, check_imshow, non_max_suppression, apply_classifier, \
    scale_coords, xyxy2xywh, strip_optimizer, set_logging, increment_path, save_one_box
from utils.plots import colors, plot_one_box
from utils.torch_utils import select_device, load_classifier, time_synchronized
=======
FILE = Path(__file__).resolve()
ROOT = FILE.parents[0]  # YOLOv5 root directory
if str(ROOT) not in sys.path:
    sys.path.append(str(ROOT))  # add ROOT to PATH
ROOT = Path(os.path.relpath(ROOT, Path.cwd()))  # relative

from models.common import DetectMultiBackend
from utils.datasets import IMG_FORMATS, VID_FORMATS, LoadImages, LoadStreams
from utils.general import (LOGGER, check_file, check_img_size, check_imshow, check_requirements, colorstr,
                           increment_path, non_max_suppression, print_args, scale_coords, strip_optimizer, xyxy2xywh)
from utils.plots import Annotator, colors, save_one_box
from utils.torch_utils import select_device, time_sync
>>>>>>> def7a0fd

EDGETPU_SHARED_LIB = {
  'Linux': 'libedgetpu.so.1',
  'Darwin': 'libedgetpu.1.dylib',
  'Windows': 'edgetpu.dll'
}[platform.system()]


@torch.no_grad()
def run(weights=ROOT / 'yolov5s.pt',  # model.pt path(s)
        source=ROOT / 'data/images',  # file/dir/URL/glob, 0 for webcam
        imgsz=640,  # inference size (pixels)
        conf_thres=0.25,  # confidence threshold
        iou_thres=0.45,  # NMS IOU threshold
        max_det=1000,  # maximum detections per image
        device='',  # cuda device, i.e. 0 or 0,1,2,3 or cpu
        view_img=False,  # show results
        save_txt=False,  # save results to *.txt
        save_conf=False,  # save confidences in --save-txt labels
        save_crop=False,  # save cropped prediction boxes
        nosave=False,  # do not save images/videos
        classes=None,  # filter by class: --class 0, or --class 0 2 3
        agnostic_nms=False,  # class-agnostic NMS
        augment=False,  # augmented inference
        visualize=False,  # visualize features
        update=False,  # update all models
        project=ROOT / 'runs/detect',  # save results to project/name
        name='exp',  # save results to project/name
        exist_ok=False,  # existing project/name ok, do not increment
        line_thickness=3,  # bounding box thickness (pixels)
        hide_labels=False,  # hide labels
        hide_conf=False,  # hide confidences
        half=False,  # use FP16 half-precision inference
        dnn=False,  # use OpenCV DNN for ONNX inference
        ):
    source = str(source)
    save_img = not nosave and not source.endswith('.txt')  # save inference images
    is_file = Path(source).suffix[1:] in (IMG_FORMATS + VID_FORMATS)
    is_url = source.lower().startswith(('rtsp://', 'rtmp://', 'http://', 'https://'))
    webcam = source.isnumeric() or source.endswith('.txt') or (is_url and not is_file)
    if is_url and is_file:
        source = check_file(source)  # download

    # Directories
    save_dir = increment_path(Path(project) / name, exist_ok=exist_ok)  # increment run
    (save_dir / 'labels' if save_txt else save_dir).mkdir(parents=True, exist_ok=True)  # make dir

<<<<<<< HEAD
    if len(imgsz) == 1:
        imgsz = imgsz[0]

    # Initialize
    set_logging()
    device = select_device(opt.device)
    half = device.type != 'cpu'  # half precision only supported on CUDA

    # Load model
    with open('data/coco.yaml') as f:
        names = yaml.load(f, Loader=yaml.FullLoader)['names']  # class names (assume COCO)

    if weights[0].split('.')[-1] == 'pt':
        backend = 'pytorch'
        model = attempt_load(weights, map_location=device)  # load FP32 model
        stride = int(model.stride.max())  # model stride
        imgsz = check_img_size(imgsz, s=stride)  # check img_size
        names = model.module.names if hasattr(model, 'module') else model.names  # class names
    elif weights[0].split('.')[-1] == 'pb':
        backend = 'graph_def'
    elif weights[0].split('.')[-1] == 'tflite':
        backend = 'tflite'
    else:
        backend = 'saved_model'

    if backend == 'saved_model' or backend =='graph_def' or backend=='tflite':
       import tensorflow as tf
       from tensorflow import keras
       stride = None

    if backend == 'pytorch':
        model = attempt_load(weights, map_location=device)  # load FP32 model
    elif backend == 'saved_model':
        if tf.__version__.startswith('1'):
            config = tf.ConfigProto()
            config.gpu_options.allow_growth=True
            sess = tf.Session(config=config)
            loaded = tf.saved_model.load(sess, [tf.saved_model.tag_constants.SERVING], weights[0])
            tf_input = loaded.signature_def['serving_default'].inputs['input_1']
            if not opt.no_tf_nms:
                tf_output = loaded.signature_def['serving_default'].outputs['tf__detect']
            else:
                tf_outputs = [loaded.signature_def['serving_default'].outputs['tf_op_layer_CombinedNonMaxSuppression'],
                              loaded.signature_def['serving_default'].outputs['tf_op_layer_CombinedNonMaxSuppression_1'],
                              loaded.signature_def['serving_default'].outputs['tf_op_layer_CombinedNonMaxSuppression_2'],
                              loaded.signature_def['serving_default'].outputs['tf_op_layer_CombinedNonMaxSuppression_3']
                ]
        else:
            model = keras.models.load_model(weights[0])
    elif backend == 'graph_def':
        if tf.__version__.startswith('1'):
            config = tf.ConfigProto()
            config.gpu_options.allow_growth=True
            sess = tf.Session(config=config)
            graph = tf.Graph()
            graph_def = graph.as_graph_def()
            graph_def.ParseFromString(open(weights[0], 'rb').read())
            tf.import_graph_def(graph_def, name='')
            default_graph = tf.get_default_graph()
            tf_input = default_graph.get_tensor_by_name('x:0')
            if not opt.no_tf_nms:
                tf_output = default_graph.get_tensor_by_name('Identity:0')
            else:
                tf_outputs = [default_graph.get_tensor_by_name('Identity:0'),
                              default_graph.get_tensor_by_name('Identity_1:0'),
                              default_graph.get_tensor_by_name('Identity_2:0'),
                              default_graph.get_tensor_by_name('Identity_3:0')
                ]

        else:
            # https://www.tensorflow.org/guide/migrate#a_graphpb_or_graphpbtxt
            # https://github.com/leimao/Frozen_Graph_TensorFlow
            def wrap_frozen_graph(graph_def, inputs, outputs, print_graph=False):
                def _imports_graph_def():
                    tf.compat.v1.import_graph_def(graph_def, name="")

                wrapped_import = tf.compat.v1.wrap_function(_imports_graph_def, [])
                import_graph = wrapped_import.graph

                if print_graph == True:
                    print("-" * 50)
                    print("Frozen model layers: ")
                    layers = [op.name for op in import_graph.get_operations()]
                    for layer in layers:
                        print(layer)
                    print("-" * 50)

                return wrapped_import.prune(
                    tf.nest.map_structure(import_graph.as_graph_element, inputs),
                    tf.nest.map_structure(import_graph.as_graph_element, outputs))

            graph = tf.Graph()
            graph_def = graph.as_graph_def()
            graph_def.ParseFromString(open(weights[0], 'rb').read())
            frozen_func = wrap_frozen_graph(graph_def=graph_def,
                                            inputs="x:0",
                                            outputs="Identity:0" if not opt.no_tf_nms else
                                                ["Identity:0", "Identity_1:0", "Identity_2:0", "Identity_3:0"],
                                            print_graph=False)

    elif backend == 'tflite':
        # Load TFLite model and allocate tensors.
        interpreter = tf.lite.Interpreter(
            model_path=opt.weights[0],
            experimental_delegates=
                [tf.lite.experimental.load_delegate(EDGETPU_SHARED_LIB)] if opt.edgetpu else None)
        interpreter.allocate_tensors()

        # Get input and output tensors.
        input_details = interpreter.get_input_details()
        output_details = interpreter.get_output_details()

    if backend == 'pytorch':
        imgsz = check_img_size(imgsz, s=model.stride.max())  # check img_size

    if half and backend == 'pytorch':
        model.half()  # to FP16

    # Second-stage classifier
    classify = False
    if classify:
        modelc = load_classifier(name='resnet101', n=2)  # initialize
        modelc.load_state_dict(torch.load('weights/resnet101.pt', map_location=device)['model']).to(device).eval()

    # Set Dataloader
    vid_path, vid_writer = None, None
    if webcam:
        view_img = check_imshow()
        cudnn.benchmark = True  # set True to speed up constant image size inference
        dataset = LoadStreams(source, img_size=imgsz, stride=stride, auto=backend == 'pytorch')
    else:
        dataset = LoadImages(source, img_size=imgsz, stride=stride, auto=backend == 'pytorch')

    # Run inference
    t0 = time.time()
    if isinstance(imgsz, int):
        imgsz = (imgsz, imgsz)
    img = torch.zeros((1, 3, *imgsz), device=device)  # init img
    if (backend == 'saved_model' or backend == 'graph_def') and tf.__version__.startswith('1'):
        fetches = tf_output.name if not opt.no_tf_nms else [o.name for o in tf_outputs]

    if backend == 'pytorch':
        _ = model(img.half() if half else img) if device.type != 'cpu' else None  # run once
    elif backend == 'saved_model':
        if tf.__version__.startswith('1'):
            _ = sess.run(fetches, feed_dict={tf_input.name: img.permute(0, 2, 3, 1).cpu().numpy()})
        else:
            _ = model(img.permute(0, 2, 3, 1).cpu().numpy(), training=False)
    elif backend == 'graph_def':
        if tf.__version__.startswith('1'):
            _ = sess.run(fetches, feed_dict={tf_input.name: img.permute(0, 2, 3, 1).cpu().numpy()})
        else:
            _ = frozen_func(x=tf.constant(img.permute(0, 2, 3, 1).cpu().numpy()))
    elif backend == 'tflite':
        input_data = img.permute(0, 2, 3, 1).cpu().numpy()
        if opt.tfl_int8:
            input_data = input_data.astype(np.uint8)
        interpreter.set_tensor(input_details[0]['index'], input_data)
        interpreter.invoke()
        output_data = interpreter.get_tensor(output_details[0]['index'])

    for path, img, im0s, vid_cap in dataset:
        img = torch.from_numpy(img).to(device)
        img = img.half() if half and backend == 'pytorch' else img.float()  # uint8 to fp16/32
        img /= 255.0  # 0 - 255 to 0.0 - 1.0
        if img.ndimension() == 3:
            img = img.unsqueeze(0)

        # Inference
        t1 = time_synchronized()
        if backend == 'pytorch':
            pred = model(img, augment=opt.augment)[0]

        elif backend == 'saved_model':
            if tf.__version__.startswith('1'):
                pred = sess.run(fetches, feed_dict={tf_input.name: img.permute(0, 2, 3, 1).cpu().numpy()})
                if not opt.no_tf_nms:
                    pred = torch.tensor(pred)
            else:
                res = model(img.permute(0, 2, 3, 1).cpu().numpy(), training=False)
                if not opt.no_tf_nms:
                    pred = res[0].numpy()
                    pred = torch.tensor(pred)
                else:
                    pred = res[0]

        elif backend == 'graph_def':
            if tf.__version__.startswith('1'):
                pred = sess.run(fetches, feed_dict={tf_input.name: img.permute(0, 2, 3, 1).cpu().numpy()})
                if not opt.no_tf_nms:
                    pred = torch.tensor(pred)
            else:
                pred = frozen_func(x=tf.constant(img.permute(0, 2, 3, 1).cpu().numpy()))
                if not opt.no_tf_nms:
                    pred = torch.tensor(pred.numpy())

        elif backend == 'tflite':
            input_data = img.permute(0, 2, 3, 1).cpu().numpy()
            if opt.tfl_int8:
                scale, zero_point = input_details[0]['quantization']
                input_data = input_data / scale + zero_point
                input_data = input_data.astype(np.uint8)
            interpreter.set_tensor(input_details[0]['index'], input_data)
            interpreter.invoke()
            if not opt.tfl_detect:
                output_data = interpreter.get_tensor(output_details[0]['index'])
                pred = torch.tensor(output_data)
            else:
                yaml_file = Path(opt.cfg).name
                with open(opt.cfg) as f:
                    cfg = yaml.load(f, Loader=yaml.FullLoader)

                anchors = cfg['anchors']
                nc = cfg['nc']
                nl = len(anchors)
                x = [torch.tensor(interpreter.get_tensor(output_details[i]['index']), device=device) for i in range(nl)]
                if opt.tfl_int8:
                    for i in range(nl):
                        scale, zero_point = output_details[i]['quantization']
                        x[i] = x[i].float()
                        x[i] = (x[i] - zero_point) * scale

                def _make_grid(nx=20, ny=20):
                    yv, xv = torch.meshgrid([torch.arange(ny), torch.arange(nx)])
                    return torch.stack((xv, yv), 2).view((1, 1, ny * nx, 2)).float()

                no = nc + 5
                grid = [torch.zeros(1)] * nl  # init grid
                a = torch.tensor(anchors).float().view(nl, -1, 2).to(device)
                anchor_grid = a.clone().view(nl, 1, -1, 1, 2)  # shape(nl,1,na,1,2)
                z = []  # inference output
                for i in range(nl):
                    _, _, ny_nx, _ = x[i].shape
                    r = imgsz[0] / imgsz[1]
                    nx = int(np.sqrt(ny_nx / r))
                    ny = int(r * nx)
                    grid[i] = _make_grid(nx, ny).to(x[i].device)
                    stride = imgsz[0] // ny
                    y = x[i].sigmoid()
                    y[..., 0:2] = (y[..., 0:2] * 2. - 0.5 + grid[i].to(x[i].device)) * stride  # xy
                    y[..., 2:4] = (y[..., 2:4] * 2) ** 2 * anchor_grid[i]  # wh
                    z.append(y.view(-1, no))

                pred = torch.unsqueeze(torch.cat(z, 0), 0)

        # Apply NMS
        if not opt.no_tf_nms:
            pred = non_max_suppression(pred, opt.conf_thres, opt.iou_thres, classes=opt.classes, agnostic=opt.agnostic_nms)
        else:
            nmsed_boxes, nmsed_scores, nmsed_classes, valid_detections = pred
            if not tf.__version__.startswith('1'):
                nmsed_boxes = torch.tensor(nmsed_boxes.numpy())
                nmsed_scores = torch.tensor(nmsed_scores.numpy())
                nmsed_classes = torch.tensor(nmsed_classes.numpy())
                valid_detections = torch.tensor(valid_detections.numpy())
            else:
                nmsed_boxes = torch.tensor(nmsed_boxes)
                nmsed_scores = torch.tensor(nmsed_scores)
                nmsed_classes = torch.tensor(nmsed_classes)
                valid_detections = torch.tensor(valid_detections)
            bs = nmsed_boxes.shape[0]
            pred = [None] * bs
            for i in range(bs):
                pred[i] = torch.cat([nmsed_boxes[i, :valid_detections[i], :],
                                     torch.unsqueeze(nmsed_scores[i, :valid_detections[i]], -1),
                                     torch.unsqueeze(nmsed_classes[i, :valid_detections[i]], -1)], -1)

        t2 = time_synchronized()
=======
    # Load model
    device = select_device(device)
    model = DetectMultiBackend(weights, device=device, dnn=dnn)
    stride, names, pt, jit, onnx = model.stride, model.names, model.pt, model.jit, model.onnx
    imgsz = check_img_size(imgsz, s=stride)  # check image size

    # Half
    half &= pt and device.type != 'cpu'  # half precision only supported by PyTorch on CUDA
    if pt:
        model.model.half() if half else model.model.float()

    # Dataloader
    if webcam:
        view_img = check_imshow()
        cudnn.benchmark = True  # set True to speed up constant image size inference
        dataset = LoadStreams(source, img_size=imgsz, stride=stride, auto=pt and not jit)
        bs = len(dataset)  # batch_size
    else:
        dataset = LoadImages(source, img_size=imgsz, stride=stride, auto=pt and not jit)
        bs = 1  # batch_size
    vid_path, vid_writer = [None] * bs, [None] * bs

    # Run inference
    if pt and device.type != 'cpu':
        model(torch.zeros(1, 3, *imgsz).to(device).type_as(next(model.model.parameters())))  # warmup
    dt, seen = [0.0, 0.0, 0.0], 0
    for path, im, im0s, vid_cap, s in dataset:
        t1 = time_sync()
        im = torch.from_numpy(im).to(device)
        im = im.half() if half else im.float()  # uint8 to fp16/32
        im /= 255  # 0 - 255 to 0.0 - 1.0
        if len(im.shape) == 3:
            im = im[None]  # expand for batch dim
        t2 = time_sync()
        dt[0] += t2 - t1

        # Inference
        visualize = increment_path(save_dir / Path(path).stem, mkdir=True) if visualize else False
        pred = model(im, augment=augment, visualize=visualize)
        t3 = time_sync()
        dt[1] += t3 - t2

        # NMS
        pred = non_max_suppression(pred, conf_thres, iou_thres, classes, agnostic_nms, max_det=max_det)
        dt[2] += time_sync() - t3
>>>>>>> def7a0fd

        # Second-stage classifier (optional)
        # pred = utils.general.apply_classifier(pred, classifier_model, im, im0s)

        # Process predictions
        for i, det in enumerate(pred):  # per image
            seen += 1
            if webcam:  # batch_size >= 1
                p, im0, frame = path[i], im0s[i].copy(), dataset.count
                s += f'{i}: '
            else:
                p, im0, frame = path, im0s.copy(), getattr(dataset, 'frame', 0)

            p = Path(p)  # to Path
            save_path = str(save_dir / p.name)  # im.jpg
            txt_path = str(save_dir / 'labels' / p.stem) + ('' if dataset.mode == 'image' else f'_{frame}')  # im.txt
            s += '%gx%g ' % im.shape[2:]  # print string
            gn = torch.tensor(im0.shape)[[1, 0, 1, 0]]  # normalization gain whwh
            imc = im0.copy() if save_crop else im0  # for save_crop
            annotator = Annotator(im0, line_width=line_thickness, example=str(names))
            if len(det):
                # Rescale boxes from img_size to im0 size
                det[:, :4] = scale_coords(im.shape[2:], det[:, :4], im0.shape).round()

                # Print results
                for c in det[:, -1].unique():
                    n = (det[:, -1] == c).sum()  # detections per class
                    s += f"{n} {names[int(c)]}{'s' * (n > 1)}, "  # add to string

                # Write results
                for *xyxy, conf, cls in reversed(det):
                    if save_txt:  # Write to file
                        xywh = (xyxy2xywh(torch.tensor(xyxy).view(1, 4)) / gn).view(-1).tolist()  # normalized xywh
                        line = (cls, *xywh, conf) if save_conf else (cls, *xywh)  # label format
                        with open(txt_path + '.txt', 'a') as f:
                            f.write(('%g ' * len(line)).rstrip() % line + '\n')

                    if save_img or save_crop or view_img:  # Add bbox to image
                        c = int(cls)  # integer class
                        label = None if hide_labels else (names[c] if hide_conf else f'{names[c]} {conf:.2f}')
                        annotator.box_label(xyxy, label, color=colors(c, True))
                        if save_crop:
                            save_one_box(xyxy, imc, file=save_dir / 'crops' / names[c] / f'{p.stem}.jpg', BGR=True)

            # Print time (inference-only)
            LOGGER.info(f'{s}Done. ({t3 - t2:.3f}s)')

            # Stream results
            im0 = annotator.result()
            if view_img:
                cv2.imshow(str(p), im0)
                cv2.waitKey(1)  # 1 millisecond

            # Save results (image with detections)
            if save_img:
                if dataset.mode == 'image':
                    cv2.imwrite(save_path, im0)
                else:  # 'video' or 'stream'
                    if vid_path[i] != save_path:  # new video
                        vid_path[i] = save_path
                        if isinstance(vid_writer[i], cv2.VideoWriter):
                            vid_writer[i].release()  # release previous video writer
                        if vid_cap:  # video
                            fps = vid_cap.get(cv2.CAP_PROP_FPS)
                            w = int(vid_cap.get(cv2.CAP_PROP_FRAME_WIDTH))
                            h = int(vid_cap.get(cv2.CAP_PROP_FRAME_HEIGHT))
                        else:  # stream
                            fps, w, h = 30, im0.shape[1], im0.shape[0]
                            save_path += '.mp4'
                        vid_writer[i] = cv2.VideoWriter(save_path, cv2.VideoWriter_fourcc(*'mp4v'), fps, (w, h))
                    vid_writer[i].write(im0)

    # Print results
    t = tuple(x / seen * 1E3 for x in dt)  # speeds per image
    LOGGER.info(f'Speed: %.1fms pre-process, %.1fms inference, %.1fms NMS per image at shape {(1, 3, *imgsz)}' % t)
    if save_txt or save_img:
        s = f"\n{len(list(save_dir.glob('labels/*.txt')))} labels saved to {save_dir / 'labels'}" if save_txt else ''
        LOGGER.info(f"Results saved to {colorstr('bold', save_dir)}{s}")
    if update:
        strip_optimizer(weights)  # update model (to fix SourceChangeWarning)


def parse_opt():
    parser = argparse.ArgumentParser()
<<<<<<< HEAD
    parser.add_argument('--weights', nargs='+', type=str, default='yolov5s.pt', help='model.pt path(s)')
    parser.add_argument('--source', type=str, default='data/images', help='source')  # file/folder, 0 for webcam
    parser.add_argument('--img-size', nargs='+', type=int, default=[320, 320], help='image size')  # height, width
    parser.add_argument('--conf-thres', type=float, default=0.25, help='object confidence threshold')
    parser.add_argument('--iou-thres', type=float, default=0.45, help='IOU threshold for NMS')
    parser.add_argument('--max-det', type=int, default=1000, help='maximum number of detections per image')
=======
    parser.add_argument('--weights', nargs='+', type=str, default=ROOT / 'yolov5s.pt', help='model path(s)')
    parser.add_argument('--source', type=str, default=ROOT / 'data/images', help='file/dir/URL/glob, 0 for webcam')
    parser.add_argument('--imgsz', '--img', '--img-size', nargs='+', type=int, default=[640], help='inference size h,w')
    parser.add_argument('--conf-thres', type=float, default=0.25, help='confidence threshold')
    parser.add_argument('--iou-thres', type=float, default=0.45, help='NMS IoU threshold')
    parser.add_argument('--max-det', type=int, default=1000, help='maximum detections per image')
>>>>>>> def7a0fd
    parser.add_argument('--device', default='', help='cuda device, i.e. 0 or 0,1,2,3 or cpu')
    parser.add_argument('--view-img', action='store_true', help='show results')
    parser.add_argument('--save-txt', action='store_true', help='save results to *.txt')
    parser.add_argument('--save-conf', action='store_true', help='save confidences in --save-txt labels')
    parser.add_argument('--save-crop', action='store_true', help='save cropped prediction boxes')
    parser.add_argument('--nosave', action='store_true', help='do not save images/videos')
    parser.add_argument('--classes', nargs='+', type=int, help='filter by class: --classes 0, or --classes 0 2 3')
    parser.add_argument('--agnostic-nms', action='store_true', help='class-agnostic NMS')
    parser.add_argument('--augment', action='store_true', help='augmented inference')
    parser.add_argument('--visualize', action='store_true', help='visualize features')
    parser.add_argument('--update', action='store_true', help='update all models')
    parser.add_argument('--project', default=ROOT / 'runs/detect', help='save results to project/name')
    parser.add_argument('--name', default='exp', help='save results to project/name')
    parser.add_argument('--exist-ok', action='store_true', help='existing project/name ok, do not increment')
    parser.add_argument('--tfl-detect', action='store_true', help='add Detect module in TFLite')
    parser.add_argument('--cfg', type=str, default='./models/yolov5s.yaml', help='cfg path')
    parser.add_argument('--tfl-int8', action='store_true', help='use int8 quantized TFLite model')
    parser.add_argument('--no-tf-nms', action='store_true', help='dont proceed NMS due to model w/ TensorFlow NMS')
    parser.add_argument('--edgetpu', action='store_true', help='inference with Edge TPU')
    parser.add_argument('--line-thickness', default=3, type=int, help='bounding box thickness (pixels)')
    parser.add_argument('--hide-labels', default=False, action='store_true', help='hide labels')
    parser.add_argument('--hide-conf', default=False, action='store_true', help='hide confidences')
    parser.add_argument('--half', action='store_true', help='use FP16 half-precision inference')
    parser.add_argument('--dnn', action='store_true', help='use OpenCV DNN for ONNX inference')
    opt = parser.parse_args()
<<<<<<< HEAD
    opt.img_size *= 2 if len(opt.img_size) == 1 else 1  # expand
    print(opt)
    check_requirements(exclude=('tensorboard', 'pycocotools', 'thop'))
=======
    opt.imgsz *= 2 if len(opt.imgsz) == 1 else 1  # expand
    print_args(FILE.stem, opt)
    return opt
>>>>>>> def7a0fd


def main(opt):
    check_requirements(exclude=('tensorboard', 'thop'))
    run(**vars(opt))


if __name__ == "__main__":
    opt = parse_opt()
    main(opt)<|MERGE_RESOLUTION|>--- conflicted
+++ resolved
@@ -16,24 +16,11 @@
 import os
 import sys
 from pathlib import Path
-import platform
 
 import cv2
 import torch
 import torch.backends.cudnn as cudnn
-import yaml
-from numpy import random
-import numpy as np
-
-<<<<<<< HEAD
-from models.experimental import attempt_load
-from models.yolo import Detect
-from utils.datasets import LoadStreams, LoadImages
-from utils.general import check_img_size, check_requirements, check_imshow, non_max_suppression, apply_classifier, \
-    scale_coords, xyxy2xywh, strip_optimizer, set_logging, increment_path, save_one_box
-from utils.plots import colors, plot_one_box
-from utils.torch_utils import select_device, load_classifier, time_synchronized
-=======
+
 FILE = Path(__file__).resolve()
 ROOT = FILE.parents[0]  # YOLOv5 root directory
 if str(ROOT) not in sys.path:
@@ -46,13 +33,6 @@
                            increment_path, non_max_suppression, print_args, scale_coords, strip_optimizer, xyxy2xywh)
 from utils.plots import Annotator, colors, save_one_box
 from utils.torch_utils import select_device, time_sync
->>>>>>> def7a0fd
-
-EDGETPU_SHARED_LIB = {
-  'Linux': 'libedgetpu.so.1',
-  'Darwin': 'libedgetpu.1.dylib',
-  'Windows': 'edgetpu.dll'
-}[platform.system()]
 
 
 @torch.no_grad()
@@ -76,6 +56,7 @@
         project=ROOT / 'runs/detect',  # save results to project/name
         name='exp',  # save results to project/name
         exist_ok=False,  # existing project/name ok, do not increment
+        cfg='./models/yolov5s.yaml',  # *.yaml config file
         line_thickness=3,  # bounding box thickness (pixels)
         hide_labels=False,  # hide labels
         hide_conf=False,  # hide confidences
@@ -94,279 +75,9 @@
     save_dir = increment_path(Path(project) / name, exist_ok=exist_ok)  # increment run
     (save_dir / 'labels' if save_txt else save_dir).mkdir(parents=True, exist_ok=True)  # make dir
 
-<<<<<<< HEAD
-    if len(imgsz) == 1:
-        imgsz = imgsz[0]
-
-    # Initialize
-    set_logging()
-    device = select_device(opt.device)
-    half = device.type != 'cpu'  # half precision only supported on CUDA
-
-    # Load model
-    with open('data/coco.yaml') as f:
-        names = yaml.load(f, Loader=yaml.FullLoader)['names']  # class names (assume COCO)
-
-    if weights[0].split('.')[-1] == 'pt':
-        backend = 'pytorch'
-        model = attempt_load(weights, map_location=device)  # load FP32 model
-        stride = int(model.stride.max())  # model stride
-        imgsz = check_img_size(imgsz, s=stride)  # check img_size
-        names = model.module.names if hasattr(model, 'module') else model.names  # class names
-    elif weights[0].split('.')[-1] == 'pb':
-        backend = 'graph_def'
-    elif weights[0].split('.')[-1] == 'tflite':
-        backend = 'tflite'
-    else:
-        backend = 'saved_model'
-
-    if backend == 'saved_model' or backend =='graph_def' or backend=='tflite':
-       import tensorflow as tf
-       from tensorflow import keras
-       stride = None
-
-    if backend == 'pytorch':
-        model = attempt_load(weights, map_location=device)  # load FP32 model
-    elif backend == 'saved_model':
-        if tf.__version__.startswith('1'):
-            config = tf.ConfigProto()
-            config.gpu_options.allow_growth=True
-            sess = tf.Session(config=config)
-            loaded = tf.saved_model.load(sess, [tf.saved_model.tag_constants.SERVING], weights[0])
-            tf_input = loaded.signature_def['serving_default'].inputs['input_1']
-            if not opt.no_tf_nms:
-                tf_output = loaded.signature_def['serving_default'].outputs['tf__detect']
-            else:
-                tf_outputs = [loaded.signature_def['serving_default'].outputs['tf_op_layer_CombinedNonMaxSuppression'],
-                              loaded.signature_def['serving_default'].outputs['tf_op_layer_CombinedNonMaxSuppression_1'],
-                              loaded.signature_def['serving_default'].outputs['tf_op_layer_CombinedNonMaxSuppression_2'],
-                              loaded.signature_def['serving_default'].outputs['tf_op_layer_CombinedNonMaxSuppression_3']
-                ]
-        else:
-            model = keras.models.load_model(weights[0])
-    elif backend == 'graph_def':
-        if tf.__version__.startswith('1'):
-            config = tf.ConfigProto()
-            config.gpu_options.allow_growth=True
-            sess = tf.Session(config=config)
-            graph = tf.Graph()
-            graph_def = graph.as_graph_def()
-            graph_def.ParseFromString(open(weights[0], 'rb').read())
-            tf.import_graph_def(graph_def, name='')
-            default_graph = tf.get_default_graph()
-            tf_input = default_graph.get_tensor_by_name('x:0')
-            if not opt.no_tf_nms:
-                tf_output = default_graph.get_tensor_by_name('Identity:0')
-            else:
-                tf_outputs = [default_graph.get_tensor_by_name('Identity:0'),
-                              default_graph.get_tensor_by_name('Identity_1:0'),
-                              default_graph.get_tensor_by_name('Identity_2:0'),
-                              default_graph.get_tensor_by_name('Identity_3:0')
-                ]
-
-        else:
-            # https://www.tensorflow.org/guide/migrate#a_graphpb_or_graphpbtxt
-            # https://github.com/leimao/Frozen_Graph_TensorFlow
-            def wrap_frozen_graph(graph_def, inputs, outputs, print_graph=False):
-                def _imports_graph_def():
-                    tf.compat.v1.import_graph_def(graph_def, name="")
-
-                wrapped_import = tf.compat.v1.wrap_function(_imports_graph_def, [])
-                import_graph = wrapped_import.graph
-
-                if print_graph == True:
-                    print("-" * 50)
-                    print("Frozen model layers: ")
-                    layers = [op.name for op in import_graph.get_operations()]
-                    for layer in layers:
-                        print(layer)
-                    print("-" * 50)
-
-                return wrapped_import.prune(
-                    tf.nest.map_structure(import_graph.as_graph_element, inputs),
-                    tf.nest.map_structure(import_graph.as_graph_element, outputs))
-
-            graph = tf.Graph()
-            graph_def = graph.as_graph_def()
-            graph_def.ParseFromString(open(weights[0], 'rb').read())
-            frozen_func = wrap_frozen_graph(graph_def=graph_def,
-                                            inputs="x:0",
-                                            outputs="Identity:0" if not opt.no_tf_nms else
-                                                ["Identity:0", "Identity_1:0", "Identity_2:0", "Identity_3:0"],
-                                            print_graph=False)
-
-    elif backend == 'tflite':
-        # Load TFLite model and allocate tensors.
-        interpreter = tf.lite.Interpreter(
-            model_path=opt.weights[0],
-            experimental_delegates=
-                [tf.lite.experimental.load_delegate(EDGETPU_SHARED_LIB)] if opt.edgetpu else None)
-        interpreter.allocate_tensors()
-
-        # Get input and output tensors.
-        input_details = interpreter.get_input_details()
-        output_details = interpreter.get_output_details()
-
-    if backend == 'pytorch':
-        imgsz = check_img_size(imgsz, s=model.stride.max())  # check img_size
-
-    if half and backend == 'pytorch':
-        model.half()  # to FP16
-
-    # Second-stage classifier
-    classify = False
-    if classify:
-        modelc = load_classifier(name='resnet101', n=2)  # initialize
-        modelc.load_state_dict(torch.load('weights/resnet101.pt', map_location=device)['model']).to(device).eval()
-
-    # Set Dataloader
-    vid_path, vid_writer = None, None
-    if webcam:
-        view_img = check_imshow()
-        cudnn.benchmark = True  # set True to speed up constant image size inference
-        dataset = LoadStreams(source, img_size=imgsz, stride=stride, auto=backend == 'pytorch')
-    else:
-        dataset = LoadImages(source, img_size=imgsz, stride=stride, auto=backend == 'pytorch')
-
-    # Run inference
-    t0 = time.time()
-    if isinstance(imgsz, int):
-        imgsz = (imgsz, imgsz)
-    img = torch.zeros((1, 3, *imgsz), device=device)  # init img
-    if (backend == 'saved_model' or backend == 'graph_def') and tf.__version__.startswith('1'):
-        fetches = tf_output.name if not opt.no_tf_nms else [o.name for o in tf_outputs]
-
-    if backend == 'pytorch':
-        _ = model(img.half() if half else img) if device.type != 'cpu' else None  # run once
-    elif backend == 'saved_model':
-        if tf.__version__.startswith('1'):
-            _ = sess.run(fetches, feed_dict={tf_input.name: img.permute(0, 2, 3, 1).cpu().numpy()})
-        else:
-            _ = model(img.permute(0, 2, 3, 1).cpu().numpy(), training=False)
-    elif backend == 'graph_def':
-        if tf.__version__.startswith('1'):
-            _ = sess.run(fetches, feed_dict={tf_input.name: img.permute(0, 2, 3, 1).cpu().numpy()})
-        else:
-            _ = frozen_func(x=tf.constant(img.permute(0, 2, 3, 1).cpu().numpy()))
-    elif backend == 'tflite':
-        input_data = img.permute(0, 2, 3, 1).cpu().numpy()
-        if opt.tfl_int8:
-            input_data = input_data.astype(np.uint8)
-        interpreter.set_tensor(input_details[0]['index'], input_data)
-        interpreter.invoke()
-        output_data = interpreter.get_tensor(output_details[0]['index'])
-
-    for path, img, im0s, vid_cap in dataset:
-        img = torch.from_numpy(img).to(device)
-        img = img.half() if half and backend == 'pytorch' else img.float()  # uint8 to fp16/32
-        img /= 255.0  # 0 - 255 to 0.0 - 1.0
-        if img.ndimension() == 3:
-            img = img.unsqueeze(0)
-
-        # Inference
-        t1 = time_synchronized()
-        if backend == 'pytorch':
-            pred = model(img, augment=opt.augment)[0]
-
-        elif backend == 'saved_model':
-            if tf.__version__.startswith('1'):
-                pred = sess.run(fetches, feed_dict={tf_input.name: img.permute(0, 2, 3, 1).cpu().numpy()})
-                if not opt.no_tf_nms:
-                    pred = torch.tensor(pred)
-            else:
-                res = model(img.permute(0, 2, 3, 1).cpu().numpy(), training=False)
-                if not opt.no_tf_nms:
-                    pred = res[0].numpy()
-                    pred = torch.tensor(pred)
-                else:
-                    pred = res[0]
-
-        elif backend == 'graph_def':
-            if tf.__version__.startswith('1'):
-                pred = sess.run(fetches, feed_dict={tf_input.name: img.permute(0, 2, 3, 1).cpu().numpy()})
-                if not opt.no_tf_nms:
-                    pred = torch.tensor(pred)
-            else:
-                pred = frozen_func(x=tf.constant(img.permute(0, 2, 3, 1).cpu().numpy()))
-                if not opt.no_tf_nms:
-                    pred = torch.tensor(pred.numpy())
-
-        elif backend == 'tflite':
-            input_data = img.permute(0, 2, 3, 1).cpu().numpy()
-            if opt.tfl_int8:
-                scale, zero_point = input_details[0]['quantization']
-                input_data = input_data / scale + zero_point
-                input_data = input_data.astype(np.uint8)
-            interpreter.set_tensor(input_details[0]['index'], input_data)
-            interpreter.invoke()
-            if not opt.tfl_detect:
-                output_data = interpreter.get_tensor(output_details[0]['index'])
-                pred = torch.tensor(output_data)
-            else:
-                yaml_file = Path(opt.cfg).name
-                with open(opt.cfg) as f:
-                    cfg = yaml.load(f, Loader=yaml.FullLoader)
-
-                anchors = cfg['anchors']
-                nc = cfg['nc']
-                nl = len(anchors)
-                x = [torch.tensor(interpreter.get_tensor(output_details[i]['index']), device=device) for i in range(nl)]
-                if opt.tfl_int8:
-                    for i in range(nl):
-                        scale, zero_point = output_details[i]['quantization']
-                        x[i] = x[i].float()
-                        x[i] = (x[i] - zero_point) * scale
-
-                def _make_grid(nx=20, ny=20):
-                    yv, xv = torch.meshgrid([torch.arange(ny), torch.arange(nx)])
-                    return torch.stack((xv, yv), 2).view((1, 1, ny * nx, 2)).float()
-
-                no = nc + 5
-                grid = [torch.zeros(1)] * nl  # init grid
-                a = torch.tensor(anchors).float().view(nl, -1, 2).to(device)
-                anchor_grid = a.clone().view(nl, 1, -1, 1, 2)  # shape(nl,1,na,1,2)
-                z = []  # inference output
-                for i in range(nl):
-                    _, _, ny_nx, _ = x[i].shape
-                    r = imgsz[0] / imgsz[1]
-                    nx = int(np.sqrt(ny_nx / r))
-                    ny = int(r * nx)
-                    grid[i] = _make_grid(nx, ny).to(x[i].device)
-                    stride = imgsz[0] // ny
-                    y = x[i].sigmoid()
-                    y[..., 0:2] = (y[..., 0:2] * 2. - 0.5 + grid[i].to(x[i].device)) * stride  # xy
-                    y[..., 2:4] = (y[..., 2:4] * 2) ** 2 * anchor_grid[i]  # wh
-                    z.append(y.view(-1, no))
-
-                pred = torch.unsqueeze(torch.cat(z, 0), 0)
-
-        # Apply NMS
-        if not opt.no_tf_nms:
-            pred = non_max_suppression(pred, opt.conf_thres, opt.iou_thres, classes=opt.classes, agnostic=opt.agnostic_nms)
-        else:
-            nmsed_boxes, nmsed_scores, nmsed_classes, valid_detections = pred
-            if not tf.__version__.startswith('1'):
-                nmsed_boxes = torch.tensor(nmsed_boxes.numpy())
-                nmsed_scores = torch.tensor(nmsed_scores.numpy())
-                nmsed_classes = torch.tensor(nmsed_classes.numpy())
-                valid_detections = torch.tensor(valid_detections.numpy())
-            else:
-                nmsed_boxes = torch.tensor(nmsed_boxes)
-                nmsed_scores = torch.tensor(nmsed_scores)
-                nmsed_classes = torch.tensor(nmsed_classes)
-                valid_detections = torch.tensor(valid_detections)
-            bs = nmsed_boxes.shape[0]
-            pred = [None] * bs
-            for i in range(bs):
-                pred[i] = torch.cat([nmsed_boxes[i, :valid_detections[i], :],
-                                     torch.unsqueeze(nmsed_scores[i, :valid_detections[i]], -1),
-                                     torch.unsqueeze(nmsed_classes[i, :valid_detections[i]], -1)], -1)
-
-        t2 = time_synchronized()
-=======
     # Load model
     device = select_device(device)
-    model = DetectMultiBackend(weights, device=device, dnn=dnn)
+    model = DetectMultiBackend(weights, device=device, dnn=dnn, cfg=cfg)
     stride, names, pt, jit, onnx = model.stride, model.names, model.pt, model.jit, model.onnx
     imgsz = check_img_size(imgsz, s=stride)  # check image size
 
@@ -409,7 +120,6 @@
         # NMS
         pred = non_max_suppression(pred, conf_thres, iou_thres, classes, agnostic_nms, max_det=max_det)
         dt[2] += time_sync() - t3
->>>>>>> def7a0fd
 
         # Second-stage classifier (optional)
         # pred = utils.general.apply_classifier(pred, classifier_model, im, im0s)
@@ -494,21 +204,12 @@
 
 def parse_opt():
     parser = argparse.ArgumentParser()
-<<<<<<< HEAD
-    parser.add_argument('--weights', nargs='+', type=str, default='yolov5s.pt', help='model.pt path(s)')
-    parser.add_argument('--source', type=str, default='data/images', help='source')  # file/folder, 0 for webcam
-    parser.add_argument('--img-size', nargs='+', type=int, default=[320, 320], help='image size')  # height, width
-    parser.add_argument('--conf-thres', type=float, default=0.25, help='object confidence threshold')
-    parser.add_argument('--iou-thres', type=float, default=0.45, help='IOU threshold for NMS')
-    parser.add_argument('--max-det', type=int, default=1000, help='maximum number of detections per image')
-=======
     parser.add_argument('--weights', nargs='+', type=str, default=ROOT / 'yolov5s.pt', help='model path(s)')
     parser.add_argument('--source', type=str, default=ROOT / 'data/images', help='file/dir/URL/glob, 0 for webcam')
     parser.add_argument('--imgsz', '--img', '--img-size', nargs='+', type=int, default=[640], help='inference size h,w')
     parser.add_argument('--conf-thres', type=float, default=0.25, help='confidence threshold')
     parser.add_argument('--iou-thres', type=float, default=0.45, help='NMS IoU threshold')
     parser.add_argument('--max-det', type=int, default=1000, help='maximum detections per image')
->>>>>>> def7a0fd
     parser.add_argument('--device', default='', help='cuda device, i.e. 0 or 0,1,2,3 or cpu')
     parser.add_argument('--view-img', action='store_true', help='show results')
     parser.add_argument('--save-txt', action='store_true', help='save results to *.txt')
@@ -523,26 +224,16 @@
     parser.add_argument('--project', default=ROOT / 'runs/detect', help='save results to project/name')
     parser.add_argument('--name', default='exp', help='save results to project/name')
     parser.add_argument('--exist-ok', action='store_true', help='existing project/name ok, do not increment')
-    parser.add_argument('--tfl-detect', action='store_true', help='add Detect module in TFLite')
     parser.add_argument('--cfg', type=str, default='./models/yolov5s.yaml', help='cfg path')
-    parser.add_argument('--tfl-int8', action='store_true', help='use int8 quantized TFLite model')
-    parser.add_argument('--no-tf-nms', action='store_true', help='dont proceed NMS due to model w/ TensorFlow NMS')
-    parser.add_argument('--edgetpu', action='store_true', help='inference with Edge TPU')
     parser.add_argument('--line-thickness', default=3, type=int, help='bounding box thickness (pixels)')
     parser.add_argument('--hide-labels', default=False, action='store_true', help='hide labels')
     parser.add_argument('--hide-conf', default=False, action='store_true', help='hide confidences')
     parser.add_argument('--half', action='store_true', help='use FP16 half-precision inference')
     parser.add_argument('--dnn', action='store_true', help='use OpenCV DNN for ONNX inference')
     opt = parser.parse_args()
-<<<<<<< HEAD
-    opt.img_size *= 2 if len(opt.img_size) == 1 else 1  # expand
-    print(opt)
-    check_requirements(exclude=('tensorboard', 'pycocotools', 'thop'))
-=======
     opt.imgsz *= 2 if len(opt.imgsz) == 1 else 1  # expand
     print_args(FILE.stem, opt)
     return opt
->>>>>>> def7a0fd
 
 
 def main(opt):
