--- conflicted
+++ resolved
@@ -191,15 +191,9 @@
     </a>
 </div>
 
-<<<<<<< HEAD
-|Weights and Biases|Roboflow - ⭐ NEW| |:-:|:-:| |Automatically track and visualize all your YOLOv5 training runs in the
-cloud with [Weights & Biases](https://wandb.ai/site?utm_campaign=repo_yolo_readme)|Label and automatically export your
-custom datasets directly to YOLOv5 for training with [Roboflow](https://roboflow.com/?ref=ultralytics) |
-=======
 |Weights and Biases|Roboflow - ⭐ NEW|
 |:-:|:-:|
 |Automatically track and visualize all your YOLOv5 training runs in the cloud with [Weights & Biases](https://wandb.ai/site?utm_campaign=repo_yolo_readme)|Label and automatically export your custom datasets directly to YOLOv5 for training with [Roboflow](https://roboflow.com/?ref=ultralytics) |
->>>>>>> ba990923
 
 
 <!-- ## <div align="center">Compete and Win</div>
