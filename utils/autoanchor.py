# Auto-anchor utils

import numpy as np
import torch
import yaml
from scipy.cluster.vq import kmeans
from tqdm import tqdm

from utils.general import colorstr


def check_anchor_order(m):
    """Check anchor order against stride order for YOLOv5 Detect() module m, and correct if necessary.

    Args:
        m ([type]): [description]
    """
    a = m.anchor_grid.prod(-1).view(-1)  # anchor area
    da = a[-1] - a[0]  # delta a
    ds = m.stride[-1] - m.stride[0]  # delta s
    if da.sign() != ds.sign():  # same order
        print('Reversing anchor order')
        m.anchors[:] = m.anchors.flip(0)
        m.anchor_grid[:] = m.anchor_grid.flip(0)


def check_anchors(dataset, model, thr=4.0, imgsz=640):
<<<<<<< HEAD
    """Check anchor fit to data, recompute if necessary.

    Args:
        dataset ([type]): [description]
        model ([type]): [description]
        thr (float, optional): [description]. Defaults to 4.0.
        imgsz (int, optional): [description]. Defaults to 640.

    Returns:
        [type]: [description]
    """
    print('\nAnalyzing anchors... ', end='')
=======
    # Check anchor fit to data, recompute if necessary
    prefix = colorstr('blue', 'bold', 'autoanchor') + ': '
    print(f'\n{prefix}Analyzing anchors... ', end='')
>>>>>>> 6ab58958
    m = model.module.model[-1] if hasattr(model, 'module') else model.model[-1]  # Detect()
    shapes = imgsz * dataset.shapes / dataset.shapes.max(1, keepdims=True)
    scale = np.random.uniform(0.9, 1.1, size=(shapes.shape[0], 1))  # augment scale
    wh = torch.tensor(np.concatenate([l[:, 3:5] * s for s, l in zip(shapes * scale, dataset.labels)])).float()  # wh

    def metric(k):  # compute metric
        r = wh[:, None] / k[None]
        x = torch.min(r, 1. / r).min(2)[0]  # ratio metric
        best = x.max(1)[0]  # best_x
        aat = (x > 1. / thr).float().sum(1).mean()  # anchors above threshold
        bpr = (best > 1. / thr).float().mean()  # best possible recall
        return bpr, aat

    bpr, aat = metric(m.anchor_grid.clone().cpu().view(-1, 2))
    print(f'anchors/target = {aat:.2f}, Best Possible Recall (BPR) = {bpr:.4f}', end='')
    if bpr < 0.98:  # threshold to recompute
        print('. Attempting to improve anchors, please wait...')
        na = m.anchor_grid.numel() // 2  # number of anchors
        new_anchors = kmean_anchors(dataset, n=na, img_size=imgsz, thr=thr, gen=1000, verbose=False)
        new_bpr = metric(new_anchors.reshape(-1, 2))[0]
        if new_bpr > bpr:  # replace anchors
            new_anchors = torch.tensor(new_anchors, device=m.anchors.device).type_as(m.anchors)
            m.anchor_grid[:] = new_anchors.clone().view_as(m.anchor_grid)  # for inference
            m.anchors[:] = new_anchors.clone().view_as(m.anchors) / m.stride.to(m.anchors.device).view(-1, 1, 1)  # loss
            check_anchor_order(m)
            print(f'{prefix}New anchors saved to model. Update model *.yaml to use these anchors in the future.')
        else:
            print(f'{prefix}Original anchors better than new anchors. Proceeding with original anchors.')
    print('')  # newline


def kmean_anchors(path='./data/coco128.yaml', n=9, img_size=640, thr=4.0, gen=1000, verbose=True):
    """ Creates kmeans-evolved anchors from training dataset.

        Args:
            path: path to dataset *.yaml, or a loaded dataset
            n: number of anchors
            img_size: image size used for training
            thr: anchor-label wh ratio threshold hyperparameter hyp['anchor_t'] used for training, default=4.0
            gen: generations to evolve anchors using genetic algorithm
            verbose: print all results

        Return:
            k: kmeans evolved anchors

        Usage:
            from utils.autoanchor import *; _ = kmean_anchors()
    """
    thr = 1. / thr
    prefix = colorstr('blue', 'bold', 'autoanchor') + ': '

    def metric(k, wh):
        """ Compute metrics.

        Args:
            k ([type]): [description]
            wh ([type]): [description]
        """
        r = wh[:, None] / k[None]
        x = torch.min(r, 1. / r).min(2)[0]  # ratio metric
        # x = wh_iou(wh, torch.tensor(k))  # iou metric
        return x, x.max(1)[0]  # x, best_x

    def anchor_fitness(k):
        """Mutation fitness.

        Args:
            k ([type]): [description]
        """
        _, best = metric(torch.tensor(k, dtype=torch.float32), wh)
        return (best * (best > thr).float()).mean()  # fitness

    def print_results(k):
        """[summary]

        Args:
            k ([type]): [description]

        Returns:
            [type]: [description]
        """
        k = k[np.argsort(k.prod(1))]  # sort small to large
        x, best = metric(k, wh0)
        bpr, aat = (best > thr).float().mean(), (x > thr).float().mean() * n  # best possible recall, anch > thr
        print(f'{prefix}thr={thr:.2f}: {bpr:.4f} best possible recall, {aat:.2f} anchors past thr')
        print(f'{prefix}n={n}, img_size={img_size}, metric_all={x.mean():.3f}/{best.mean():.3f}-mean/best, '
              f'past_thr={x[x > thr].mean():.3f}-mean: ', end='')
        for i, x in enumerate(k):
            print('%i,%i' % (round(x[0]), round(x[1])), end=',  ' if i < len(k) - 1 else '\n')  # use in *.cfg
        return k

    if isinstance(path, str):
        """[summary]

        Args:
            str ([type]): [description]
            best ([type], optional): [description]. Defaults to metric(k, wh0)bpr.
            aat (tuple, optional): [description]. Defaults to (best > thr).float().mean().
        """
        # *.yaml file
        with open(path) as f:
            data_dict = yaml.load(f, Loader=yaml.FullLoader)  # model dict
        from utils.datasets import LoadImagesAndLabels
        dataset = LoadImagesAndLabels(data_dict['train'], augment=True, rect=True)
    else:
        dataset = path  # dataset

    # Get label wh
    shapes = img_size * dataset.shapes / dataset.shapes.max(1, keepdims=True)
    wh0 = np.concatenate([l[:, 3:5] * s for s, l in zip(shapes, dataset.labels)])  # wh

    # Filter
    i = (wh0 < 3.0).any(1).sum()
    if i:
        print(f'{prefix}WARNING: Extremely small objects found. {i} of {len(wh0)} labels are < 3 pixels in size.')
    wh = wh0[(wh0 >= 2.0).any(1)]  # filter > 2 pixels
    # wh = wh * (np.random.rand(wh.shape[0], 1) * 0.9 + 0.1)  # multiply by random scale 0-1

    # Kmeans calculation
    print(f'{prefix}Running kmeans for {n} anchors on {len(wh)} points...')
    s = wh.std(0)  # sigmas for whitening
    k, dist = kmeans(wh / s, n, iter=30)  # points, mean distance
    k *= s
    wh = torch.tensor(wh, dtype=torch.float32)  # filtered
    wh0 = torch.tensor(wh0, dtype=torch.float32)  # unfiltered
    k = print_results(k)

    # Plot
    # k, d = [None] * 20, [None] * 20
    # for i in tqdm(range(1, 21)):
    #     k[i-1], d[i-1] = kmeans(wh / s, i)  # points, mean distance
    # fig, ax = plt.subplots(1, 2, figsize=(14, 7), tight_layout=True)
    # ax = ax.ravel()
    # ax[0].plot(np.arange(1, 21), np.array(d) ** 2, marker='.')
    # fig, ax = plt.subplots(1, 2, figsize=(14, 7))  # plot wh
    # ax[0].hist(wh[wh[:, 0]<100, 0],400)
    # ax[1].hist(wh[wh[:, 1]<100, 1],400)
    # fig.savefig('wh.png', dpi=200)

    # Evolve
    npr = np.random
    f, sh, mp, s = anchor_fitness(k), k.shape, 0.9, 0.1  # fitness, generations, mutation prob, sigma
    pbar = tqdm(range(gen), desc=f'{prefix}Evolving anchors with Genetic Algorithm:')  # progress bar
    for _ in pbar:
        v = np.ones(sh)
        while (v == 1).all():  # mutate until a change occurs (prevent duplicates)
            v = ((npr.random(sh) < mp) * npr.random() * npr.randn(*sh) * s + 1).clip(0.3, 3.0)
        kg = (k.copy() * v).clip(min=2.0)
        fg = anchor_fitness(kg)
        if fg > f:
            f, k = fg, kg.copy()
            pbar.desc = f'{prefix}Evolving anchors with Genetic Algorithm: fitness = {f:.4f}'
            if verbose:
                print_results(k)

    return print_results(k)<|MERGE_RESOLUTION|>--- conflicted
+++ resolved
@@ -7,7 +7,6 @@
 from tqdm import tqdm
 
 from utils.general import colorstr
-
 
 def check_anchor_order(m):
     """Check anchor order against stride order for YOLOv5 Detect() module m, and correct if necessary.
@@ -25,7 +24,6 @@
 
 
 def check_anchors(dataset, model, thr=4.0, imgsz=640):
-<<<<<<< HEAD
     """Check anchor fit to data, recompute if necessary.
 
     Args:
@@ -37,12 +35,8 @@
     Returns:
         [type]: [description]
     """
-    print('\nAnalyzing anchors... ', end='')
-=======
-    # Check anchor fit to data, recompute if necessary
     prefix = colorstr('blue', 'bold', 'autoanchor') + ': '
     print(f'\n{prefix}Analyzing anchors... ', end='')
->>>>>>> 6ab58958
     m = model.module.model[-1] if hasattr(model, 'module') else model.model[-1]  # Detect()
     shapes = imgsz * dataset.shapes / dataset.shapes.max(1, keepdims=True)
     scale = np.random.uniform(0.9, 1.1, size=(shapes.shape[0], 1))  # augment scale
@@ -75,9 +69,9 @@
 
 
 def kmean_anchors(path='./data/coco128.yaml', n=9, img_size=640, thr=4.0, gen=1000, verbose=True):
-    """ Creates kmeans-evolved anchors from training dataset.
+    """ Creates kmeans-evolved anchors from training dataset
 
-        Args:
+        Arguments:
             path: path to dataset *.yaml, or a loaded dataset
             n: number of anchors
             img_size: image size used for training
@@ -93,7 +87,6 @@
     """
     thr = 1. / thr
     prefix = colorstr('blue', 'bold', 'autoanchor') + ': '
-
     def metric(k, wh):
         """ Compute metrics.
 
@@ -101,6 +94,7 @@
             k ([type]): [description]
             wh ([type]): [description]
         """
+
         r = wh[:, None] / k[None]
         x = torch.min(r, 1. / r).min(2)[0]  # ratio metric
         # x = wh_iou(wh, torch.tensor(k))  # iou metric
@@ -158,6 +152,7 @@
     i = (wh0 < 3.0).any(1).sum()
     if i:
         print(f'{prefix}WARNING: Extremely small objects found. {i} of {len(wh0)} labels are < 3 pixels in size.')
+
     wh = wh0[(wh0 >= 2.0).any(1)]  # filter > 2 pixels
     # wh = wh * (np.random.rand(wh.shape[0], 1) * 0.9 + 0.1)  # multiply by random scale 0-1
 
