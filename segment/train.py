# YOLOv5 🚀 by Ultralytics, GPL-3.0 license
"""
Train a YOLOv5 segment model on a segment dataset
Models and datasets download automatically from the latest YOLOv5 release.

Usage - Single-GPU training:
    $ python segment/train.py --data coco128-seg.yaml --weights yolov5s-seg.pt --img 640  # from pretrained (recommended)
    $ python segment/train.py --data coco128-seg.yaml --weights '' --cfg yolov5s-seg.yaml --img 640  # from scratch

Usage - Multi-GPU DDP training:
    $ python -m torch.distributed.run --nproc_per_node 4 --master_port 1 segment/train.py --data coco128-seg.yaml --weights yolov5s-seg.pt --img 640 --device 0,1,2,3

Models:     https://github.com/ultralytics/yolov5/tree/master/models
Datasets:   https://github.com/ultralytics/yolov5/tree/master/data
Tutorial:   https://github.com/ultralytics/yolov5/wiki/Train-Custom-Data
"""

import argparse
import math
import os
import random
import subprocess
import sys
import time
from copy import deepcopy
from datetime import datetime
from pathlib import Path

import numpy as np
import torch
import torch.distributed as dist
import torch.nn as nn
import yaml
from torch.optim import lr_scheduler
from tqdm import tqdm

FILE = Path(__file__).resolve()
ROOT = FILE.parents[1]  # YOLOv5 root directory
if str(ROOT) not in sys.path:
    sys.path.append(str(ROOT))  # add ROOT to PATH
ROOT = Path(os.path.relpath(ROOT, Path.cwd()))  # relative

import segment.val as validate  # for end-of-epoch mAP
from models.experimental import attempt_load
from models.yolo import SegmentationModel
from utils.autoanchor import check_anchors
from utils.autobatch import check_train_batch_size
from utils.callbacks import Callbacks
from utils.downloads import attempt_download, is_url
from utils.general import (LOGGER, TQDM_BAR_FORMAT, check_amp, check_dataset, check_file, check_git_info,
                           check_git_status, check_img_size, check_requirements, check_suffix, check_yaml, colorstr,
                           get_latest_run, increment_path, init_seeds, intersect_dicts, labels_to_class_weights,
                           labels_to_image_weights, one_cycle, print_args, strip_optimizer, yaml_save)
from utils.loggers import GenericLogger
from utils.plots import plot_evolve, plot_labels
from utils.segment.dataloaders import create_dataloader
from utils.segment.general import print_mutation
from utils.segment.loss import ComputeLoss
from utils.segment.metrics import KEYS, fitness
from utils.segment.plots import plot_images_and_masks, plot_results_with_masks
from utils.torch_utils import (EarlyStopping, ModelEMA, de_parallel, select_device, smart_DDP, smart_optimizer,
                               smart_resume, torch_distributed_zero_first)

LOCAL_RANK = int(os.getenv('LOCAL_RANK', -1))  # https://pytorch.org/docs/stable/elastic/run.html
RANK = int(os.getenv('RANK', -1))
WORLD_SIZE = int(os.getenv('WORLD_SIZE', 1))
GIT_INFO = check_git_info()


def train(hyp, opt, device, callbacks):  # hyp is path/to/hyp.yaml or hyp dictionary
    save_dir, epochs, batch_size, weights, single_cls, evolve, data, cfg, resume, noval, nosave, workers, freeze, mask_ratio = \
        Path(opt.save_dir), opt.epochs, opt.batch_size, opt.weights, opt.single_cls, opt.evolve, opt.data, opt.cfg, \
        opt.resume, opt.noval, opt.nosave, opt.workers, opt.freeze, opt.mask_ratio
    # callbacks.run('on_pretrain_routine_start')

    # Directories
    w = save_dir / 'weights'  # weights dir
    (w.parent if evolve else w).mkdir(parents=True, exist_ok=True)  # make dir
    last, best = w / 'last.pt', w / 'best.pt'

    # Hyperparameters
    if isinstance(hyp, str):
        with open(hyp, errors='ignore') as f:
            hyp = yaml.safe_load(f)  # load hyps dict
    LOGGER.info(colorstr('hyperparameters: ') + ', '.join(f'{k}={v}' for k, v in hyp.items()))
    opt.hyp = hyp.copy()  # for saving hyps to checkpoints

    # Save run settings
    if not evolve:
        yaml_save(save_dir / 'hyp.yaml', hyp)
        yaml_save(save_dir / 'opt.yaml', vars(opt))

    # Loggers
    data_dict = None
    if RANK in {-1, 0}:
        logger = GenericLogger(opt=opt, console_logger=LOGGER)

    # Config
    plots = not evolve and not opt.noplots  # create plots
    overlap = not opt.no_overlap
    cuda = device.type != 'cpu'
    init_seeds(opt.seed + 1 + RANK, deterministic=True)
    with torch_distributed_zero_first(LOCAL_RANK):
        data_dict = data_dict or check_dataset(data)  # check if None
    train_path, val_path = data_dict['train'], data_dict['val']
    nc = 1 if single_cls else int(data_dict['nc'])  # number of classes
    names = {0: 'item'} if single_cls and len(data_dict['names']) != 1 else data_dict['names']  # class names
    is_coco = isinstance(val_path, str) and val_path.endswith('coco/val2017.txt')  # COCO dataset

    # Model
    check_suffix(weights, '.pt')  # check weights
    pretrained = weights.endswith('.pt')
    if pretrained:
        with torch_distributed_zero_first(LOCAL_RANK):
            weights = attempt_download(weights)  # download if not found locally
        ckpt = torch.load(weights, map_location='cpu')  # load checkpoint to CPU to avoid CUDA memory leak
        model = SegmentationModel(cfg or ckpt['model'].yaml, ch=3, nc=nc, anchors=hyp.get('anchors')).to(device)
        exclude = ['anchor'] if (cfg or hyp.get('anchors')) and not resume else []  # exclude keys
        csd = ckpt['model'].float().state_dict()  # checkpoint state_dict as FP32
        csd = intersect_dicts(csd, model.state_dict(), exclude=exclude)  # intersect
        model.load_state_dict(csd, strict=False)  # load
        LOGGER.info(f'Transferred {len(csd)}/{len(model.state_dict())} items from {weights}')  # report
    else:
        model = SegmentationModel(cfg, ch=3, nc=nc, anchors=hyp.get('anchors')).to(device)  # create
    amp = check_amp(model)  # check AMP

    # Freeze
    freeze = [f'model.{x}.' for x in (freeze if len(freeze) > 1 else range(freeze[0]))]  # layers to freeze
    for k, v in model.named_parameters():
        v.requires_grad = True  # train all layers
        # v.register_hook(lambda x: torch.nan_to_num(x))  # NaN to 0 (commented for erratic training results)
        if any(x in k for x in freeze):
            LOGGER.info(f'freezing {k}')
            v.requires_grad = False

    # Image size
    gs = max(int(model.stride.max()), 32)  # grid size (max stride)
    imgsz = check_img_size(opt.imgsz, gs, floor=gs * 2)  # verify imgsz is gs-multiple

    # Batch size
    if RANK == -1 and batch_size == -1:  # single-GPU only, estimate best batch size
        batch_size = check_train_batch_size(model, imgsz, amp)
        logger.update_params({'batch_size': batch_size})
        # loggers.on_params_update({"batch_size": batch_size})

    # Optimizer
    nbs = 64  # nominal batch size
    accumulate = max(round(nbs / batch_size), 1)  # accumulate loss before optimizing
    hyp['weight_decay'] *= batch_size * accumulate / nbs  # scale weight_decay
    optimizer = smart_optimizer(model, opt.optimizer, hyp['lr0'], hyp['momentum'], hyp['weight_decay'])

    # Scheduler
    if opt.cos_lr:
        lf = one_cycle(1, hyp['lrf'], epochs)  # cosine 1->hyp['lrf']
    else:
        lf = lambda x: (1 - x / epochs) * (1.0 - hyp['lrf']) + hyp['lrf']  # linear
    scheduler = lr_scheduler.LambdaLR(optimizer, lr_lambda=lf)  # plot_lr_scheduler(optimizer, scheduler, epochs)

    # EMA
    ema = ModelEMA(model) if RANK in {-1, 0} else None

    # Resume
    best_fitness, start_epoch = 0.0, 0
    if pretrained:
        if resume:
            best_fitness, start_epoch, epochs = smart_resume(ckpt, optimizer, ema, weights, epochs, resume)
        del ckpt, csd

    # DP mode
    if cuda and RANK == -1 and torch.cuda.device_count() > 1:
        LOGGER.warning('WARNING ⚠️ DP not recommended, use torch.distributed.run for best DDP Multi-GPU results.\n'
                       'See Multi-GPU Tutorial at https://github.com/ultralytics/yolov5/issues/475 to get started.')
        model = torch.nn.DataParallel(model)

    # SyncBatchNorm
    if opt.sync_bn and cuda and RANK != -1:
        model = torch.nn.SyncBatchNorm.convert_sync_batchnorm(model).to(device)
        LOGGER.info('Using SyncBatchNorm()')

    # Trainloader
    train_loader, dataset = create_dataloader(
        train_path,
        imgsz,
        batch_size // WORLD_SIZE,
        gs,
        single_cls,
        hyp=hyp,
        augment=True,
        cache=None if opt.cache == 'val' else opt.cache,
        rect=opt.rect,
        rank=LOCAL_RANK,
        workers=workers,
        image_weights=opt.image_weights,
        quad=opt.quad,
        prefix=colorstr('train: '),
        shuffle=True,
        mask_downsample_ratio=mask_ratio,
        overlap_mask=overlap,
    )
    labels = np.concatenate(dataset.labels, 0)
    mlc = int(labels[:, 0].max())  # max label class
    assert mlc < nc, f'Label class {mlc} exceeds nc={nc} in {data}. Possible class labels are 0-{nc - 1}'

    # Process 0
    if RANK in {-1, 0}:
        val_loader = create_dataloader(val_path,
                                       imgsz,
                                       batch_size // WORLD_SIZE * 2,
                                       gs,
                                       single_cls,
                                       hyp=hyp,
                                       cache=None if noval else opt.cache,
                                       rect=True,
                                       rank=-1,
                                       workers=workers * 2,
                                       pad=0.5,
                                       mask_downsample_ratio=mask_ratio,
                                       overlap_mask=overlap,
                                       prefix=colorstr('val: '))[0]

        if not resume:
            if not opt.noautoanchor:
                check_anchors(dataset, model=model, thr=hyp['anchor_t'], imgsz=imgsz)  # run AutoAnchor
            model.half().float()  # pre-reduce anchor precision

            if plots:
                plot_labels(labels, names, save_dir)
        # callbacks.run('on_pretrain_routine_end', labels, names)

    # DDP mode
    if cuda and RANK != -1:
        model = smart_DDP(model)

    # Model attributes
    nl = de_parallel(model).model[-1].nl  # number of detection layers (to scale hyps)
    hyp['box'] *= 3 / nl  # scale to layers
    hyp['cls'] *= nc / 80 * 3 / nl  # scale to classes and layers
    hyp['obj'] *= (imgsz / 640) ** 2 * 3 / nl  # scale to image size and layers
    hyp['label_smoothing'] = opt.label_smoothing
    model.nc = nc  # attach number of classes to model
    model.hyp = hyp  # attach hyperparameters to model
    model.class_weights = labels_to_class_weights(dataset.labels, nc).to(device) * nc  # attach class weights
    model.names = names

    # Start training
    t0 = time.time()
    nb = len(train_loader)  # number of batches
    nw = max(round(hyp['warmup_epochs'] * nb), 100)  # number of warmup iterations, max(3 epochs, 100 iterations)
    # nw = min(nw, (epochs - start_epoch) / 2 * nb)  # limit warmup to < 1/2 of training
    last_opt_step = -1
    maps = np.zeros(nc)  # mAP per class
    results = (0, 0, 0, 0, 0, 0, 0, 0, 0, 0, 0, 0)  # P, R, mAP@.5, mAP@.5-.95, val_loss(box, obj, cls)
    scheduler.last_epoch = start_epoch - 1  # do not move
    scaler = torch.cuda.amp.GradScaler(enabled=amp)
    stopper, stop = EarlyStopping(patience=opt.patience), False
    compute_loss = ComputeLoss(model, overlap=overlap)  # init loss class
    # callbacks.run('on_train_start')
    LOGGER.info(f'Image sizes {imgsz} train, {imgsz} val\n'
                f'Using {train_loader.num_workers * WORLD_SIZE} dataloader workers\n'
                f"Logging results to {colorstr('bold', save_dir)}\n"
                f'Starting training for {epochs} epochs...')
    for epoch in range(start_epoch, epochs):  # epoch ------------------------------------------------------------------
        # callbacks.run('on_train_epoch_start')
        model.train()

        # Update image weights (optional, single-GPU only)
        if opt.image_weights:
            cw = model.class_weights.cpu().numpy() * (1 - maps) ** 2 / nc  # class weights
            iw = labels_to_image_weights(dataset.labels, nc=nc, class_weights=cw)  # image weights
            dataset.indices = random.choices(range(dataset.n), weights=iw, k=dataset.n)  # rand weighted idx

        # Update mosaic border (optional)
        # b = int(random.uniform(0.25 * imgsz, 0.75 * imgsz + gs) // gs * gs)
        # dataset.mosaic_border = [b - imgsz, -b]  # height, width borders

        mloss = torch.zeros(4, device=device)  # mean losses
        if RANK != -1:
            train_loader.sampler.set_epoch(epoch)
        pbar = enumerate(train_loader)
        LOGGER.info(('\n' + '%11s' * 8) %
                    ('Epoch', 'GPU_mem', 'box_loss', 'seg_loss', 'obj_loss', 'cls_loss', 'Instances', 'Size'))
        if RANK in {-1, 0}:
            pbar = tqdm(pbar, total=nb, bar_format=TQDM_BAR_FORMAT)  # progress bar
        optimizer.zero_grad()
        for i, (imgs, targets, paths, _, masks) in pbar:  # batch ------------------------------------------------------
            # callbacks.run('on_train_batch_start')
            ni = i + nb * epoch  # number integrated batches (since train start)
            imgs = imgs.to(device, non_blocking=True).float() / 255  # uint8 to float32, 0-255 to 0.0-1.0

            # Warmup
            if ni <= nw:
                xi = [0, nw]  # x interp
                # compute_loss.gr = np.interp(ni, xi, [0.0, 1.0])  # iou loss ratio (obj_loss = 1.0 or iou)
                accumulate = max(1, np.interp(ni, xi, [1, nbs / batch_size]).round())
                for j, x in enumerate(optimizer.param_groups):
                    # bias lr falls from 0.1 to lr0, all other lrs rise from 0.0 to lr0
                    x['lr'] = np.interp(ni, xi, [hyp['warmup_bias_lr'] if j == 0 else 0.0, x['initial_lr'] * lf(epoch)])
                    if 'momentum' in x:
                        x['momentum'] = np.interp(ni, xi, [hyp['warmup_momentum'], hyp['momentum']])

            # Multi-scale
            if opt.multi_scale:
                sz = random.randrange(int(imgsz * 0.5), int(imgsz * 1.5) + gs) // gs * gs  # size
                sf = sz / max(imgs.shape[2:])  # scale factor
                if sf != 1:
                    ns = [math.ceil(x * sf / gs) * gs for x in imgs.shape[2:]]  # new shape (stretched to gs-multiple)
                    imgs = nn.functional.interpolate(imgs, size=ns, mode='bilinear', align_corners=False)

            # Forward
            with torch.cuda.amp.autocast(amp):
                pred = model(imgs)  # forward
                loss, loss_items = compute_loss(pred, targets.to(device), masks=masks.to(device).float())
                if RANK != -1:
                    loss *= WORLD_SIZE  # gradient averaged between devices in DDP mode
                if opt.quad:
                    loss *= 4.

            # Backward
            scaler.scale(loss).backward()

            # Optimize - https://pytorch.org/docs/master/notes/amp_examples.html
            if ni - last_opt_step >= accumulate:
                scaler.unscale_(optimizer)  # unscale gradients
                torch.nn.utils.clip_grad_norm_(model.parameters(), max_norm=10.0)  # clip gradients
                scaler.step(optimizer)  # optimizer.step
                scaler.update()
                optimizer.zero_grad()
                if ema:
                    ema.update(model)
                last_opt_step = ni

            # Log
            if RANK in {-1, 0}:
                mloss = (mloss * i + loss_items) / (i + 1)  # update mean losses
                mem = f'{torch.cuda.memory_reserved() / 1E9 if torch.cuda.is_available() else 0:.3g}G'  # (GB)
                pbar.set_description(('%11s' * 2 + '%11.4g' * 6) %
                                     (f'{epoch}/{epochs - 1}', mem, *mloss, targets.shape[0], imgs.shape[-1]))
                # callbacks.run('on_train_batch_end', model, ni, imgs, targets, paths)
                # if callbacks.stop_training:
                #    return

                # Mosaic plots
                if plots:
                    if ni < 3:
                        plot_images_and_masks(imgs, targets, masks, paths, save_dir / f'train_batch{ni}.jpg')
                    if ni == 10:
                        files = sorted(save_dir.glob('train*.jpg'))
                        logger.log_images(files, 'Mosaics', epoch)
            # end batch ------------------------------------------------------------------------------------------------

        # Scheduler
        lr = [x['lr'] for x in optimizer.param_groups]  # for loggers
        scheduler.step()

        if RANK in {-1, 0}:
            # mAP
            # callbacks.run('on_train_epoch_end', epoch=epoch)
            ema.update_attr(model, include=['yaml', 'nc', 'hyp', 'names', 'stride', 'class_weights'])
            final_epoch = (epoch + 1 == epochs) or stopper.possible_stop
            if not noval or final_epoch:  # Calculate mAP
                results, maps, _ = validate.run(data_dict,
                                                batch_size=batch_size // WORLD_SIZE * 2,
                                                imgsz=imgsz,
                                                half=amp,
                                                model=ema.ema,
                                                single_cls=single_cls,
                                                dataloader=val_loader,
                                                save_dir=save_dir,
                                                plots=False,
                                                callbacks=callbacks,
                                                compute_loss=compute_loss,
                                                mask_downsample_ratio=mask_ratio,
                                                overlap=overlap)

            # Update best mAP
            fi = fitness(np.array(results).reshape(1, -1))  # weighted combination of [P, R, mAP@.5, mAP@.5-.95]
            stop = stopper(epoch=epoch, fitness=fi)  # early stop check
            if fi > best_fitness:
                best_fitness = fi
            log_vals = list(mloss) + list(results) + lr
            # callbacks.run('on_fit_epoch_end', log_vals, epoch, best_fitness, fi)
            # Log val metrics and media
            metrics_dict = dict(zip(KEYS, log_vals))
            logger.log_metrics(metrics_dict, epoch)

            # Save model
            if (not nosave) or (final_epoch and not evolve):  # if save
                ckpt = {
                    'epoch': epoch,
                    'best_fitness': best_fitness,
                    'model': deepcopy(de_parallel(model)).half(),
                    'ema': deepcopy(ema.ema).half(),
                    'updates': ema.updates,
                    'optimizer': optimizer.state_dict(),
                    'opt': vars(opt),
                    'git': GIT_INFO,  # {remote, branch, commit} if a git repo
                    'date': datetime.now().isoformat()}

                # Save last, best and delete
                torch.save(ckpt, last)
                if best_fitness == fi:
                    torch.save(ckpt, best)
                if opt.save_period > 0 and epoch % opt.save_period == 0:
                    torch.save(ckpt, w / f'epoch{epoch}.pt')
                    logger.log_model(w / f'epoch{epoch}.pt')
                del ckpt
                # callbacks.run('on_model_save', last, epoch, final_epoch, best_fitness, fi)

        # EarlyStopping
        if RANK != -1:  # if DDP training
            broadcast_list = [stop if RANK == 0 else None]
            dist.broadcast_object_list(broadcast_list, 0)  # broadcast 'stop' to all ranks
            if RANK != 0:
                stop = broadcast_list[0]
        if stop:
            break  # must break all DDP ranks

        # end epoch ----------------------------------------------------------------------------------------------------
    # end training -----------------------------------------------------------------------------------------------------
    if RANK in {-1, 0}:
        LOGGER.info(f'\n{epoch - start_epoch + 1} epochs completed in {(time.time() - t0) / 3600:.3f} hours.')
        for f in last, best:
            if f.exists():
                strip_optimizer(f)  # strip optimizers
                if f is best:
                    LOGGER.info(f'\nValidating {f}...')
                    results, _, _ = validate.run(
                        data_dict,
                        batch_size=batch_size // WORLD_SIZE * 2,
                        imgsz=imgsz,
                        model=attempt_load(f, device).half(),
                        iou_thres=0.65 if is_coco else 0.60,  # best pycocotools at iou 0.65
                        single_cls=single_cls,
                        dataloader=val_loader,
                        save_dir=save_dir,
                        save_json=is_coco,
                        verbose=True,
                        plots=plots,
                        callbacks=callbacks,
                        compute_loss=compute_loss,
                        mask_downsample_ratio=mask_ratio,
                        overlap=overlap)  # val best model with plots
                    if is_coco:
                        # callbacks.run('on_fit_epoch_end', list(mloss) + list(results) + lr, epoch, best_fitness, fi)
                        metrics_dict = dict(zip(KEYS, list(mloss) + list(results) + lr))
                        logger.log_metrics(metrics_dict, epoch)

        # callbacks.run('on_train_end', last, best, epoch, results)
        # on train end callback using genericLogger
        logger.log_metrics(dict(zip(KEYS[4:16], results)), epochs)
        if not opt.evolve:
            logger.log_model(best, epoch)
        if plots:
            plot_results_with_masks(file=save_dir / 'results.csv')  # save results.png
            files = ['results.png', 'confusion_matrix.png', *(f'{x}_curve.png' for x in ('F1', 'PR', 'P', 'R'))]
            files = [(save_dir / f) for f in files if (save_dir / f).exists()]  # filter
            LOGGER.info(f"Results saved to {colorstr('bold', save_dir)}")
            logger.log_images(files, 'Results', epoch + 1)
            logger.log_images(sorted(save_dir.glob('val*.jpg')), 'Validation', epoch + 1)
    torch.cuda.empty_cache()
    return results


def parse_opt(known=False):
    parser = argparse.ArgumentParser()
    parser.add_argument('--weights', type=str, default=ROOT / 'yolov5s-seg.pt', help='initial weights path')
    parser.add_argument('--cfg', type=str, default='', help='model.yaml path')
    parser.add_argument('--data', type=str, default=ROOT / 'data/coco128-seg.yaml', help='dataset.yaml path')
    parser.add_argument('--hyp', type=str, default=ROOT / 'data/hyps/hyp.scratch-low.yaml', help='hyperparameters path')
    parser.add_argument('--epochs', type=int, default=100, help='total training epochs')
    parser.add_argument('--batch-size', type=int, default=16, help='total batch size for all GPUs, -1 for autobatch')
    parser.add_argument('--imgsz', '--img', '--img-size', type=int, default=640, help='train, val image size (pixels)')
    parser.add_argument('--rect', action='store_true', help='rectangular training')
    parser.add_argument('--resume', nargs='?', const=True, default=False, help='resume most recent training')
    parser.add_argument('--nosave', action='store_true', help='only save final checkpoint')
    parser.add_argument('--noval', action='store_true', help='only validate final epoch')
    parser.add_argument('--noautoanchor', action='store_true', help='disable AutoAnchor')
    parser.add_argument('--noplots', action='store_true', help='save no plot files')
    parser.add_argument('--evolve', type=int, nargs='?', const=300, help='evolve hyperparameters for x generations')
    parser.add_argument('--bucket', type=str, default='', help='gsutil bucket')
    parser.add_argument('--cache', type=str, nargs='?', const='ram', help='image --cache ram/disk')
    parser.add_argument('--image-weights', action='store_true', help='use weighted image selection for training')
    parser.add_argument('--device', default='', help='cuda device, i.e. 0 or 0,1,2,3 or cpu')
    parser.add_argument('--multi-scale', action='store_true', help='vary img-size +/- 50%%')
    parser.add_argument('--single-cls', action='store_true', help='train multi-class data as single-class')
    parser.add_argument('--optimizer', type=str, choices=['SGD', 'Adam', 'AdamW'], default='SGD', help='optimizer')
    parser.add_argument('--sync-bn', action='store_true', help='use SyncBatchNorm, only available in DDP mode')
    parser.add_argument('--workers', type=int, default=8, help='max dataloader workers (per RANK in DDP mode)')
    parser.add_argument('--project', default=ROOT / 'runs/train-seg', help='save to project/name')
    parser.add_argument('--name', default='exp', help='save to project/name')
    parser.add_argument('--exist-ok', action='store_true', help='existing project/name ok, do not increment')
    parser.add_argument('--quad', action='store_true', help='quad dataloader')
    parser.add_argument('--cos-lr', action='store_true', help='cosine LR scheduler')
    parser.add_argument('--label-smoothing', type=float, default=0.0, help='Label smoothing epsilon')
    parser.add_argument('--patience', type=int, default=100, help='EarlyStopping patience (epochs without improvement)')
    parser.add_argument('--freeze', nargs='+', type=int, default=[0], help='Freeze layers: backbone=10, first3=0 1 2')
    parser.add_argument('--save-period', type=int, default=-1, help='Save checkpoint every x epochs (disabled if < 1)')
    parser.add_argument('--seed', type=int, default=0, help='Global training seed')
    parser.add_argument('--local_rank', type=int, default=-1, help='Automatic DDP Multi-GPU argument, do not modify')

    # Instance Segmentation Args
    parser.add_argument('--mask-ratio', type=int, default=4, help='Downsample the truth masks to saving memory')
    parser.add_argument('--no-overlap', action='store_true', help='Overlap masks train faster at slightly less mAP')

    return parser.parse_known_args()[0] if known else parser.parse_args()


def main(opt, callbacks=Callbacks()):
    # Checks
    if RANK in {-1, 0}:
        print_args(vars(opt))
        check_git_status()
        check_requirements()

    # Resume
    if opt.resume and not opt.evolve:  # resume from specified or most recent last.pt
        last = Path(check_file(opt.resume) if isinstance(opt.resume, str) else get_latest_run())
        opt_yaml = last.parent.parent / 'opt.yaml'  # train options yaml
        opt_data = opt.data  # original dataset
        if opt_yaml.is_file():
            with open(opt_yaml, errors='ignore') as f:
                d = yaml.safe_load(f)
        else:
            d = torch.load(last, map_location='cpu')['opt']
        opt = argparse.Namespace(**d)  # replace
        opt.cfg, opt.weights, opt.resume = '', str(last), True  # reinstate
        if is_url(opt_data):
            opt.data = check_file(opt_data)  # avoid HUB resume auth timeout
    else:
        opt.data, opt.cfg, opt.hyp, opt.weights, opt.project = \
            check_file(opt.data), check_yaml(opt.cfg), check_yaml(opt.hyp), str(opt.weights), str(opt.project)  # checks
        assert len(opt.cfg) or len(opt.weights), 'either --cfg or --weights must be specified'
        if opt.evolve:
            if opt.project == str(ROOT / 'runs/train-seg'):  # if default project name, rename to runs/evolve-seg
                opt.project = str(ROOT / 'runs/evolve-seg')
            opt.exist_ok, opt.resume = opt.resume, False  # pass resume to exist_ok and disable resume
        if opt.name == 'cfg':
            opt.name = Path(opt.cfg).stem  # use model.yaml as name
        opt.save_dir = str(increment_path(Path(opt.project) / opt.name, exist_ok=opt.exist_ok))

    # DDP mode
    device = select_device(opt.device, batch_size=opt.batch_size)
    if LOCAL_RANK != -1:
        msg = 'is not compatible with YOLOv5 Multi-GPU DDP training'
        assert not opt.image_weights, f'--image-weights {msg}'
        assert not opt.evolve, f'--evolve {msg}'
        assert opt.batch_size != -1, f'AutoBatch with --batch-size -1 {msg}, please pass a valid --batch-size'
        assert opt.batch_size % WORLD_SIZE == 0, f'--batch-size {opt.batch_size} must be multiple of WORLD_SIZE'
        assert torch.cuda.device_count() > LOCAL_RANK, 'insufficient CUDA devices for DDP command'
        torch.cuda.set_device(LOCAL_RANK)
        device = torch.device('cuda', LOCAL_RANK)
        dist.init_process_group(backend='nccl' if dist.is_nccl_available() else 'gloo')

    # Train
    if not opt.evolve:
        train(opt.hyp, opt, device, callbacks)

    # Evolve hyperparameters (optional)
    else:
        # Hyperparameter evolution metadata (mutation scale 0-1, lower_limit, upper_limit)
        meta = {
            'lr0': (1, 1e-5, 1e-1),  # initial learning rate (SGD=1E-2, Adam=1E-3)
            'lrf': (1, 0.01, 1.0),  # final OneCycleLR learning rate (lr0 * lrf)
            'momentum': (0.3, 0.6, 0.98),  # SGD momentum/Adam beta1
            'weight_decay': (1, 0.0, 0.001),  # optimizer weight decay
            'warmup_epochs': (1, 0.0, 5.0),  # warmup epochs (fractions ok)
            'warmup_momentum': (1, 0.0, 0.95),  # warmup initial momentum
            'warmup_bias_lr': (1, 0.0, 0.2),  # warmup initial bias lr
            'box': (1, 0.02, 0.2),  # box loss gain
            'cls': (1, 0.2, 4.0),  # cls loss gain
            'cls_pw': (1, 0.5, 2.0),  # cls BCELoss positive_weight
            'obj': (1, 0.2, 4.0),  # obj loss gain (scale with pixels)
            'obj_pw': (1, 0.5, 2.0),  # obj BCELoss positive_weight
            'iou_t': (0, 0.1, 0.7),  # IoU training threshold
            'anchor_t': (1, 2.0, 8.0),  # anchor-multiple threshold
            'anchors': (2, 2.0, 10.0),  # anchors per output grid (0 to ignore)
            'fl_gamma': (0, 0.0, 2.0),  # focal loss gamma (efficientDet default gamma=1.5)
            'hsv_h': (1, 0.0, 0.1),  # image HSV-Hue augmentation (fraction)
            'hsv_s': (1, 0.0, 0.9),  # image HSV-Saturation augmentation (fraction)
            'hsv_v': (1, 0.0, 0.9),  # image HSV-Value augmentation (fraction)
            'degrees': (1, 0.0, 45.0),  # image rotation (+/- deg)
            'translate': (1, 0.0, 0.9),  # image translation (+/- fraction)
            'scale': (1, 0.0, 0.9),  # image scale (+/- gain)
            'shear': (1, 0.0, 10.0),  # image shear (+/- deg)
            'perspective': (0, 0.0, 0.001),  # image perspective (+/- fraction), range 0-0.001
            'flipud': (1, 0.0, 1.0),  # image flip up-down (probability)
            'fliplr': (0, 0.0, 1.0),  # image flip left-right (probability)
            'mosaic': (1, 0.0, 1.0),  # image mixup (probability)
            'mixup': (1, 0.0, 1.0),  # image mixup (probability)
            'copy_paste': (1, 0.0, 1.0)}  # segment copy-paste (probability)

        with open(opt.hyp, errors='ignore') as f:
            hyp = yaml.safe_load(f)  # load hyps dict
            if 'anchors' not in hyp:  # anchors commented in hyp.yaml
                hyp['anchors'] = 3
        if opt.noautoanchor:
            del hyp['anchors'], meta['anchors']
        opt.noval, opt.nosave, save_dir = True, True, Path(opt.save_dir)  # only val/save final epoch
        # ei = [isinstance(x, (int, float)) for x in hyp.values()]  # evolvable indices
        evolve_yaml, evolve_csv = save_dir / 'hyp_evolve.yaml', save_dir / 'evolve.csv'
        if opt.bucket:
            # download evolve.csv if exists
            subprocess.run([
                'gsutil',
                'cp',
                f'gs://{opt.bucket}/evolve.csv',
                str(evolve_csv),])

        for _ in range(opt.evolve):  # generations to evolve
            if evolve_csv.exists():  # if evolve.csv exists: select best hyps and mutate
                # Select parent(s)
                parent = 'single'  # parent selection method: 'single' or 'weighted'
                x = np.loadtxt(evolve_csv, ndmin=2, delimiter=',', skiprows=1)
                n = min(5, len(x))  # number of previous results to consider
                x = x[np.argsort(-fitness(x))][:n]  # top n mutations
                w = fitness(x) - fitness(x).min() + 1E-6  # weights (sum > 0)
                if parent == 'single' or len(x) == 1:
                    # x = x[random.randint(0, n - 1)]  # random selection
                    x = x[random.choices(range(n), weights=w)[0]]  # weighted selection
                elif parent == 'weighted':
                    x = (x * w.reshape(n, 1)).sum(0) / w.sum()  # weighted combination

                # Mutate
                mp, s = 0.8, 0.2  # mutation probability, sigma
                npr = np.random
                npr.seed(int(time.time()))
                g = np.array([meta[k][0] for k in hyp.keys()])  # gains 0-1
                ng = len(meta)
                v = np.ones(ng)
                while all(v == 1):  # mutate until a change occurs (prevent duplicates)
                    v = (g * (npr.random(ng) < mp) * npr.randn(ng) * npr.random() * s + 1).clip(0.3, 3.0)
                for i, k in enumerate(hyp.keys()):  # plt.hist(v.ravel(), 300)
                    hyp[k] = float(x[i + 12] * v[i])  # mutate

            # Constrain to limits
            for k, v in meta.items():
                hyp[k] = max(hyp[k], v[1])  # lower limit
                hyp[k] = min(hyp[k], v[2])  # upper limit
                hyp[k] = round(hyp[k], 5)  # significant digits

            # Train mutation
            results = train(hyp.copy(), opt, device, callbacks)
            callbacks = Callbacks()
            # Write mutation results
<<<<<<< HEAD
            keys = (
                'metrics/precision(B)',
                'metrics/recall(B)',
                'metrics/mAP_0.5(B)',
                'metrics/mAP_0.5:0.95(B)',  # metrics
                'metrics/precision(M)',
                'metrics/recall(M)',
                'metrics/mAP_0.5(M)',
                'metrics/mAP_0.5:0.95(M)',  # metrics
                'val/box_loss',
                'val/obj_loss',
                'val/cls_loss',
                'val/seg_loss'  # val loss
            )
            print_mutation(keys, results, hyp.copy(), save_dir, opt.bucket)
=======
            print_mutation(KEYS[4:16], results, hyp.copy(), save_dir, opt.bucket)
>>>>>>> 0c8de3fc

        # Plot results
        plot_evolve(evolve_csv)
        LOGGER.info(f'Hyperparameter evolution finished {opt.evolve} generations\n'
                    f"Results saved to {colorstr('bold', save_dir)}\n"
                    f'Usage example: $ python train.py --hyp {evolve_yaml}')


def run(**kwargs):
    # Usage: import train; train.run(data='coco128.yaml', imgsz=320, weights='yolov5m.pt')
    opt = parse_opt(True)
    for k, v in kwargs.items():
        setattr(opt, k, v)
    main(opt)
    return opt


if __name__ == '__main__':
    opt = parse_opt()
    main(opt)<|MERGE_RESOLUTION|>--- conflicted
+++ resolved
@@ -642,25 +642,7 @@
             results = train(hyp.copy(), opt, device, callbacks)
             callbacks = Callbacks()
             # Write mutation results
-<<<<<<< HEAD
-            keys = (
-                'metrics/precision(B)',
-                'metrics/recall(B)',
-                'metrics/mAP_0.5(B)',
-                'metrics/mAP_0.5:0.95(B)',  # metrics
-                'metrics/precision(M)',
-                'metrics/recall(M)',
-                'metrics/mAP_0.5(M)',
-                'metrics/mAP_0.5:0.95(M)',  # metrics
-                'val/box_loss',
-                'val/obj_loss',
-                'val/cls_loss',
-                'val/seg_loss'  # val loss
-            )
-            print_mutation(keys, results, hyp.copy(), save_dir, opt.bucket)
-=======
             print_mutation(KEYS[4:16], results, hyp.copy(), save_dir, opt.bucket)
->>>>>>> 0c8de3fc
 
         # Plot results
         plot_evolve(evolve_csv)
