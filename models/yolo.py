--- conflicted
+++ resolved
@@ -202,19 +202,15 @@
         elif m is Concat:
             c2 = sum([ch[-1 if x == -1 else x + 1] for x in f])
         elif m is Detect:
-<<<<<<< HEAD
-            f = f or list(reversed([(-1 if j == i else j - 1) for j, x in enumerate(ch) if x == no]))
+            args.append([ch[x + 1] for x in f])
+            if isinstance(args[1], int):  # number of anchors
+                args[1] = [list(range(args[1] * 2))] * len(f)
         elif m is GhostBottleneck:
             c1 = make_divisible(args[0] * gw, 8)
             c2 = make_divisible(args[2] * gw, 8)
             cmid = make_divisible(args[1] * gw, 8)
 
             args = [c1, cmid, c2, *args[3:]]
-=======
-            args.append([ch[x + 1] for x in f])
-            if isinstance(args[1], int):  # number of anchors
-                args[1] = [list(range(args[1] * 2))] * len(f)
->>>>>>> 4b5f4806
         else:
             c2 = ch[f]
 
