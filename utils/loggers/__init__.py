--- conflicted
+++ resolved
@@ -299,16 +299,12 @@
         else:
             self.wandb = None
 
-<<<<<<< HEAD
         if mlflow and "mlflow" in self.include:
             self.mlflow = MlflowLogger(opt=opt)
         else:
             self.mlflow = None
 
-    def log_metrics(self, metrics_dict, epoch):
-=======
     def log_metrics(self, metrics, epoch):
->>>>>>> f0e5a608
         # Log metrics dictionary to all loggers
         if self.csv:
             keys, vals = list(metrics.keys()), list(metrics.values())
@@ -325,7 +321,7 @@
             self.wandb.log(metrics, step=epoch)
 
         if self.mlflow:
-            self.mlflow.log_metrics(metrics_dict, epoch=epoch)
+            self.mlflow.log_metrics(metrics, epoch=epoch)
 
     def log_images(self, files, name='Images', epoch=0):
         # Log images to all loggers
@@ -354,15 +350,16 @@
             art.add_file(str(model_path))
             wandb.log_artifact(art)
 
-<<<<<<< HEAD
         if self.mlflow:
             self.mlflow.log_model(model_path=model_path, model_name=f"{self.mlflow.model_name}/{epoch}")
-=======
+
     def update_params(self, params):
         # Update the paramters logged
         if self.wandb:
             wandb.run.config.update(params, allow_val_change=True)
->>>>>>> f0e5a608
+
+        if self.mlflow:
+            self.mlflow.log_params(params=params)
 
 
 def log_tensorboard_graph(tb, model, imgsz=(640, 640)):
