import argparse
import os
import shutil
import time
from pathlib import Path

import cv2
import torch
import torch.backends.cudnn as cudnn
from numpy import random

from models.experimental import attempt_load
from utils.datasets import LoadStreams, LoadImages
from utils.general import (
    check_img_size, non_max_suppression, apply_classifier, scale_coords,
    xyxy2xywh, plot_one_box, strip_optimizer, set_logging)
from utils.torch_utils import select_device, load_classifier, time_synchronized


def detect(save_img=False):
<<<<<<< HEAD
    out, source, weights, view_img, save_txt, imgsz, save_conf = \
        opt.output, opt.source, opt.weights, opt.view_img, opt.save_txt, opt.img_size, opt.save_conf
    webcam = source.isnumeric() or source.startswith('rtsp') or source.startswith('http') or source.endswith('.txt')
=======
    out, source, weights, view_img, save_txt, imgsz = \
        opt.output, opt.source, opt.weights, opt.view_img, opt.save_txt, opt.img_size
    webcam = source.isnumeric() or source.startswith(('rtsp://', 'rtmp://', 'http://')) or source.endswith('.txt')
>>>>>>> 9291daa6

    # Initialize
    set_logging()
    device = select_device(opt.device)
    if os.path.exists(out):
        shutil.rmtree(out)  # delete output folder
    os.makedirs(out)  # make new output folder
    half = device.type != 'cpu'  # half precision only supported on CUDA

    # Load model
    model = attempt_load(weights, map_location=device)  # load FP32 model
    imgsz = check_img_size(imgsz, s=model.stride.max())  # check img_size
    if half:
        model.half()  # to FP16

    # Second-stage classifier
    classify = False
    if classify:
        modelc = load_classifier(name='resnet101', n=2)  # initialize
        modelc.load_state_dict(torch.load('weights/resnet101.pt', map_location=device)['model'])  # load weights
        modelc.to(device).eval()

    # Set Dataloader
    vid_path, vid_writer = None, None
    if webcam:
        view_img = True
        cudnn.benchmark = True  # set True to speed up constant image size inference
        dataset = LoadStreams(source, img_size=imgsz)
    else:
        save_img = True
        dataset = LoadImages(source, img_size=imgsz)

    # Get names and colors
    names = model.module.names if hasattr(model, 'module') else model.names
    colors = [[random.randint(0, 255) for _ in range(3)] for _ in range(len(names))]

    # Run inference
    t0 = time.time()
    img = torch.zeros((1, 3, imgsz, imgsz), device=device)  # init img
    _ = model(img.half() if half else img) if device.type != 'cpu' else None  # run once
    for path, img, im0s, vid_cap in dataset:
        img = torch.from_numpy(img).to(device)
        img = img.half() if half else img.float()  # uint8 to fp16/32
        img /= 255.0  # 0 - 255 to 0.0 - 1.0
        if img.ndimension() == 3:
            img = img.unsqueeze(0)

        # Inference
        t1 = time_synchronized()
        pred = model(img, augment=opt.augment)[0]

        # Apply NMS
        pred = non_max_suppression(pred, opt.conf_thres, opt.iou_thres, classes=opt.classes, agnostic=opt.agnostic_nms)
        t2 = time_synchronized()

        # Apply Classifier
        if classify:
            pred = apply_classifier(pred, modelc, img, im0s)

        # Process detections
        for i, det in enumerate(pred):  # detections per image
            if webcam:  # batch_size >= 1
                p, s, im0 = path[i], '%g: ' % i, im0s[i].copy()
            else:
                p, s, im0 = path, '', im0s

            save_path = str(Path(out) / Path(p).name)
            txt_path = str(Path(out) / Path(p).stem) + ('_%g' % dataset.frame if dataset.mode == 'video' else '')
            s += '%gx%g ' % img.shape[2:]  # print string
            gn = torch.tensor(im0.shape)[[1, 0, 1, 0]]  # normalization gain whwh
            if det is not None and len(det):
                # Rescale boxes from img_size to im0 size
                det[:, :4] = scale_coords(img.shape[2:], det[:, :4], im0.shape).round()

                # Print results
                for c in det[:, -1].unique():
                    n = (det[:, -1] == c).sum()  # detections per class
                    s += '%g %ss, ' % (n, names[int(c)])  # add to string

                # Write results
                for *xyxy, conf, cls in reversed(det):
                    if save_txt:  # Write to file
                        xywh = (xyxy2xywh(torch.tensor(xyxy).view(1, 4)) / gn).view(-1).tolist()  # normalized xywh
                        with open(txt_path + '.txt', 'a') as f:
                            if save_conf:
                                f.write(('%g ' * 6 + '\n') % (cls, conf, *xywh))  # label format includes conf
                            else: 
                                f.write(('%g ' * 5 + '\n') % (cls, *xywh))  # label format does not include conf

                    if save_img or view_img:  # Add bbox to image
                        label = '%s %.2f' % (names[int(cls)], conf)
                        plot_one_box(xyxy, im0, label=label, color=colors[int(cls)], line_thickness=3)

            # Print time (inference + NMS)
            print('%sDone. (%.3fs)' % (s, t2 - t1))

            # Stream results
            if view_img:
                cv2.imshow(p, im0)
                if cv2.waitKey(1) == ord('q'):  # q to quit
                    raise StopIteration

            # Save results (image with detections)
            if save_img:
                if dataset.mode == 'images':
                    cv2.imwrite(save_path, im0)
                else:
                    if vid_path != save_path:  # new video
                        vid_path = save_path
                        if isinstance(vid_writer, cv2.VideoWriter):
                            vid_writer.release()  # release previous video writer

                        fourcc = 'mp4v'  # output video codec
                        fps = vid_cap.get(cv2.CAP_PROP_FPS)
                        w = int(vid_cap.get(cv2.CAP_PROP_FRAME_WIDTH))
                        h = int(vid_cap.get(cv2.CAP_PROP_FRAME_HEIGHT))
                        vid_writer = cv2.VideoWriter(save_path, cv2.VideoWriter_fourcc(*fourcc), fps, (w, h))
                    vid_writer.write(im0)

    if save_txt or save_img:
        print('Results saved to %s' % Path(out))

    print('Done. (%.3fs)' % (time.time() - t0))


if __name__ == '__main__':
    parser = argparse.ArgumentParser()
    parser.add_argument('--weights', nargs='+', type=str, default='yolov5s.pt', help='model.pt path(s)')
    parser.add_argument('--source', type=str, default='inference/images', help='source')  # file/folder, 0 for webcam
    parser.add_argument('--output', type=str, default='inference/output', help='output folder')  # output folder
    parser.add_argument('--img-size', type=int, default=640, help='inference size (pixels)')
    parser.add_argument('--conf-thres', type=float, default=0.25, help='object confidence threshold')
    parser.add_argument('--iou-thres', type=float, default=0.45, help='IOU threshold for NMS')
    parser.add_argument('--device', default='', help='cuda device, i.e. 0 or 0,1,2,3 or cpu')
    parser.add_argument('--view-img', action='store_true', help='display results')
    parser.add_argument('--save-txt', action='store_true', help='save results to *.txt')
    parser.add_argument('--save-conf', action='store_true', help='output confidences in --save-txt labels')
    parser.add_argument('--classes', nargs='+', type=int, help='filter by class: --class 0, or --class 0 2 3')
    parser.add_argument('--agnostic-nms', action='store_true', help='class-agnostic NMS')
    parser.add_argument('--augment', action='store_true', help='augmented inference')
    parser.add_argument('--update', action='store_true', help='update all models')
    opt = parser.parse_args()
    print(opt)

    with torch.no_grad():
        if opt.update:  # update all models (to fix SourceChangeWarning)
            for opt.weights in ['yolov5s.pt', 'yolov5m.pt', 'yolov5l.pt', 'yolov5x.pt']:
                detect()
                strip_optimizer(opt.weights)
        else:
            detect()<|MERGE_RESOLUTION|>--- conflicted
+++ resolved
@@ -18,15 +18,9 @@
 
 
 def detect(save_img=False):
-<<<<<<< HEAD
     out, source, weights, view_img, save_txt, imgsz, save_conf = \
         opt.output, opt.source, opt.weights, opt.view_img, opt.save_txt, opt.img_size, opt.save_conf
-    webcam = source.isnumeric() or source.startswith('rtsp') or source.startswith('http') or source.endswith('.txt')
-=======
-    out, source, weights, view_img, save_txt, imgsz = \
-        opt.output, opt.source, opt.weights, opt.view_img, opt.save_txt, opt.img_size
     webcam = source.isnumeric() or source.startswith(('rtsp://', 'rtmp://', 'http://')) or source.endswith('.txt')
->>>>>>> 9291daa6
 
     # Initialize
     set_logging()
